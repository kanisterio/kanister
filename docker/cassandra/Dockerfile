--- conflicted
+++ resolved
@@ -9,13 +9,9 @@
 MAINTAINER "Tom Manville <tom@kasten.io>"
 
 # Install restic to take backups
-<<<<<<< HEAD
-COPY --from=restic/restic:0.16.2 /usr/bin/restic /usr/local/bin/restic
-=======
 COPY --from=TOOLS_IMAGE /usr/local/bin/restic /usr/local/bin/restic
 # Update gosu from recent version
 COPY --from=TOOLS_IMAGE /usr/local/bin/gosu /usr/local/bin/gosu
->>>>>>> 05ebcf95
 
 # Install kando
 ADD kando /usr/local/bin/