# We get tools from tools image
# Tools are not up to date in debian repos
ARG TOOLS_IMAGE
FROM ${TOOLS_IMAGE} AS TOOLS_IMAGE

# Actual image base
FROM postgres:16.1-bullseye

ENV DEBIAN_FRONTEND noninteractive

USER root

RUN apt-get update && apt-get -y install curl python3 groff less jq python3-pip && \
    pip3 install --upgrade pip && \
    pip3 install --upgrade awscli && \
    apt-get clean

<<<<<<< HEAD
COPY --from=restic/restic:0.16.2 /usr/bin/restic /usr/local/bin/restic
=======
# Install restic to take backups
COPY --from=TOOLS_IMAGE /usr/local/bin/restic /usr/local/bin/restic
# Update gosu from recent version
COPY --from=TOOLS_IMAGE /usr/local/bin/gosu /usr/local/bin/gosu

>>>>>>> 05ebcf95
ADD kando /usr/local/bin/

CMD ["tail", "-f", "/dev/null"]<|MERGE_RESOLUTION|>--- conflicted
+++ resolved
@@ -15,15 +15,11 @@
     pip3 install --upgrade awscli && \
     apt-get clean
 
-<<<<<<< HEAD
-COPY --from=restic/restic:0.16.2 /usr/bin/restic /usr/local/bin/restic
-=======
 # Install restic to take backups
 COPY --from=TOOLS_IMAGE /usr/local/bin/restic /usr/local/bin/restic
 # Update gosu from recent version
 COPY --from=TOOLS_IMAGE /usr/local/bin/gosu /usr/local/bin/gosu
 
->>>>>>> 05ebcf95
 ADD kando /usr/local/bin/
 
 CMD ["tail", "-f", "/dev/null"]