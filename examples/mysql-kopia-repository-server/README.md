# MySQL

[MySQL](https://MySQL.org) is one of the most popular database servers in the world. Notable users include Wikipedia, Facebook and Google.

## Introduction

This chart bootstraps a single node MySQL deployment on a [Kubernetes](http://kubernetes.io) cluster using the [Helm](https://helm.sh) package manager.

## Prerequisites

- Kubernetes 1.20+
- PV provisioner support in the underlying infrastructure
- Kanister controller version 0.90.0 installed in your cluster, let's assume in Namespace `kanister`
- Kanctl CLI installed (https://docs.kanister.io/tooling.html#install-the-tools)

## Installing the Chart

To install the MySQL database using the `bitnami` chart with the release name `mysql-release`:

```bash
# Add bitnami in your local chart repository
$ helm repo add bitnami https://charts.bitnami.com/bitnami

# Update your local chart repository
$ helm repo update

# Install the MySQL database

> **Note**: The custom image for MySQL is required because the Kopia Repository Server based functions (used in Blueprint), require `Kopia` binary to be available on application pod.

$ helm install mysql-release bitnami/mysql \
  --namespace mysql \
  --create-namespace \
  --set image.repository=kanisterio/mysql-kopia \
  --set image.tag=0.90.2 \
  --set auth.rootPassword='<mysql-root-password>'
```

The command deploys a MySQL instance in the `mysql` namespace.

By default, a random password will be generated for the root user. For setting your own password, use the `auth.rootPassword` param as shown above.

You can retrieve your root password by running the following command. Make sure to replace [YOUR_RELEASE_NAME] and [YOUR_NAMESPACE]:

    `kubectl get secret [YOUR_RELEASE_NAME] --namespace [YOUR_NAMESPACE] -o jsonpath="{.data.mysql-root-password}" | base64 --decode`

> **Tip**: List all releases using `helm list --all-namespaces`, using Helm Version 3.

## Integrating with Kanister

If you have deployed MySQL application with name other than `mysql-release` and namespace other than `mysql`, you need to modify the commands(backup, restore and delete) used below to use the correct release name and namespace

### Create Repository Server CR

Create Kopia Repository Server CR if not created already

- Create Kopia Repository
```bash
$ kopia --log-level=error --config-file=/tmp/kopia-repository.config \
--log-dir=/tmp/kopia-cache repository create --no-check-for-updates \
--cache-directory=/tmp/cache.dir --content-cache-size-mb=0 \
--metadata-cache-size-mb=500 --override-hostname=mysql.app \
--override-username=kanisterAdmin s3 --bucket=<s3_bucket_name> \
--prefix=/repo-controller/ --region=<s3_bucket_region> \
--access-key=<aws_access_key> --secret-access-key=<aws_secret_access_key> --password=<repository_password>
```

- Generate TLS Certificates and create TLS secret for Kopia Repository Server for secure communication between Kopia Repository Server and Client
```bash
$ openssl req -newkey rsa:2048 -nodes -keyout key.pem -x509 -days 365 -out certificate.pem

$ kubectl create secret tls repository-server-tls-cert --cert=certificate.pem --key=key.pem -n kanister
```

- Create Location Secrets for Kopia Repository

```bash
# The following file s3_location_creds.yaml is a sample file for creating s3 location secrets contains the credentials for the s3 bucket
$ vi s3_location_creds.yaml

apiVersion: v1
kind: Secret
metadata:
   name: s3-creds
   namespace: kanister
   labels:
      repo.kanister.io/target-namespace: monitoring
type: secrets.kanister.io/aws
data:
   # required: base64 encoded value for key with proper permissions for the bucket
   aws_access_key_id: <base64_encoded_aws_access_key>
   # required: base64 encoded value for the secret corresponding to the key above
   aws_secret_access_key: <base64_encoded_aws_secret_access_key>
```

```
$ kubectl create -f s3_location_creds.yaml -n kanister
```

```bash
# The following file s3_location.yaml is a sample file for creating s3 location secrets contains the details of the s3 bucket
$ vi s3_location.yaml

apiVersion: v1
kind: Secret
metadata:
   name: s3-location
   namespace: kanister
   labels:
      repo.kanister.io/target-namespace: monitoring
type: Opaque
data:
   # required: specify the type of the store
   # supported values are s3, gcs, azure, and file-store
   type: czM=
   bucket: <base64_encoded_s3_bucket_name>
   # optional: used as a sub path in the bucket for all backups
   path: <base_64_encoded_prefix_provided_when_creating_kopia_repository>
   # required, if supported by the provider
   region: <base64_encoded_s3_bucket_region>
   # optional: if set to true, do not verify SSL cert.
   # Default, when omitted, is false
   #skipSSLVerify: false
   # required: if type is `file-store`
   # optional, otherwise
   #claimName: store-pvc
```

```
$ kubectl create -f s3_location.yaml -n kanister
```
<<<<<<< HEAD

- Apply Secrets for Kopia Repository Server User Access, Admin Access and Repository Access

=======

- Apply Secrets for Kopia Repository Server User Access, Admin Access and Repository Access

>>>>>>> d7b15c79
```bash
# The following command creates secrets for kopia repository server user access
kubectl create secret generic repository-server-user-access -n kanister --from-literal=localhost=<suitable_password_for_repository_server_user>

# The following command creates secrets for kopia repository server admin access
kubectl create secret generic repository-admin-user -n kanister --from-literal=username=admin@mysql --from-literal=password=<suitable_password_for_repository_server_admin>

# The following command creates secrets for kopia repository access
kubectl create secret generic repo-pass -n kanister --from-literal=repo-password=<repository_password_set_while_creating_kopia_repository>
<<<<<<< HEAD
=======
```

- Apply Repository Server CRD
```bash
$ kubectl create -f pkg/customresource/repositoryserver.yaml -n kanister
>>>>>>> d7b15c79
```

- Create Repository Server CR
```bash
vi repo-server-cr.yaml 
```
```
apiVersion: cr.kanister.io/v1alpha1
kind: RepositoryServer
metadata:
  labels:
    app.kubernetes.io/name: repositoryserver
    app.kubernetes.io/instance: repositoryserver-sample
    app.kubernetes.io/part-of: kanister
    app.kuberentes.io/managed-by: kustomize
    app.kubernetes.io/created-by: kanister
  name: kopia-repo-server-1
  namespace: kanister
spec:
  storage:
    secretRef:
      name: s3-location
      namespace: kanister
    credentialSecretRef:
      name: s3-creds
      namespace: kanister
  repository:
    rootPath: /repo-controller/
    passwordSecretRef:
      name: repo-pass
      namespace: kanister
    username: kanisterAdmin
    hostname: mysql.app
  server:
    adminSecretRef:
      name: repository-admin-user
      namespace: kanister
    tlsSecretRef:
      name: repository-server-tls-cert
      namespace: kanister
    userAccess:
      userAccessSecretRef:
        name: repository-server-user-access
        namespace: kanister
      username: kanisteruser
```
```bash
$ kubectl create -f repo-server-cr.yaml -n kanister
```
**NOTE:**

Make Sure the Repository Server is in ServerReady State before creating actionsets.
You could check the status of the Repository Server CR by running following command
```bash
$ kubectl get repositoryservers.cr.kanister.io kopia-repo-server-1 -n kanister -o yaml
```

**NOTE:**

The above command will configure a kopia repository server, which manages artifacts resulting from Kanister
data operations such as backup. 
This is stored as a `repositoryservers.cr.kanister.io` *CustomResource (CR)* which is then referenced in Kanister ActionSets.

### Create Blueprint

Create Blueprint in the same namespace as the Kanister controller

```bash
$ kubectl create -f ./mysql-blueprint.yaml -n kanister
```

Once MySQL is running, you can populate it with some data. Let's add a table called "pets" to a test database:

```bash
# Connect to MySQL by running a shell inside MySQL's pod
$ kubectl exec -ti $(kubectl get pods -n mysql --selector=app.kubernetes.io/instance=mysql-release -o=jsonpath='{.items[0].metadata.name}') -n mysql -- bash

# From inside the shell, use the mysql CLI to insert some data into the test database
# Create "test" db

# Replace mysql-root-password with the password that you have set while installing MySQL
$ mysql --user=root --password=<mysql-root-password>

mysql> CREATE DATABASE test;
Query OK, 1 row affected (0.00 sec)

mysql> USE test;
Database changed

# Create "pets" table
mysql> CREATE TABLE pets (name VARCHAR(20), owner VARCHAR(20), species VARCHAR(20), sex CHAR(1), birth DATE, death DATE);
Query OK, 0 rows affected (0.02 sec)

# Insert row to the table
mysql> INSERT INTO pets VALUES ('Puffball','Diane','hamster','f','1999-03-30',NULL);
Query OK, 1 row affected (0.01 sec)

# View data in "pets" table
mysql> SELECT * FROM pets;
+----------+-------+---------+------+------------+-------+
| name     | owner | species | sex  | birth      | death |
+----------+-------+---------+------+------------+-------+
| Puffball | Diane | hamster | f    | 1999-03-30 | NULL  |
+----------+-------+---------+------+------------+-------+
1 row in set (0.00 sec)
```

## Protect the Application

You can now take a backup of the MySQL data using an ActionSet defining backup for this application. Create an ActionSet in the same namespace as the controller.

```bash
# Find Repository name
$ kubectl get repositoryservers -n kanister
NAME                  AGE
kopia-repo-server-1   2m

# Create Actionset
# Please make sure the value of repository-server and blueprint matches with the names of repository-server and blueprint that we have created already
kanctl create actionset --action backup --namespace kanister --blueprint mysql-blueprint --statefulset mysql/mysql-release --secrets mysql=mysql/mysql-release --repository-server=kanister/kopia-repo-server-1
actionset backup-rslmb created

# View the status of the actionset
$ kubectl --namespace kanister get actionsets.cr.kanister.io backup-rslmb
NAME           PROGRESS   LAST TRANSITION TIME   STATE
backup-rslmb   100.00     2022-12-15T09:56:49Z   complete
```

### Disaster strikes!

Let's say someone accidentally deleted the test database using the following command:

```bash
# Connect to MySQL by running a shell inside MySQL's pod
$ kubectl exec -ti $(kubectl get pods -n mysql --selector=app.kubernetes.io/instance=mysql-release -o=jsonpath='{.items[0].metadata.name}') -n mysql -- bash

$ mysql --user=root --password=<mysql-root-password>

# Drop the test database
$ mysql> SHOW DATABASES;
+--------------------+
| Database           |
+--------------------+
| information_schema |
| mysql              |
| performance_schema |
| sys                |
| test               |
+--------------------+
5 rows in set (0.00 sec)

mysql> DROP DATABASE test;
Query OK, 1 row affected (0.03 sec)

mysql> SHOW DATABASES;
+--------------------+
| Database           |
+--------------------+
| information_schema |
| mysql              |
| performance_schema |
| sys                |
+--------------------+
4 rows in set (0.00 sec)

```

### Restore the Application

To restore the missing data, you should use the backup that you created before. An easy way to do this is to leverage `kanctl`, a command-line tool that helps create ActionSets that depend on other ActionSets:

```bash
# Make sure to use correct backup actionset name here
$ kanctl --namespace kanister create actionset --action restore --from "backup-rslmb"
Warning: Neither --profile nor --repository-server flag is provided.
Action might fail if blueprint is using these resources.
actionset restore-backup-rslmb-2hdsz created

# View the status of the ActionSet
$ kubectl --namespace kanister get actionsets.cr.kanister.io restore-backup-rslmb-2hdsz
NAME                         PROGRESS   LAST TRANSITION TIME   STATE
restore-backup-rslmb-2hdsz   100.00     2022-12-15T10:00:05Z   complete
```

Once the ActionSet status is set to "complete", you can see that the data has been successfully restored to MySQL

```bash
# Connect to MySQL by running a shell inside MySQL's pod
$ kubectl exec -ti $(kubectl get pods -n mysql --selector=app.kubernetes.io/instance=mysql-release -o=jsonpath='{.items[0].metadata.name}') -n mysql -- bash

mysql --user=root --password=<mysql-root-password>

mysql> SHOW DATABASES;
+--------------------+
| Database           |
+--------------------+
| information_schema |
| mysql              |
| performance_schema |
| sys                |
| test               |
+--------------------+
5 rows in set (0.00 sec)

mysql> USE test;
Reading table information for completion of table and column names
You can turn off this feature to get a quicker startup with -A

Database changed
mysql> SHOW TABLES;
+----------------+
| Tables_in_test |
+----------------+
| pets           |
+----------------+
1 row in set (0.00 sec)

mysql> SELECT * FROM pets;
+----------+-------+---------+------+------------+-------+
| name     | owner | species | sex  | birth      | death |
+----------+-------+---------+------+------------+-------+
| Puffball | Diane | hamster | f    | 1999-03-30 | NULL  |
+----------+-------+---------+------+------------+-------+
1 row in set (0.00 sec)
```

### Delete the Artifacts

The artifacts created by the backup action can be cleaned up using the following command:

```bash
$ kanctl --namespace kanister create actionset --action delete --from backup-rslmb
Warning: Neither --profile nor --repository-server flag is provided.
Action might fail if blueprint is using these resources.
actionset delete-backup-rslmb-cq6bw created

# View the status of the ActionSet
$ kubectl --namespace kanister get actionsets.cr.kanister.io delete-backup-rslmb-cq6bw
NAME                        PROGRESS   LAST TRANSITION TIME   STATE
delete-backup-rslmb-cq6bw   100.00     2022-12-15T10:05:38Z   complete
```


## Troubleshooting

If you run into any issues with the above commands, you can check the logs of the controller using:

```bash
$ kubectl --namespace kanister logs -l app=kanister-operator
```

you can also check events of the actionset

```bash
$ kubectl describe actionset restore-backup-rslmb-2hdsz -n kanister
```


## Cleanup

### Uninstalling the Chart

To uninstall/delete the `mysql-release` deployment:

```bash
# Helm Version 3
$ helm delete mysql-release -n mysql
```

The command removes all the Kubernetes components associated with the chart and deletes the release.

### Delete CRs
Remove Blueprint, RepositoryServer CR and ActionSets

```bash
$ kubectl delete blueprints.cr.kanister.io mysql-blueprint -n kanister

$ kubectl get repositoryservers -n kanister
NAME                  AGE
kopia-repo-server-1   122m

$ kubectl delete repositoryservers kopia-repo-server-1 -n kanister

$ kubectl --namespace kanister delete actionsets.cr.kanister.io backup-rslmb restore-backup-rslmb-2hdsz delete-backup-rslmb-cq6bw
```<|MERGE_RESOLUTION|>--- conflicted
+++ resolved
@@ -129,15 +129,9 @@
 ```
 $ kubectl create -f s3_location.yaml -n kanister
 ```
-<<<<<<< HEAD
 
 - Apply Secrets for Kopia Repository Server User Access, Admin Access and Repository Access
 
-=======
-
-- Apply Secrets for Kopia Repository Server User Access, Admin Access and Repository Access
-
->>>>>>> d7b15c79
 ```bash
 # The following command creates secrets for kopia repository server user access
 kubectl create secret generic repository-server-user-access -n kanister --from-literal=localhost=<suitable_password_for_repository_server_user>
@@ -147,14 +141,6 @@
 
 # The following command creates secrets for kopia repository access
 kubectl create secret generic repo-pass -n kanister --from-literal=repo-password=<repository_password_set_while_creating_kopia_repository>
-<<<<<<< HEAD
-=======
-```
-
-- Apply Repository Server CRD
-```bash
-$ kubectl create -f pkg/customresource/repositoryserver.yaml -n kanister
->>>>>>> d7b15c79
 ```
 
 - Create Repository Server CR
@@ -215,7 +201,7 @@
 **NOTE:**
 
 The above command will configure a kopia repository server, which manages artifacts resulting from Kanister
-data operations such as backup. 
+data operations such as backup should go. 
 This is stored as a `repositoryservers.cr.kanister.io` *CustomResource (CR)* which is then referenced in Kanister ActionSets.
 
 ### Create Blueprint
