# Protecting TimeLog application

This is an example of using Kanister to protect a simple TimeLog application. This application is contrived but useful for demonstrating Kanister's features. Every second it appends the current time to a log file.

Note: For a detailed walkthrough of the Timelog application this [turotial](https://docs.kanister.io/tutorial.html#tutorial) can be followed.

### 1. Deploy the Application

The following command deploys the example Time Log application in `time-log` namespace:

```bash
$ kubectl create namespace time-log

# Create a deployment whose log we'll ship to s3 using Kanister functions (that would eventually use Kopia repository server)
$ kubectl apply -f ./examples/time-log/time-logger-deployment.yaml -n time-log
deployment "time-logger" created
```

### 2. Protect the Application

#### Create Repository Server CR

Create Kopia Repository Server CR if not created already

- Create Kopia Repository using S3 as the location storage

```bash
$ kopia --log-level=error --config-file=/tmp/kopia-repository.config \
--log-dir=/tmp/kopia-cache repository create --no-check-for-updates \
--cache-directory=/tmp/cache.dir --content-cache-size-mb=0 \
--metadata-cache-size-mb=500 --override-hostname=mysql.app \
--override-username=kanisterAdmin s3 --bucket=<s3_bucket_name> \
--prefix=/repo-controller/ --region=<s3_bucket_region> \
--access-key=<aws_access_key> --secret-access-key=<aws_secret_access_key> --password=<repository_password>
```

- Generate TLS Certificates and create TLS secret for Kopia Repository Server for secure communication between Kopia Repository Server and Client

```bash
$ openssl req -newkey rsa:2048 -nodes -keyout key.pem -x509 -days 365 -out certificate.pem

$ kubectl create secret tls repository-server-tls-cert --cert=certificate.pem --key=key.pem -n kanister
```

- Create Location Secrets for Kopia Repository

```bash
# The following file s3_location_creds.yaml is a sample file for creating s3 credentials secrets. It contains the credentials for accessing the s3 bucket.
$ vi s3_location_creds.yaml

apiVersion: v1
kind: Secret
metadata:
   name: s3-creds
   namespace: kanister
type: secrets.kanister.io/aws
data:
   # required: base64 encoded value for key with proper permissions for the bucket
   aws_access_key_id: <base64_encoded_aws_access_key>
   # required: base64 encoded value for the secret corresponding to the key above
   aws_secret_access_key: <base64_encoded_aws_secret_access_key>
```

```
$ kubectl create -f s3_location_creds.yaml -n kanister
```

```bash
# The following file s3_location.yaml is a sample file for creating s3 location secrets. It contains the details of the s3 bucket.
$ vi s3_location.yaml

apiVersion: v1
kind: Secret
metadata:
   name: s3-location
   namespace: kanister
type: Opaque
data:
   # required: specify the type of the store
   # supported values are s3, gcs, azure, and file-store
   type: czM=
   bucket: <base64_encoded_s3_bucket_name>
   # optional: used as a sub path in the bucket for all backups
   path: <base_64_encoded_prefix_provided_when_creating_kopia_repository>
   # required, if supported by the provider
   region: <base64_encoded_s3_bucket_region>
```

```
$ kubectl create -f s3_location.yaml -n kanister
```

- Apply Secrets for Kopia Repository Server User Access, Admin Access and Repository Access

```bash
# The following command creates secrets for kopia repository server user access.
kubectl create secret generic repository-server-user-access -n kanister --from-literal=localhost=<suitable_password_for_repository_server_user>

# The following command creates secrets for kopia repository server admin access.
kubectl create secret generic repository-admin-user -n kanister --from-literal=username=<suitable_admin_username_for_repository_server> --from-literal=password=<suitable_password_for_repository_server_admin>

# The following command creates secrets for kopia repository access.
kubectl create secret generic repo-pass -n kanister --from-literal=repo-password=<repository_password_set_while_creating_kopia_repository>
```

- Create Repository Server CR

```bash
vi repo-server-cr.yaml 
```
```
apiVersion: cr.kanister.io/v1alpha1
kind: RepositoryServer
metadata:
  name: kopia-repo-server-1
  namespace: kanister
spec:
  storage:
    secretRef:
      name: s3-location
      namespace: kanister
    credentialSecretRef:
      name: s3-creds
      namespace: kanister
  repository:
    rootPath: /repo-controller/
    passwordSecretRef:
      name: repo-pass
      namespace: kanister
    username: kanisterAdmin
    hostname: time-log.app
  server:
    adminSecretRef:
      name: repository-admin-user
      namespace: kanister
    tlsSecretRef:
      name: repository-server-tls-cert
      namespace: kanister
    userAccess:
      userAccessSecretRef:
        name: repository-server-user-access
        namespace: kanister
      username: kanisteruser
```

```bash
$ kubectl create -f repo-server-cr.yaml -n kanister
```

**NOTE:**

The above command will configure a kopia repository server, which manages artifacts resulting from Kanister
data operations such as backup.
This is stored as a `repositoryservers.cr.kanister.io` *CustomResource (CR)* which is then referenced in Kanister ActionSets.

**NOTE:**

Make Sure the Repository Server is in ServerReady State before creating actionsets.
You could check the status of the Repository Server CR by running following command

```bash
$ kubectl get repositoryservers.cr.kanister.io kopia-repo-server-1 -n kanister -o yaml
```

<<<<<<< HEAD
=======
**NOTE:**

The above command will configure a kopia repository server, which manages artifacts resulting from Kanister data operations such as backup and restore.
This is stored as a `repositoryservers.cr.kanister.io` *CustomResource (CR)* which is then referenced in Kanister ActionSets.

>>>>>>> 0168e534
#### Create Blueprint

Create Blueprint in the same namespace as the Kanister controller

```bash
$ kubectl create -f ./examples/time-log/time-log-blueprint.yaml -n kanister
```

You can now take a backup of ``timelog`` application's data using an ActionSet defining backup for this application. Create an ActionSet in the same namespace as the controller.

```
# Create the actionset that causes the controller to kick off the backup
$ kanctl create actionset --action backup --namespace kanister --blueprint time-log --deployment time-log/time-logger --repository-server kanister/kopia-repo-server-1

actionset "s3backup-f4c4q" created

# View the status of the actionset

$ kubectl describe actionsets.cr.kanister.io -n kanister s3backup-f4c4q -oyaml
```

### 3. Restore the Application

```bash
$ kanctl -n kanister create actionset --action restore --from "s3backup-f4c4q"

Warning: Neither --profile nor --repository-server flag is provided.
Action might fail if blueprint is using these resources.
actionset "restore-s3restore-g235d-23d2f" created

# View the status of the actionset
$ kubectl --namespace kanister get actionset restore-s3restore-g235d-23d2f -oyaml
```

### 4. Delete the Artifacts

The artifacts created by the backup action can be cleaned up using the following command:

```bash
$ kanctl --namespace kanister create actionset --action delete --from "s3backup-f4c4q"

Warning: Neither --profile nor --repository-server flag is provided.
Action might fail if blueprint is using these resources.
actionset "delete-s3backup-f4c4q-2jj9n" created

# View the status of the actionset
$ kubectl --namespace kanister get actionset delete-s3backup-f4c4q-2jj9n -oyaml
```

### Troubleshooting

If you run into any issues with the above commands, you can check the logs of the controller using:

```bash
$ kubectl --namespace kanister logs -l app=kanister-operator
```<|MERGE_RESOLUTION|>--- conflicted
+++ resolved
@@ -149,8 +149,7 @@
 
 **NOTE:**
 
-The above command will configure a kopia repository server, which manages artifacts resulting from Kanister
-data operations such as backup.
+The above command will configure a kopia repository server, which manages artifacts resulting from Kanister data operations such as backup and restore.
 This is stored as a `repositoryservers.cr.kanister.io` *CustomResource (CR)* which is then referenced in Kanister ActionSets.
 
 **NOTE:**
@@ -162,14 +161,6 @@
 $ kubectl get repositoryservers.cr.kanister.io kopia-repo-server-1 -n kanister -o yaml
 ```
 
-<<<<<<< HEAD
-=======
-**NOTE:**
-
-The above command will configure a kopia repository server, which manages artifacts resulting from Kanister data operations such as backup and restore.
-This is stored as a `repositoryservers.cr.kanister.io` *CustomResource (CR)* which is then referenced in Kanister ActionSets.
-
->>>>>>> 0168e534
 #### Create Blueprint
 
 Create Blueprint in the same namespace as the Kanister controller
