module github.com/kanisterio/kanister

go 1.19

replace (
	github.com/googleapis/gnostic => github.com/googleapis/gnostic v0.4.1
	github.com/graymeta/stow => github.com/kastenhq/stow v0.2.6-kasten.1.0.20220726203146-8a90401257d4
	github.com/kopia/kopia => github.com/kastenhq/kopia v0.0.0-20221221212937-f1fc864f1dd0
	github.com/rook/operator-kit => github.com/kastenhq/operator-kit v0.0.0-20180316185208-859e831cc18d
	gopkg.in/check.v1 => github.com/kastenhq/check v0.0.0-20180626002341-0264cfcea734
)

// Direct and indirect dependencies are grouped together
require (
	github.com/Azure/azure-sdk-for-go v68.0.0+incompatible
	github.com/Azure/go-autorest/autorest v0.11.28
	github.com/Azure/go-autorest/autorest/adal v0.9.21
	github.com/Azure/go-autorest/autorest/azure/auth v0.5.12
	github.com/Azure/go-autorest/autorest/to v0.4.0
	github.com/BurntSushi/toml v1.2.1
	github.com/IBM/ibmcloud-storage-volume-lib v1.0.2-beta02.0.20190828145158-1da4543a60af
	github.com/Masterminds/semver v1.5.0
	github.com/Masterminds/sprig v2.22.0+incompatible
	github.com/aws/aws-sdk-go v1.44.198
	github.com/ghodss/yaml v1.0.1-0.20190212211648-25d852aebe32
	github.com/go-openapi/strfmt v0.21.3
	github.com/go-sql-driver/mysql v1.7.0
	github.com/gofrs/uuid v4.4.0+incompatible
	github.com/golang/mock v1.6.0
	github.com/google/uuid v1.3.0
	github.com/graymeta/stow v0.0.0-00010101000000-000000000000
	github.com/hashicorp/go-version v1.6.0
	github.com/jpillora/backoff v1.0.0
	github.com/json-iterator/go v1.1.12
	github.com/kopia/kopia v0.10.7-0.20220330221649-08cf7eb936c6
	github.com/kubernetes-csi/external-snapshotter/client/v4 v4.2.0
	github.com/lib/pq v1.10.7
	github.com/luci/go-render v0.0.0-20160219211803-9a04cc21af0f
	github.com/mitchellh/mapstructure v1.5.0

	//pinned openshift to release-4.5 branch
	github.com/openshift/api v0.0.0-20200526144822-34f54f12813a
	github.com/openshift/client-go v0.0.0-20200521150516-05eb9880269c
	github.com/pkg/errors v0.9.1
	github.com/prometheus/client_golang v1.14.0
	github.com/sirupsen/logrus v1.9.0
	github.com/spf13/cobra v1.6.1
	github.com/vmware/govmomi v0.29.0
	go.uber.org/zap v1.24.0
	golang.org/x/oauth2 v0.0.0-20221014153046-6fdb5e3db783
	google.golang.org/api v0.104.0
	gopkg.in/check.v1 v1.0.0-20201130134442-10cb98267c6c
	gopkg.in/tomb.v2 v2.0.0-20161208151619-d5d1b5820637

	//pinned k8s.io to v0.24.1 tag
	k8s.io/api v0.24.4
	k8s.io/apiextensions-apiserver v0.24.4
	k8s.io/apimachinery v0.24.4
	k8s.io/cli-runtime v0.24.4
	k8s.io/client-go v0.24.4
	k8s.io/kubectl v0.24.4
	k8s.io/utils v0.0.0-20220210201930-3a6ce19ff2f9
	sigs.k8s.io/controller-runtime v0.12.3
)

<<<<<<< HEAD
require (
	github.com/dustin/go-humanize v1.0.0
	github.com/go-logr/logr v1.2.0
	github.com/onsi/ginkgo/v2 v2.0.0
	github.com/onsi/gomega v1.18.1
	sigs.k8s.io/kustomize/kyaml v0.13.6
)
=======
require github.com/dustin/go-humanize v1.0.1
>>>>>>> caa9443a

require (
	cloud.google.com/go v0.105.0 // indirect
	cloud.google.com/go/compute v1.13.0 // indirect
	cloud.google.com/go/compute/metadata v0.2.2 // indirect
	cloud.google.com/go/iam v0.8.0 // indirect
	cloud.google.com/go/storage v1.28.1 // indirect
	github.com/Azure/azure-sdk-for-go/sdk/azcore v0.22.0 // indirect
	github.com/Azure/azure-sdk-for-go/sdk/internal v0.9.1 // indirect
	github.com/Azure/azure-sdk-for-go/sdk/storage/azblob v0.3.0 // indirect
	github.com/Azure/go-ansiterm v0.0.0-20210617225240-d185dfc1b5a1 // indirect
	github.com/Azure/go-autorest v14.2.0+incompatible // indirect
	github.com/Azure/go-autorest/autorest/azure/cli v0.4.5 // indirect
	github.com/Azure/go-autorest/autorest/date v0.3.0 // indirect
	github.com/Azure/go-autorest/autorest/validation v0.3.1 // indirect
	github.com/Azure/go-autorest/logger v0.2.1 // indirect
	github.com/Azure/go-autorest/tracing v0.6.0 // indirect
	github.com/IBM-Cloud/ibm-cloud-cli-sdk v0.3.0 // indirect
	github.com/MakeNowJust/heredoc v0.0.0-20170808103936-bb23615498cd // indirect
	github.com/Masterminds/goutils v1.1.1 // indirect
	github.com/PuerkitoBio/purell v1.1.1 // indirect
	github.com/PuerkitoBio/urlesc v0.0.0-20170810143723-de5bf2ad4578 // indirect
	github.com/asaskevich/govalidator v0.0.0-20200907205600-7a23bdc65eef // indirect
	github.com/beorn7/perks v1.0.1 // indirect
	github.com/cespare/xxhash/v2 v2.1.2 // indirect
	github.com/chai2010/gettext-go v0.0.0-20160711120539-c6fed771bfd5 // indirect
	github.com/chmduquesne/rollinghash v4.0.0+incompatible // indirect
	github.com/davecgh/go-spew v1.1.1 // indirect
	github.com/dgrijalva/jwt-go v3.2.0+incompatible // indirect
	github.com/dimchansky/utfbom v1.1.1 // indirect
	github.com/edsrzf/mmap-go v1.1.0 // indirect
	github.com/elazarl/goproxy v0.0.0-20190711103511-473e67f1d7d2 // indirect
	github.com/emicklei/go-restful v2.16.0+incompatible // indirect
	github.com/evanphx/json-patch v4.12.0+incompatible // indirect
	github.com/exponent-io/jsonpath v0.0.0-20151013193312-d6023ce2651d // indirect
	github.com/fatih/structs v1.1.0 // indirect
	github.com/fsnotify/fsnotify v1.5.1 // indirect
	github.com/go-errors/errors v1.0.1 // indirect
	github.com/go-logr/zapr v1.2.0 // indirect
	github.com/go-openapi/errors v0.20.2 // indirect
	github.com/go-openapi/jsonpointer v0.19.5 // indirect
	github.com/go-openapi/jsonreference v0.19.5 // indirect
	github.com/go-openapi/swag v0.19.14 // indirect
	github.com/gogo/protobuf v1.3.2 // indirect
	github.com/golang-jwt/jwt/v4 v4.4.2 // indirect
	github.com/golang/groupcache v0.0.0-20210331224755-41bb18bfe9da // indirect
	github.com/golang/protobuf v1.5.2 // indirect
	github.com/google/btree v1.0.1 // indirect
	github.com/google/gnostic v0.5.7-v3refs // indirect
	github.com/google/go-cmp v0.5.9 // indirect
	github.com/google/gofuzz v1.2.0 // indirect
	github.com/google/shlex v0.0.0-20191202100458-e7afc7fbc510 // indirect
	github.com/googleapis/enterprise-certificate-proxy v0.2.0 // indirect
	github.com/googleapis/gax-go/v2 v2.7.0 // indirect
	github.com/gregjones/httpcache v0.0.0-20180305231024-9cad4c3443a7 // indirect
	github.com/hashicorp/golang-lru v0.5.4 // indirect
	github.com/huandu/xstrings v1.2.0 // indirect
	github.com/imdario/mergo v0.3.12 // indirect
	github.com/inconshreveable/mousetrap v1.0.1 // indirect
	github.com/jarcoal/httpmock v1.0.4 // indirect
	github.com/jmespath/go-jmespath v0.4.0 // indirect
	github.com/josharian/intern v1.0.0 // indirect
	github.com/kelseyhightower/envconfig v1.4.0 // indirect
	github.com/klauspost/compress v1.15.12 // indirect
	github.com/klauspost/cpuid/v2 v2.1.1 // indirect
	github.com/klauspost/pgzip v1.2.5 // indirect
	github.com/klauspost/reedsolomon v1.11.3 // indirect
	github.com/liggitt/tabwriter v0.0.0-20181228230101-89fcab3d43de // indirect
	github.com/mailru/easyjson v0.7.7 // indirect
	github.com/matttproud/golang_protobuf_extensions v1.0.2-0.20181231171920-c182affec369 // indirect
	github.com/minio/md5-simd v1.1.2 // indirect
	github.com/minio/minio-go/v7 v7.0.45 // indirect
	github.com/minio/sha256-simd v1.0.0 // indirect
	github.com/mitchellh/copystructure v1.0.0 // indirect
	github.com/mitchellh/go-homedir v1.1.0 // indirect
	github.com/mitchellh/go-wordwrap v1.0.0 // indirect
	github.com/mitchellh/reflectwalk v1.0.0 // indirect
	github.com/moby/spdystream v0.2.0 // indirect
	github.com/moby/term v0.0.0-20210619224110-3f7ff695adc6 // indirect
	github.com/modern-go/concurrent v0.0.0-20180306012644-bacd9c7ef1dd // indirect
	github.com/modern-go/reflect2 v1.0.2 // indirect
	github.com/monochromegane/go-gitignore v0.0.0-20200626010858-205db1a8cc00 // indirect
	github.com/munnerz/goautoneg v0.0.0-20191010083416-a7dc8b61c822 // indirect
	github.com/natefinch/atomic v1.0.1 // indirect
	github.com/oklog/ulid v1.3.1 // indirect
	github.com/peterbourgon/diskv v2.0.1+incompatible // indirect
	github.com/pierrec/lz4 v2.6.1+incompatible // indirect
	github.com/pmezard/go-difflib v1.0.0 // indirect
	github.com/prometheus/client_model v0.3.0 // indirect
	github.com/prometheus/common v0.37.0 // indirect
	github.com/prometheus/procfs v0.8.0 // indirect
	github.com/renier/xmlrpc v0.0.0-20170708154548-ce4a1a486c03 // indirect
	github.com/rogpeppe/go-internal v1.6.1 // indirect
	github.com/rs/xid v1.4.0 // indirect
	github.com/russross/blackfriday v1.5.2 // indirect
	github.com/softlayer/softlayer-go v0.0.0-20190615201252-ba6e7f295217 // indirect
	github.com/spf13/pflag v1.0.5 // indirect
	github.com/stretchr/testify v1.8.1 // indirect
	github.com/xlab/treeprint v0.0.0-20181112141820-a009c3971eca // indirect
	github.com/zeebo/blake3 v0.2.3 // indirect
	go.mongodb.org/mongo-driver v1.10.1 // indirect
	go.opencensus.io v0.24.0 // indirect
	go.opentelemetry.io/otel v0.20.0 // indirect
	go.opentelemetry.io/otel/metric v0.20.0 // indirect
	go.opentelemetry.io/otel/trace v0.20.0 // indirect
	go.starlark.net v0.0.0-20200306205701-8dd3e2ee1dd5 // indirect
	go.uber.org/atomic v1.9.0 // indirect
	go.uber.org/multierr v1.8.0 // indirect
	golang.org/x/crypto v0.3.0 // indirect
	golang.org/x/exp v0.0.0-20221028150844-83b7d23a625f // indirect
	golang.org/x/net v0.2.0 // indirect
	golang.org/x/sync v0.1.0 // indirect
	golang.org/x/sys v0.3.0 // indirect
	golang.org/x/term v0.2.0 // indirect
	golang.org/x/text v0.5.0 // indirect
	golang.org/x/time v0.0.0-20220210224613-90d013bbcef8 // indirect
	golang.org/x/xerrors v0.0.0-20220907171357-04be3eba64a2 // indirect
	gomodules.xyz/jsonpatch/v2 v2.2.0 // indirect
	google.golang.org/appengine v1.6.7 // indirect
	google.golang.org/genproto v0.0.0-20221206210731-b1a01be3a5f6 // indirect
	google.golang.org/grpc v1.51.0 // indirect
	google.golang.org/protobuf v1.28.1 // indirect
	gopkg.in/inf.v0 v0.9.1 // indirect
	gopkg.in/ini.v1 v1.66.6 // indirect
	gopkg.in/yaml.v2 v2.4.0 // indirect
	gopkg.in/yaml.v3 v3.0.1 // indirect
	k8s.io/component-base v0.24.4 // indirect
	k8s.io/klog/v2 v2.60.1 // indirect
	k8s.io/kube-openapi v0.0.0-20220328201542-3ee0da9b0b42 // indirect
	sigs.k8s.io/json v0.0.0-20211208200746-9f7c6b3444d2 // indirect
	sigs.k8s.io/kustomize/api v0.11.4 // indirect
	sigs.k8s.io/structured-merge-diff/v4 v4.2.1 // indirect
	sigs.k8s.io/yaml v1.3.0 // indirect
)<|MERGE_RESOLUTION|>--- conflicted
+++ resolved
@@ -63,17 +63,7 @@
 	sigs.k8s.io/controller-runtime v0.12.3
 )
 
-<<<<<<< HEAD
-require (
-	github.com/dustin/go-humanize v1.0.0
-	github.com/go-logr/logr v1.2.0
-	github.com/onsi/ginkgo/v2 v2.0.0
-	github.com/onsi/gomega v1.18.1
-	sigs.k8s.io/kustomize/kyaml v0.13.6
-)
-=======
 require github.com/dustin/go-humanize v1.0.1
->>>>>>> caa9443a
 
 require (
 	cloud.google.com/go v0.105.0 // indirect
@@ -112,7 +102,7 @@
 	github.com/fatih/structs v1.1.0 // indirect
 	github.com/fsnotify/fsnotify v1.5.1 // indirect
 	github.com/go-errors/errors v1.0.1 // indirect
-	github.com/go-logr/zapr v1.2.0 // indirect
+	github.com/go-logr/logr v1.2.0 // indirect
 	github.com/go-openapi/errors v0.20.2 // indirect
 	github.com/go-openapi/jsonpointer v0.19.5 // indirect
 	github.com/go-openapi/jsonreference v0.19.5 // indirect
@@ -205,6 +195,7 @@
 	k8s.io/kube-openapi v0.0.0-20220328201542-3ee0da9b0b42 // indirect
 	sigs.k8s.io/json v0.0.0-20211208200746-9f7c6b3444d2 // indirect
 	sigs.k8s.io/kustomize/api v0.11.4 // indirect
+	sigs.k8s.io/kustomize/kyaml v0.13.6 // indirect
 	sigs.k8s.io/structured-merge-diff/v4 v4.2.1 // indirect
 	sigs.k8s.io/yaml v1.3.0 // indirect
 )