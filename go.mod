--- conflicted
+++ resolved
@@ -168,13 +168,8 @@
 	go.opentelemetry.io/otel/trace v1.14.0 // indirect
 	go.starlark.net v0.0.0-20200306205701-8dd3e2ee1dd5 // indirect
 	go.uber.org/multierr v1.11.0 // indirect
-<<<<<<< HEAD
-	golang.org/x/crypto v0.11.0 // indirect
+	golang.org/x/crypto v0.12.0 // indirect
 	golang.org/x/exp v0.0.0-20230321023759-10a507213a29 // indirect
-=======
-	golang.org/x/crypto v0.12.0 // indirect
-	golang.org/x/exp v0.0.0-20221028150844-83b7d23a625f // indirect
->>>>>>> 6f6ab7e9
 	golang.org/x/mod v0.10.0 // indirect
 	golang.org/x/net v0.14.0 // indirect
 	golang.org/x/sync v0.3.0 // indirect
