--- conflicted
+++ resolved
@@ -99,12 +99,8 @@
 	github.com/fatih/structs v1.1.0 // indirect
 	github.com/fsnotify/fsnotify v1.6.0 // indirect
 	github.com/go-errors/errors v1.0.1 // indirect
-<<<<<<< HEAD
-	github.com/go-logr/zapr v1.2.0 // indirect
-=======
 	github.com/go-logr/logr v1.2.3 // indirect
 	github.com/go-logr/stdr v1.2.2 // indirect
->>>>>>> b1a4792d
 	github.com/go-openapi/errors v0.20.2 // indirect
 	github.com/go-openapi/jsonpointer v0.19.5 // indirect
 	github.com/go-openapi/jsonreference v0.20.0 // indirect
@@ -189,15 +185,6 @@
 	gopkg.in/ini.v1 v1.67.0 // indirect
 	gopkg.in/yaml.v2 v2.4.0 // indirect
 	gopkg.in/yaml.v3 v3.0.1 // indirect
-<<<<<<< HEAD
-	k8s.io/component-base v0.24.4 // indirect
-	k8s.io/klog/v2 v2.60.1 // indirect
-	k8s.io/kube-openapi v0.0.0-20220328201542-3ee0da9b0b42 // indirect
-	sigs.k8s.io/json v0.0.0-20211208200746-9f7c6b3444d2 // indirect
-	sigs.k8s.io/kustomize/api v0.11.4 // indirect
-	sigs.k8s.io/structured-merge-diff/v4 v4.2.1 // indirect
-	sigs.k8s.io/yaml v1.3.0 // indirect
-=======
 	k8s.io/component-base v0.26.1 // indirect
 	k8s.io/klog/v2 v2.80.1 // indirect
 	k8s.io/kube-openapi v0.0.0-20221012153701-172d655c2280 // indirect
@@ -205,5 +192,4 @@
 	sigs.k8s.io/kustomize/api v0.12.1 // indirect
 	sigs.k8s.io/kustomize/kyaml v0.13.9 // indirect
 	sigs.k8s.io/structured-merge-diff/v4 v4.2.3 // indirect
->>>>>>> b1a4792d
 )