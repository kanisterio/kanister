--- conflicted
+++ resolved
@@ -66,17 +66,6 @@
 	sigs.k8s.io/yaml v1.3.0
 )
 
-<<<<<<< HEAD
-require (
-	github.com/dustin/go-humanize v1.0.1
-	github.com/go-logr/logr v1.2.0
-	github.com/onsi/ginkgo/v2 v2.0.0
-	github.com/onsi/gomega v1.18.1
-	sigs.k8s.io/kustomize/kyaml v0.13.6
-)
-
-=======
->>>>>>> 43ef5ddb
 require (
 	cloud.google.com/go v0.110.0 // indirect
 	cloud.google.com/go/compute v1.18.0 // indirect
