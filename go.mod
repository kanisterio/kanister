module github.com/kanisterio/kanister

go 1.23.0

<<<<<<< HEAD
toolchain go1.23.7
=======
toolchain go1.24.1
>>>>>>> 6810800e

replace (
	github.com/googleapis/gnostic => github.com/googleapis/gnostic v0.4.1
	github.com/graymeta/stow => github.com/kastenhq/stow v0.2.6-kasten.1.0.20231101232131-9321daa23aae
	github.com/rook/operator-kit => github.com/kastenhq/operator-kit v0.0.0-20180316185208-859e831cc18d
	golang.org/x/net => golang.org/x/net v0.36.0
	gopkg.in/check.v1 => github.com/kastenhq/check v0.0.0-20180626002341-0264cfcea734
)

// Direct and indirect dependencies are in separate require sections.
// Keep *all* direct dependencies in this section; and all indirect
// dependencies in the require block following this one.
require (
	github.com/Azure/azure-sdk-for-go v68.0.0+incompatible
	github.com/Azure/azure-sdk-for-go/sdk/azcore v1.17.1
	github.com/Azure/azure-sdk-for-go/sdk/azidentity v1.8.2
	github.com/Azure/azure-sdk-for-go/sdk/resourcemanager/compute/armcompute/v4 v4.2.1
	github.com/Azure/azure-sdk-for-go/sdk/resourcemanager/resources/armsubscriptions v1.3.0
	github.com/Masterminds/semver v1.5.0
	github.com/Masterminds/sprig v2.22.0+incompatible
	github.com/aws/aws-sdk-go v1.55.6
	github.com/dustin/go-humanize v1.0.1
	github.com/go-logr/logr v1.4.2
	github.com/go-openapi/strfmt v0.23.0
	github.com/gofrs/uuid v4.4.0+incompatible
	github.com/golang/mock v1.6.0
	github.com/google/uuid v1.6.0
	github.com/graymeta/stow v0.0.0-00010101000000-000000000000
	github.com/hashicorp/go-version v1.7.0
	github.com/jpillora/backoff v1.0.0
	github.com/json-iterator/go v1.1.12
	github.com/kanisterio/errkit v0.0.3
	github.com/kanisterio/safecli v0.0.10
	github.com/kopia/kopia v0.18.3-0.20250113233333-aa96483aaded
	github.com/kubernetes-csi/external-snapshotter/client/v4 v4.2.0
	github.com/lib/pq v1.10.9
	github.com/mitchellh/mapstructure v1.5.0

	//pinned openshift to release-4.5 branch
	github.com/openshift/api v0.0.0-20231222123017-053aee22b4b4
	github.com/openshift/client-go v0.0.0-20231221125933-2aa81c72f992
	github.com/pkg/errors v0.9.1 // indirect
	github.com/prometheus/client_golang v1.21.1
	github.com/prometheus/client_model v0.6.1
	github.com/sirupsen/logrus v1.9.3
	github.com/spf13/cobra v1.9.1
	go.uber.org/zap v1.27.0
	golang.org/x/oauth2 v0.28.0
	gonum.org/v1/gonum v0.16.0
	google.golang.org/api v0.228.0
	google.golang.org/grpc v1.71.0
	google.golang.org/protobuf v1.36.6
	gopkg.in/check.v1 v1.0.0-20201130134442-10cb98267c6c
	gopkg.in/tomb.v2 v2.0.0-20161208151619-d5d1b5820637

	//pinned k8s.io to v0.31.x tag
	k8s.io/api v0.31.7
	k8s.io/apiextensions-apiserver v0.31.7
	k8s.io/apimachinery v0.31.7
	k8s.io/cli-runtime v0.31.7
	k8s.io/client-go v0.31.7
	k8s.io/code-generator v0.31.7
	k8s.io/kube-openapi v0.0.0-20240228011516-70dd3763d340
	k8s.io/kubectl v0.31.7
	sigs.k8s.io/controller-runtime v0.19.7
	sigs.k8s.io/structured-merge-diff/v4 v4.4.3
	sigs.k8s.io/yaml v1.4.0
)

require (
	cloud.google.com/go v0.116.0 // indirect
	cloud.google.com/go/auth v0.15.0 // indirect
	cloud.google.com/go/auth/oauth2adapt v0.2.8 // indirect
	cloud.google.com/go/compute/metadata v0.6.0 // indirect
	cloud.google.com/go/iam v1.2.2 // indirect
	cloud.google.com/go/storage v1.50.0 // indirect
	github.com/Azure/azure-sdk-for-go/sdk/internal v1.10.0 // indirect
	github.com/Azure/azure-sdk-for-go/sdk/storage/azblob v1.5.0 // indirect; indirect;
	github.com/Azure/go-ansiterm v0.0.0-20210617225240-d185dfc1b5a1 // indirect
	github.com/Azure/go-autorest v14.2.0+incompatible // indirect
	github.com/Azure/go-autorest/autorest v0.11.27 // indirect
	github.com/Azure/go-autorest/autorest/adal v0.9.18 // indirect
	github.com/Azure/go-autorest/autorest/date v0.3.0 // indirect
	github.com/Azure/go-autorest/logger v0.2.1 // indirect
	github.com/Azure/go-autorest/tracing v0.6.0 // indirect
	github.com/AzureAD/microsoft-authentication-library-for-go v1.3.3 // indirect
	github.com/GehirnInc/crypt v0.0.0-20230320061759-8cc1b52080c5 // indirect
	github.com/MakeNowJust/heredoc v1.0.0 // indirect
	github.com/Masterminds/goutils v1.1.1 // indirect
	github.com/alecthomas/kingpin/v2 v2.4.0 // indirect
	github.com/alecthomas/units v0.0.0-20231202071711-9a357b53e9c9 // indirect
	github.com/asaskevich/govalidator v0.0.0-20230301143203-a9d515a09cc2 // indirect
	github.com/beorn7/perks v1.0.1 // indirect
	github.com/blang/semver/v4 v4.0.0 // indirect
	github.com/cenkalti/backoff/v4 v4.3.0 // indirect
	github.com/cespare/xxhash/v2 v2.3.0 // indirect
	github.com/chai2010/gettext-go v1.0.2 // indirect
	github.com/chmduquesne/rollinghash v4.0.0+incompatible // indirect
	github.com/coreos/go-systemd/v22 v22.5.0 // indirect
	github.com/danieljoos/wincred v1.2.2 // indirect
	github.com/davecgh/go-spew v1.1.2-0.20180830191138-d8f796af33cc // indirect
	github.com/edsrzf/mmap-go v1.2.0 // indirect
	github.com/emicklei/go-restful/v3 v3.11.0 // indirect
	github.com/evanphx/json-patch v5.6.0+incompatible // indirect
	github.com/evanphx/json-patch/v5 v5.9.0 // indirect
	github.com/exponent-io/jsonpath v0.0.0-20151013193312-d6023ce2651d // indirect
	github.com/fatih/color v1.18.0 // indirect
	github.com/felixge/fgprof v0.9.4 // indirect
	github.com/felixge/httpsnoop v1.0.4 // indirect
	github.com/foomo/htpasswd v0.0.0-20200116085101-e3a90e78da9c // indirect
	github.com/fxamacker/cbor/v2 v2.7.0 // indirect
	github.com/go-errors/errors v1.4.2 // indirect
	github.com/go-ini/ini v1.67.0 // indirect
	github.com/go-logr/stdr v1.2.2 // indirect
	github.com/go-logr/zapr v1.3.0 // indirect
	github.com/go-ole/go-ole v1.3.0 // indirect
	github.com/go-openapi/errors v0.22.0 // indirect
	github.com/go-openapi/jsonpointer v0.19.6 // indirect
	github.com/go-openapi/jsonreference v0.20.2 // indirect
	github.com/go-openapi/swag v0.22.4 // indirect
	github.com/goccy/go-json v0.10.4 // indirect
	github.com/godbus/dbus/v5 v5.1.0 // indirect
	github.com/gofrs/flock v0.12.1 // indirect
	github.com/gogo/protobuf v1.3.2 // indirect
	github.com/golang-jwt/jwt/v4 v4.5.2 // indirect
	github.com/golang-jwt/jwt/v5 v5.2.2 // indirect
	github.com/golang/glog v1.2.4 // indirect
	github.com/golang/groupcache v0.0.0-20210331224755-41bb18bfe9da // indirect
	github.com/golang/protobuf v1.5.4 // indirect
	github.com/google/btree v1.0.1 // indirect
	github.com/google/gnostic-models v0.6.8 // indirect
	github.com/google/go-cmp v0.7.0 // indirect
	github.com/google/gofuzz v1.2.0 // indirect
	github.com/google/pprof v0.0.0-20240525223248-4bfdf5a9a2af // indirect
	github.com/google/readahead v0.0.0-20161222183148-eaceba169032 // indirect
	github.com/google/s2a-go v0.1.9 // indirect
	github.com/google/shlex v0.0.0-20191202100458-e7afc7fbc510 // indirect
	github.com/googleapis/enterprise-certificate-proxy v0.3.6 // indirect
	github.com/googleapis/gax-go/v2 v2.14.1 // indirect
	github.com/gorilla/mux v1.8.1 // indirect
	github.com/gorilla/websocket v1.5.0 // indirect
	github.com/gregjones/httpcache v0.0.0-20180305231024-9cad4c3443a7 // indirect
	github.com/grpc-ecosystem/grpc-gateway/v2 v2.24.0 // indirect
	github.com/hanwen/go-fuse/v2 v2.7.2 // indirect
	github.com/hashicorp/cronexpr v1.1.2 // indirect
	github.com/huandu/xstrings v1.2.0 // indirect
	github.com/imdario/mergo v0.3.12 // indirect
	github.com/inconshreveable/mousetrap v1.1.0 // indirect
	github.com/jmespath/go-jmespath v0.4.0 // indirect
	github.com/josharian/intern v1.0.0 // indirect
	github.com/klauspost/compress v1.17.11 // indirect
	github.com/klauspost/cpuid/v2 v2.2.9 // indirect
	github.com/klauspost/pgzip v1.2.6 // indirect
	github.com/klauspost/reedsolomon v1.12.4 // indirect
	github.com/kopia/htmluibuild v0.0.1-0.20241228091102-21c41d704c1b // indirect
	github.com/kr/fs v0.1.0 // indirect
	github.com/kylelemons/godebug v1.1.0 // indirect
	github.com/liggitt/tabwriter v0.0.0-20181228230101-89fcab3d43de // indirect
	github.com/mailru/easyjson v0.7.7 // indirect
	github.com/mattn/go-colorable v0.1.13 // indirect
	github.com/mattn/go-isatty v0.0.20 // indirect
	github.com/minio/md5-simd v1.1.2 // indirect
	github.com/minio/minio-go/v7 v7.0.83 // indirect
	github.com/mitchellh/copystructure v1.0.0 // indirect
	github.com/mitchellh/go-wordwrap v1.0.1 // indirect
	github.com/mitchellh/reflectwalk v1.0.0 // indirect
	github.com/moby/spdystream v0.4.0 // indirect
	github.com/moby/term v0.5.0 // indirect
	github.com/modern-go/concurrent v0.0.0-20180306012644-bacd9c7ef1dd // indirect
	github.com/modern-go/reflect2 v1.0.2 // indirect
	github.com/monochromegane/go-gitignore v0.0.0-20200626010858-205db1a8cc00 // indirect
	github.com/munnerz/goautoneg v0.0.0-20191010083416-a7dc8b61c822 // indirect
	github.com/mxk/go-flowrate v0.0.0-20140419014527-cca7078d478f // indirect
	github.com/mxk/go-vss v1.2.0 // indirect
	github.com/natefinch/atomic v1.0.1 // indirect
	github.com/oklog/ulid v1.3.1 // indirect
	github.com/peterbourgon/diskv v2.0.1+incompatible // indirect
	github.com/pierrec/lz4 v2.6.1+incompatible // indirect
	github.com/pkg/browser v0.0.0-20240102092130-5ac0b6a4141c // indirect
	github.com/pkg/profile v1.7.0 // indirect
	github.com/pkg/sftp v1.13.7 // indirect
	github.com/pquerna/ffjson v0.0.0-20190930134022-aa0246cd15f7 // indirect
	github.com/prometheus/common v0.62.0 // indirect
	github.com/prometheus/procfs v0.15.1 // indirect
	github.com/rs/xid v1.6.0 // indirect
	github.com/russross/blackfriday/v2 v2.1.0 // indirect
	github.com/skratchdot/open-golang v0.0.0-20200116055534-eef842397966 // indirect
	github.com/spf13/pflag v1.0.6 // indirect
	github.com/studio-b12/gowebdav v0.10.0 // indirect
	github.com/tg123/go-htpasswd v1.2.3 // indirect
	github.com/x448/float16 v0.8.4 // indirect
	github.com/xhit/go-str2duration/v2 v2.1.0 // indirect
	github.com/xlab/treeprint v1.2.0 // indirect
	github.com/zalando/go-keyring v0.2.6 // indirect
	github.com/zeebo/blake3 v0.2.4 // indirect
	go.mongodb.org/mongo-driver v1.14.0 // indirect
	go.opencensus.io v0.24.0 // indirect
	go.opentelemetry.io/contrib/instrumentation/google.golang.org/grpc/otelgrpc v0.59.0 // indirect
	go.opentelemetry.io/contrib/instrumentation/net/http/otelhttp v0.59.0 // indirect
	go.opentelemetry.io/otel v1.34.0 // indirect
	go.opentelemetry.io/otel/exporters/otlp/otlptrace v1.33.0 // indirect
	go.opentelemetry.io/otel/exporters/otlp/otlptrace/otlptracegrpc v1.33.0 // indirect
	go.opentelemetry.io/otel/metric v1.34.0 // indirect
	go.opentelemetry.io/otel/sdk v1.34.0 // indirect
	go.opentelemetry.io/otel/trace v1.34.0 // indirect
	go.opentelemetry.io/proto/otlp v1.4.0 // indirect
	go.starlark.net v0.0.0-20240314022150-ee8ed142361c // indirect
	go.uber.org/multierr v1.11.0 // indirect
<<<<<<< HEAD
	golang.org/x/crypto v0.35.0 // indirect
=======
	golang.org/x/crypto v0.36.0 // indirect
>>>>>>> 6810800e
	golang.org/x/exp v0.0.0-20240325151524-a685a6edb6d8 // indirect
	golang.org/x/mod v0.22.0 // indirect
	golang.org/x/net v0.37.0 // indirect
	golang.org/x/sync v0.12.0 // indirect
	golang.org/x/sys v0.31.0 // indirect
	golang.org/x/term v0.30.0 // indirect
	golang.org/x/text v0.23.0 // indirect
	golang.org/x/time v0.11.0 // indirect
	golang.org/x/tools v0.26.0 // indirect
	gomodules.xyz/jsonpatch/v2 v2.4.0 // indirect
	google.golang.org/genproto v0.0.0-20241118233622-e639e219e697 // indirect
	google.golang.org/genproto/googleapis/api v0.0.0-20250106144421-5f5ef82da422 // indirect
	google.golang.org/genproto/googleapis/rpc v0.0.0-20250313205543-e70fdf4c4cb4 // indirect
	gopkg.in/evanphx/json-patch.v4 v4.12.0 // indirect
	gopkg.in/inf.v0 v0.9.1 // indirect
	gopkg.in/kothar/go-backblaze.v0 v0.0.0-20210124194846-35409b867216 // indirect
	gopkg.in/yaml.v2 v2.4.0 // indirect
	gopkg.in/yaml.v3 v3.0.1 // indirect
	k8s.io/component-base v0.31.7 // indirect
	k8s.io/gengo/v2 v2.0.0-20240228010128-51d4e06bde70 // indirect
	k8s.io/klog/v2 v2.130.1 // indirect
	k8s.io/utils v0.0.0-20240711033017-18e509b52bc8 // indirect
	sigs.k8s.io/json v0.0.0-20221116044647-bc3834ca7abd // indirect
	sigs.k8s.io/kustomize/api v0.17.2 // indirect
	sigs.k8s.io/kustomize/kyaml v0.17.1 // indirect
)

require (
	al.essio.dev/pkg/shellescape v1.5.1 // indirect
	cel.dev/expr v0.19.1 // indirect
	cloud.google.com/go/monitoring v1.21.2 // indirect
	github.com/GoogleCloudPlatform/opentelemetry-operations-go/detectors/gcp v1.25.0 // indirect
	github.com/GoogleCloudPlatform/opentelemetry-operations-go/exporter/metric v0.48.1 // indirect
	github.com/GoogleCloudPlatform/opentelemetry-operations-go/internal/resourcemapping v0.48.1 // indirect
	github.com/cncf/xds/go v0.0.0-20241223141626-cff3c89139a3 // indirect
	github.com/envoyproxy/go-control-plane/envoy v1.32.4 // indirect
	github.com/envoyproxy/protoc-gen-validate v1.2.1 // indirect
	github.com/fsnotify/fsnotify v1.7.0 // indirect
	github.com/petar/GoLLRB v0.0.0-20210522233825-ae3b015fd3e9 // indirect
	github.com/planetscale/vtprotobuf v0.6.1-0.20240319094008-0393e58bdf10 // indirect
	go.opentelemetry.io/auto/sdk v1.1.0 // indirect
	go.opentelemetry.io/contrib/detectors/gcp v1.34.0 // indirect
	go.opentelemetry.io/otel/sdk/metric v1.34.0 // indirect
)<|MERGE_RESOLUTION|>--- conflicted
+++ resolved
@@ -2,11 +2,7 @@
 
 go 1.23.0
 
-<<<<<<< HEAD
 toolchain go1.23.7
-=======
-toolchain go1.24.1
->>>>>>> 6810800e
 
 replace (
 	github.com/googleapis/gnostic => github.com/googleapis/gnostic v0.4.1
@@ -215,11 +211,7 @@
 	go.opentelemetry.io/proto/otlp v1.4.0 // indirect
 	go.starlark.net v0.0.0-20240314022150-ee8ed142361c // indirect
 	go.uber.org/multierr v1.11.0 // indirect
-<<<<<<< HEAD
-	golang.org/x/crypto v0.35.0 // indirect
-=======
 	golang.org/x/crypto v0.36.0 // indirect
->>>>>>> 6810800e
 	golang.org/x/exp v0.0.0-20240325151524-a685a6edb6d8 // indirect
 	golang.org/x/mod v0.22.0 // indirect
 	golang.org/x/net v0.37.0 // indirect
