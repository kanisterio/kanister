# Copyright 2019 The Kanister Authors.
#
# Copyright 2016 The Kubernetes Authors.
#
# Licensed under the Apache License, Version 2.0 (the "License");
# you may not use this file except in compliance with the License.
# You may obtain a copy of the License at
#
#     http://www.apache.org/licenses/LICENSE-2.0
#
# Unless required by applicable law or agreed to in writing, software
# distributed under the License is distributed on an "AS IS" BASIS,
# WITHOUT WARRANTIES OR CONDITIONS OF ANY KIND, either express or implied.
# See the License for the specific language governing permissions and
# limitations under the License.

# The binary to build (just the basename).
BIN := controller

# This repo's root import path (under GOPATH).
PKG := github.com/kanisterio/kanister

# Where to push the docker image.
REGISTRY ?= kanisterio

# Which architecture to build - see $(ALL_ARCH) for options.
ARCH ?= amd64

# This version-strategy uses git tags to set the version string
VERSION := $(shell git describe --tags --always --dirty)
#
# This version-strategy uses a manual value to set the version string
#VERSION := 1.2.3

PWD := $$(pwd)

# Whether to build inside a containerized build environment
DOCKER_BUILD ?= "true"

DOCKER_CONFIG ?= "$(HOME)/.docker"

# Mention the vm-driver that should be used to install OpenShift
vm-driver ?= "kvm"

<<<<<<< HEAD
COMMIT_ID ?= "317cc36"

KOPIA_REPO ?= "kopia"

KOPIA_IMAGE_TAG ?= ""
=======
# Refers to https://github.com/kopia/kopia/commit/317cc36892707ab9bdc5f6e4dea567d1e638a070
KOPIA_COMMIT_ID ?= "317cc36"

KOPIA_REPO ?= "kopia"
>>>>>>> 5786c9d1
# Default OCP version in which the OpenShift apps are going to run
ocp_version ?= "4.10"
###
### These variables should not need tweaking.
###

SRC_DIRS := cmd pkg # directories which hold app source (not vendored)

ALL_ARCH := amd64 arm arm64 ppc64le

# Set default base image dynamically for each arch

IMAGE_NAME := $(BIN)

IMAGE := $(REGISTRY)/$(IMAGE_NAME)

BUILD_IMAGE ?= ghcr.io/kanisterio/build:v0.0.18

# tag 0.1.0 is, 0.0.1 (latest) + gh + aws + helm binary
DOCS_BUILD_IMAGE ?= ghcr.io/kanisterio/docker-sphinx:0.2.0

DOCS_RELEASE_BUCKET ?= s3://docs.kanister.io

GITHUB_TOKEN ?= ""

# If you want to build all binaries, see the 'all-build' rule.
# If you want to build all containers, see the 'all-container' rule.
# If you want to build AND push all containers, see the 'all-push' rule.
all: build

build-%:
	@$(MAKE) --no-print-directory ARCH=$* build

container-%:
	@$(MAKE) --no-print-directory ARCH=$* container

push-%:
	@$(MAKE) --no-print-directory ARCH=$* push

all-build: $(addprefix build-, $(ALL_ARCH))

all-container: $(addprefix container-, $(ALL_ARCH))

all-push: $(addprefix push-, $(ALL_ARCH))

build: bin/$(ARCH)/$(BIN)

build-controller:
	@$(MAKE) run CMD='-c " \
	goreleaser build --id $(BIN) --rm-dist --debug --snapshot \
	&& cp dist/$(BIN)_linux_$(ARCH)/$(BIN) bin/$(ARCH)/$(BIN) \
	"'

bin/$(ARCH)/$(BIN):
	@echo "building: $@"
	@$(MAKE) run CMD='-c " \
		GOARCH=$(ARCH)       \
		VERSION=$(VERSION) \
		PKG=$(PKG)         \
		BIN=$(BIN) \
		./build/build.sh   \
	"'
# Example: make shell CMD="-c 'date > datefile'"
shell: build-dirs
	@echo "launching a shell in the containerized build environment"
	@docker run                                      \
		-ti                                          \
		--rm                                         \
		--privileged                                 \
		--net host                                   \
		-v "$(PWD)/.go/pkg:/go/pkg"                  \
		-v "$(PWD)/.go/cache:/go/.cache"             \
		-v "${HOME}/.kube:/root/.kube"               \
		-v "$(PWD):/go/src/$(PKG)"                   \
		-v "$(PWD)/bin/$(ARCH):/go/bin"              \
		-v "$(DOCKER_CONFIG):/root/.docker"          \
		-v /var/run/docker.sock:/var/run/docker.sock \
		-w /go/src/$(PKG)                            \
		$(BUILD_IMAGE)                               \
		/bin/sh

DOTFILE_IMAGE = $(subst :,_,$(subst /,_,$(IMAGE))-$(VERSION))

container: .container-$(DOTFILE_IMAGE) container-name
.container-$(DOTFILE_IMAGE): bin/$(ARCH)/$(BIN) Dockerfile.in
	@/bin/bash -c "                   \
		BIN=$(BIN)                    \
		ARCH=$(ARCH)                  \
		IMAGE=$(IMAGE)                \
		VERSION=$(VERSION)            \
		SOURCE_BIN=bin/$(ARCH)/$(BIN) \
		./build/package.sh            \
	"

container-name:
	@echo "container: $(IMAGE):$(VERSION)"

release-controller: .push-$(DOTFILE_IMAGE) push-name
.push-$(DOTFILE_IMAGE): .container-$(DOTFILE_IMAGE)
ifeq ($(findstring gcr.io,$(REGISTRY)),gcr.io)
	@gcloud docker -- push $(IMAGE):$(VERSION)
else
	@docker push $(IMAGE):$(VERSION)
endif
	@docker images -q $(IMAGE):$(VERSION) > $@

push-name:
	@echo "pushed: $(IMAGE):$(VERSION)"

version:
	@echo $(VERSION)

.PHONY: deploy test codegen build-dirs run clean container-clean bin-clean docs start-kind tiller stop-kind release-snapshot go-mod-download

deploy: release-controller .deploy-$(DOTFILE_IMAGE)
.deploy-$(DOTFILE_IMAGE):
	@sed                        \
		-e 's|IMAGE|$(IMAGE)|g' \
		-e 's|TAG|$(VERSION)|g' \
		bundle.yaml.in > .deploy-$(DOTFILE_IMAGE)
	@kubectl apply -f .deploy-$(DOTFILE_IMAGE)

test: build-dirs
	@$(MAKE) run CMD='-c "./build/test.sh $(SRC_DIRS)"'

helm-test: build-dirs
	@$(MAKE) run CMD='-c "./build/helm-test.sh $(SRC_DIRS)"'

integration-test: build-dirs
	@$(MAKE) run CMD='-c "./build/integration-test.sh short"'

openshift-test:
	@/bin/bash ./build/integration-test.sh openshift $(ocp_version)

golint:
	@$(MAKE) run CMD='-c "./build/golint.sh"'

codegen:
	@$(MAKE) run CMD='-c "./build/codegen.sh"'

DOCS_CMD = "cd docs && make clean &&          \
                doc8 --max-line-length 90 --ignore D000 . && \
                make spelling && make html           \
	   "

docs:
ifeq ($(DOCKER_BUILD),"true")
	@echo "running DOCS_CMD in the containerized build environment"
	@docker run             \
		--entrypoint ''     \
		--rm                \
		-v "$(PWD):/repo"   \
		-w /repo            \
		$(DOCS_BUILD_IMAGE) \
		/bin/bash -c $(DOCS_CMD)
else
	@/bin/bash -c $(DOCS_CMD)
endif

build-dirs:
	@mkdir -p bin/$(ARCH)
	@mkdir -p .go/src/$(PKG) .go/pkg .go/bin .go/std/$(ARCH)

run: build-dirs
ifeq ($(DOCKER_BUILD),"true")
	@echo "running CMD in the containerized build environment"
	@docker run                                                     \
		--rm                                                        \
		--net host                                                  \
		-e GITHUB_TOKEN=$(GITHUB_TOKEN)                             \
		-v "${HOME}/.kube:/root/.kube"                              \
		-v "$(PWD)/.go/pkg:/go/pkg"                                 \
		-v "$(PWD)/.go/cache:/go/.cache"                            \
		-v "$(PWD):/go/src/$(PKG)"                                  \
		-v "$(PWD)/bin/$(ARCH):/go/bin"                             \
		-v "$(PWD)/.go/std/$(ARCH):/usr/local/go/pkg/linux_$(ARCH)" \
		-v "$(DOCKER_CONFIG):/root/.docker"                         \
		-v /var/run/docker.sock:/var/run/docker.sock                \
		-w /go/src/$(PKG)                                           \
		$(BUILD_IMAGE)                                              \
		/bin/bash $(CMD)
else
	@/bin/bash $(CMD)
endif

clean: dotfile-clean bin-clean

dotfile-clean:
	rm -rf .container-* .dockerfile-* .push-* .deploy-*

bin-clean:
	rm -rf .go bin

release-docs: docs
	@if [ -z ${AWS_ACCESS_KEY_ID} ] || [ -z ${AWS_SECRET_ACCESS_KEY} ]; then\
		echo "Please set AWS_ACCESS_KEY_ID and AWS_SECRET_ACCESS_KEY. Exiting.";\
		exit 1;\
	fi;\

	@if [ -f "docs/_build/html/index.html" ]; then\
		aws s3 sync docs/_build/html $(DOCS_RELEASE_BUCKET) --delete;\
		echo "Success";\
	else\
		echo "No built docs found";\
		exit 1;\
	fi;\

release-helm:
	@/bin/bash ./build/release_helm.sh $(VERSION)

gorelease:
	@$(MAKE) run CMD='-c "./build/gorelease.sh"'

release-snapshot:
	@$(MAKE) run CMD='-c "GORELEASER_CURRENT_TAG=v9.99.9-dev goreleaser --debug release --rm-dist --snapshot"'

update-kopia-image:
<<<<<<< HEAD
	@/bin/bash ./build/update_kopia_image.sh $(COMMIT_ID) $(KOPIA_REPO)

update-image-reference:
	@/bin/bash ./build/update_kopia_image_ref.sh ${KOPIA_IMAGE_TAG}
=======
	@/bin/bash ./build/update_kopia_image.sh $(KOPIA_COMMIT_ID) $(KOPIA_REPO)
>>>>>>> 5786c9d1

go-mod-download:
	@$(MAKE) run CMD='-c "go mod download"'

start-kind:
	@$(MAKE) run CMD='-c "./build/local_kubernetes.sh start_localkube"'

tiller:
	@/bin/bash ./build/init_tiller.sh

install-minio:
	@$(MAKE) run CMD='-c "./build/minio.sh install_minio"'

install-csi-hostpath-driver:
	@$(MAKE) run CMD='-c "./build/local_kubernetes.sh install_csi_hostpath_driver"'

uninstall-minio:
	@$(MAKE) run CMD='-c "./build/minio.sh uninstall_minio"'

start-minishift:
	@/bin/bash ./build/minishift.sh start_minishift $(vm-driver)

stop-minishift:
	@/bin/bash ./build/minishift.sh stop_minishift

stop-kind:
	@$(MAKE) run CMD='-c "./build/local_kubernetes.sh stop_localkube"'

check:
	@./build/check.sh

gomod:
	@$(MAKE) run CMD='-c "./build/gomod.sh"'<|MERGE_RESOLUTION|>--- conflicted
+++ resolved
@@ -42,18 +42,12 @@
 # Mention the vm-driver that should be used to install OpenShift
 vm-driver ?= "kvm"
 
-<<<<<<< HEAD
-COMMIT_ID ?= "317cc36"
-
-KOPIA_REPO ?= "kopia"
-
-KOPIA_IMAGE_TAG ?= ""
-=======
 # Refers to https://github.com/kopia/kopia/commit/317cc36892707ab9bdc5f6e4dea567d1e638a070
 KOPIA_COMMIT_ID ?= "317cc36"
 
 KOPIA_REPO ?= "kopia"
->>>>>>> 5786c9d1
+
+KOPIA_IMAGE_TAG ?= ""
 # Default OCP version in which the OpenShift apps are going to run
 ocp_version ?= "4.10"
 ###
@@ -271,14 +265,10 @@
 	@$(MAKE) run CMD='-c "GORELEASER_CURRENT_TAG=v9.99.9-dev goreleaser --debug release --rm-dist --snapshot"'
 
 update-kopia-image:
-<<<<<<< HEAD
-	@/bin/bash ./build/update_kopia_image.sh $(COMMIT_ID) $(KOPIA_REPO)
+	@/bin/bash ./build/update_kopia_image.sh $(KOPIA_COMMIT_ID) $(KOPIA_REPO)
 
 update-image-reference:
 	@/bin/bash ./build/update_kopia_image_ref.sh ${KOPIA_IMAGE_TAG}
-=======
-	@/bin/bash ./build/update_kopia_image.sh $(KOPIA_COMMIT_ID) $(KOPIA_REPO)
->>>>>>> 5786c9d1
 
 go-mod-download:
 	@$(MAKE) run CMD='-c "go mod download"'
