--- conflicted
+++ resolved
@@ -295,157 +295,4 @@
 	@./build/check.sh
 
 gomod:
-<<<<<<< HEAD
-	@$(MAKE) run CMD='-c "./build/gomod.sh"'
-
-####################################################################################################################################
-# KUBEBUILDER TARGETS
-####################################################################################################################################
-
-# Image URL to use all building/pushing image targets
-IMG ?= controller:latest
-# ENVTEST_K8S_VERSION refers to the version of kubebuilder assets to be downloaded by envtest binary.
-ENVTEST_K8S_VERSION = 1.25.0
-
-# Get the currently used golang install path (in GOPATH/bin, unless GOBIN is set)
-ifeq (,$(shell go env GOBIN))
-GOBIN=$(shell go env GOPATH)/bin
-else
-GOBIN=$(shell go env GOBIN)
-endif
-
-# Setting SHELL to bash allows bash commands to be executed by recipes.
-# Options are set to exit when a recipe line exits non-zero or a piped command fails.
-SHELL = /usr/bin/env bash -o pipefail
-.SHELLFLAGS = -ec
-
-.PHONY: all
-
-##@ General
-
-# The help target prints out all targets with their descriptions organized
-# beneath their categories. The categories are represented by '##@' and the
-# target descriptions by '##'. The awk commands is responsible for reading the
-# entire set of makefiles included in this invocation, looking for lines of the
-# file as xyz: ## something, and then pretty-format the target and help. Then,
-# if there's a line with ##@ something, that gets pretty-printed as a category.
-# More info on the usage of ANSI control characters for terminal formatting:
-# https://en.wikipedia.org/wiki/ANSI_escape_code#SGR_parameters
-# More info on the awk command:
-# http://linuxcommand.org/lc3_adv_awk.php
-
-.PHONY: help
-help: ## Display this help.
-	@awk 'BEGIN {FS = ":.*##"; printf "\nUsage:\n  make \033[36m<target>\033[0m\n"} /^[a-zA-Z_0-9-]+:.*?##/ { printf "  \033[36m%-15s\033[0m %s\n", $$1, $$2 } /^##@/ { printf "\n\033[1m%s\033[0m\n", substr($$0, 5) } ' $(MAKEFILE_LIST)
-
-##@ Development
-
-.PHONY: manifests
-manifests: controller-gen ## Generate WebhookConfiguration, ClusterRole and CustomResourceDefinition objects.
-	$(CONTROLLER_GEN) rbac:roleName=manager-role crd webhook paths="github.com/kanisterio/kanister/pkg/apis/cr/v1alpha1" output:crd:artifacts:config=pkg/customresource
-
-.PHONY: generate
-generate: controller-gen ## Generate code containing DeepCopy, DeepCopyInto, and DeepCopyObject method implementations.
-	$(CONTROLLER_GEN) object:headerFile="pkg/hack/boilerplate.go.txt" paths="github.com/kanisterio/kanister/pkg/apis/cr/v1alpha1"
-
-.PHONY: fmt
-fmt: ## Run go fmt against code.
-	go fmt ./...
-
-.PHONY: vet
-vet: ## Run go vet against code.
-	go vet ./...
-
-.PHONY: kubebuilder-test
-kubebuilder-test: manifests generate fmt vet envtest ## Run tests.
-	KUBEBUILDER_ASSETS="$(shell $(ENVTEST) use $(ENVTEST_K8S_VERSION) --bin-dir $(LOCALBIN) -p path)" go test ./... -coverprofile cover.out
-
-##@ Build
-
-.PHONY: kubebuilder-build
-kubebuilder-build: generate fmt vet ## Build manager binary.
-	go build -o bin/manager ./cmd/reposervercontroller/main.go
-
-.PHONY: kubebuilder-run
-kubebuilder-run: manifests generate fmt vet ## Run a controller from your host.
-	go run ./cmd/reposervercontroller/main.go
-
-# If you wish built the manager image targeting other platforms you can use the --platform flag.
-# (i.e. docker build --platform linux/arm64 ). However, you must enable docker buildKit for it.
-# More info: https://docs.docker.com/develop/develop-images/build_enhancements/
-.PHONY: docker-build
-docker-build: kubebuilder-test ## Build docker image with the manager.
-	docker build -t ${IMG} docker/repositoryserver-controller
-
-.PHONY: docker-push
-docker-push: ## Push docker image with the manager.
-	docker push ${IMG}
-
-# PLATFORMS defines the target platforms for  the manager image be build to provide support to multiple
-# architectures. (i.e. make docker-buildx IMG=myregistry/mypoperator:0.0.1). To use this option you need to:
-# - able to use docker buildx . More info: https://docs.docker.com/build/buildx/
-# - have enable BuildKit, More info: https://docs.docker.com/develop/develop-images/build_enhancements/
-# - be able to push the image for your registry (i.e. if you do not inform a valid value via IMG=<myregistry/image:<tag>> than the export will fail)
-# To properly provided solutions that supports more than one platform you should use this option.
-PLATFORMS ?= linux/arm64,linux/amd64,linux/s390x,linux/ppc64le
-.PHONY: docker-buildx
-docker-buildx: kubebuilder-test ## Build and push docker image for the manager for cross-platform support
-	# copy existing Dockerfile and insert --platform=${BUILDPLATFORM} into Dockerfile.cross, and preserve the original Dockerfile
-	sed -e '1 s/\(^FROM\)/FROM --platform=\$$\{BUILDPLATFORM\}/; t' -e ' 1,// s//FROM --platform=\$$\{BUILDPLATFORM\}/' docker/repositoryserver-controller/Dockerfile > docker/repositoryserver-controller/Dockerfile.cross
-	- docker buildx create --name project-v3-builder
-	docker buildx use project-v3-builder
-	- docker buildx build --push --platform=$(PLATFORMS) --tag ${IMG} -f docker/repositoryserver-controller/Dockerfile.cross
-	- docker buildx rm project-v3-builder
-	rm docker/repositoryserver-controller/Dockerfile.cross
-
-##@ Deployment
-
-ifndef ignore-not-found
-  ignore-not-found = false
-endif
-
-.PHONY: install
-install: manifests kustomize ## Install CRDs into the K8s cluster specified in ~/.kube/config.
-	$(KUSTOMIZE) build pkg/customresource/repositoryserver.yaml | kubectl apply -f -
-
-.PHONY: uninstall
-uninstall: manifests kustomize ## Uninstall CRDs from the K8s cluster specified in ~/.kube/config. Call with ignore-not-found=true to ignore resource not found errors during deletion.
-	$(KUSTOMIZE) build pkg/customresource/repositoryserver.yaml | kubectl delete --ignore-not-found=$(ignore-not-found) -f -
-
-
-##@ Build Dependencies
-
-## Location to install dependencies to
-LOCALBIN ?= $(shell pwd)/bin
-$(LOCALBIN):
-	mkdir -p $(LOCALBIN)
-
-## Tool Binaries
-KUSTOMIZE ?= $(LOCALBIN)/kustomize
-CONTROLLER_GEN ?= $(LOCALBIN)/controller-gen
-ENVTEST ?= $(LOCALBIN)/setup-envtest
-
-## Tool Versions
-KUSTOMIZE_VERSION ?= v3.8.7
-CONTROLLER_TOOLS_VERSION ?= v0.9.2
-
-KUSTOMIZE_INSTALL_SCRIPT ?= "https://raw.githubusercontent.com/kubernetes-sigs/kustomize/master/hack/install_kustomize.sh"
-.PHONY: kustomize
-kustomize: $(KUSTOMIZE) ## Download kustomize locally if necessary.
-$(KUSTOMIZE): $(LOCALBIN)
-	test -s $(LOCALBIN)/kustomize || { curl -Ss $(KUSTOMIZE_INSTALL_SCRIPT) | bash -s -- $(subst v,,$(KUSTOMIZE_VERSION)) $(LOCALBIN); }
-
-.PHONY: controller-gen
-controller-gen: $(CONTROLLER_GEN) ## Download controller-gen locally if necessary.
-$(CONTROLLER_GEN): $(LOCALBIN)
-	test -s $(LOCALBIN)/controller-gen || GOBIN=$(LOCALBIN) go install sigs.k8s.io/controller-tools/cmd/controller-gen@$(CONTROLLER_TOOLS_VERSION)
-
-.PHONY: envtest
-envtest: $(ENVTEST) ## Download envtest-setup locally if necessary.
-$(ENVTEST): $(LOCALBIN)
-	test -s $(LOCALBIN)/setup-envtest || GOBIN=$(LOCALBIN) go install sigs.k8s.io/controller-runtime/tools/setup-envtest@latest
-
-####################################################################################################################################
-=======
-	@$(MAKE) run CMD='-c "./build/gomod.sh"'
->>>>>>> 4307915b
+	@$(MAKE) run CMD='-c "./build/gomod.sh"'