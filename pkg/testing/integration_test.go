--- conflicted
+++ resolved
@@ -146,37 +146,16 @@
 }
 
 type secretRepositoryServer struct {
-<<<<<<< HEAD
-	s3Location         *v1.Secret
-	s3Creds            *v1.Secret
-	repositoryPassword *v1.Secret
-	serverAdminUser    *v1.Secret
-	tls                *v1.Secret
-	userAccess         *v1.Secret
-=======
 	s3Location         *corev1.Secret
 	s3Creds            *corev1.Secret
 	repositoryPassword *corev1.Secret
 	serverAdminUser    *corev1.Secret
 	tls                *corev1.Secret
 	userAccess         *corev1.Secret
->>>>>>> b7fde0c9
 	repositoryServer   *crv1alpha1.RepositoryServer
 }
 
 type IntegrationSuite struct {
-<<<<<<< HEAD
-	name             string
-	cli              kubernetes.Interface
-	crCli            crclient.CrV1alpha1Interface
-	app              app.App
-	bp               app.Blueprinter
-	profile          *secretProfile
-	repositoryServer *secretRepositoryServer
-	namespace        string
-	skip             bool
-	cancel           context.CancelFunc
-=======
 	name                  string
 	cli                   kubernetes.Interface
 	crCli                 crclient.CrV1alpha1Interface
@@ -187,7 +166,6 @@
 	namespace             string
 	skip                  bool
 	cancel                context.CancelFunc
->>>>>>> b7fde0c9
 }
 
 func newSecretProfile() *secretProfile {
@@ -309,11 +287,7 @@
 
 	var as *crv1alpha1.ActionSet
 	if os.Getenv("KOPIA_INTEGRATION_TEST") != "" {
-<<<<<<< HEAD
-		if s.repositoryServer == nil {
-=======
 		if s.kopiaRepositoryServer == nil {
->>>>>>> b7fde0c9
 			log.Info().Print("Skipping integration test. Could not create repository server. Please check if required credentials are set.", field.M{"app": s.name})
 			s.skip = true
 			c.Skip("Could not create a RepositoryServer")
@@ -450,43 +424,6 @@
 
 func (s *IntegrationSuite) createRepositoryServer(c *C, ctx context.Context) string {
 	// Create Secrets required for setting up RepositoryServer
-<<<<<<< HEAD
-	s3Location, err := s.cli.CoreV1().Secrets(testutil.DefaultKanisterNamespace).Create(ctx, s.repositoryServer.s3Location, metav1.CreateOptions{})
-	c.Assert(err, IsNil)
-	s3Creds, err := s.cli.CoreV1().Secrets(testutil.DefaultKanisterNamespace).Create(ctx, s.repositoryServer.s3Creds, metav1.CreateOptions{})
-	c.Assert(err, IsNil)
-	repositoryPassword, err := s.cli.CoreV1().Secrets(testutil.DefaultKanisterNamespace).Create(ctx, s.repositoryServer.repositoryPassword, metav1.CreateOptions{})
-	c.Assert(err, IsNil)
-	serverAdminUser, err := s.cli.CoreV1().Secrets(testutil.DefaultKanisterNamespace).Create(ctx, s.repositoryServer.serverAdminUser, metav1.CreateOptions{})
-	c.Assert(err, IsNil)
-	tls, err := s.cli.CoreV1().Secrets(testutil.DefaultKanisterNamespace).Create(ctx, s.repositoryServer.tls, metav1.CreateOptions{})
-	c.Assert(err, IsNil)
-	userAccess, err := s.cli.CoreV1().Secrets(testutil.DefaultKanisterNamespace).Create(ctx, s.repositoryServer.userAccess, metav1.CreateOptions{})
-	c.Assert(err, IsNil)
-
-	// Setting Up the SecretRefs in RepositoryServer
-	s.repositoryServer.repositoryServer.Spec.Storage.SecretRef = v1.SecretReference{
-		Name:      s3Location.GetName(),
-		Namespace: s3Location.GetNamespace(),
-	}
-	s.repositoryServer.repositoryServer.Spec.Storage.CredentialSecretRef = v1.SecretReference{
-		Name:      s3Creds.GetName(),
-		Namespace: s3Creds.GetNamespace(),
-	}
-	s.repositoryServer.repositoryServer.Spec.Repository.PasswordSecretRef = v1.SecretReference{
-		Name:      repositoryPassword.GetName(),
-		Namespace: repositoryPassword.GetNamespace(),
-	}
-	s.repositoryServer.repositoryServer.Spec.Server.UserAccess.UserAccessSecretRef = v1.SecretReference{
-		Name:      userAccess.GetName(),
-		Namespace: userAccess.GetNamespace(),
-	}
-	s.repositoryServer.repositoryServer.Spec.Server.AdminSecretRef = v1.SecretReference{
-		Name:      serverAdminUser.GetName(),
-		Namespace: serverAdminUser.GetNamespace(),
-	}
-	s.repositoryServer.repositoryServer.Spec.Server.TLSSecretRef = v1.SecretReference{
-=======
 	s3Location, err := s.cli.CoreV1().Secrets(testutil.DefaultKanisterNamespace).Create(ctx, s.kopiaRepositoryServer.s3Location, metav1.CreateOptions{})
 	c.Assert(err, IsNil)
 	s3Creds, err := s.cli.CoreV1().Secrets(testutil.DefaultKanisterNamespace).Create(ctx, s.kopiaRepositoryServer.s3Creds, metav1.CreateOptions{})
@@ -522,17 +459,12 @@
 		Namespace: serverAdminUser.GetNamespace(),
 	}
 	s.kopiaRepositoryServer.repositoryServer.Spec.Server.TLSSecretRef = corev1.SecretReference{
->>>>>>> b7fde0c9
 		Name:      tls.GetName(),
 		Namespace: tls.GetNamespace(),
 	}
 
 	// Create RepositoryServer CR
-<<<<<<< HEAD
-	repositoryServer, err := s.crCli.RepositoryServers(testutil.DefaultKanisterNamespace).Create(ctx, s.repositoryServer.repositoryServer, metav1.CreateOptions{})
-=======
 	repositoryServer, err := s.crCli.RepositoryServers(testutil.DefaultKanisterNamespace).Create(ctx, s.kopiaRepositoryServer.repositoryServer, metav1.CreateOptions{})
->>>>>>> b7fde0c9
 	c.Assert(err, IsNil)
 
 	// Wait for controller to set pod name field
@@ -581,11 +513,7 @@
 	defer waitCancel()
 	err = poll.Wait(timeoutCtx, func(ctx context.Context) (bool, error) {
 		rs, err := s.crCli.RepositoryServers(testutil.DefaultKanisterNamespace).Get(ctx, repositoryServer.Name, metav1.GetOptions{})
-<<<<<<< HEAD
-		if rs.Status.Progress == "ServerReady" && err == nil {
-=======
 		if rs.Status.Progress == testutil.ServerReady && err == nil {
->>>>>>> b7fde0c9
 			return true, nil
 		}
 		return false, nil
