//go:build integration
// +build integration

// Copyright 2019 The Kanister Authors.
//
// Licensed under the Apache License, Version 2.0 (the "License");
// you may not use this file except in compliance with the License.
// You may obtain a copy of the License at
//
//      http://www.apache.org/licenses/LICENSE-2.0
//
// Unless required by applicable law or agreed to in writing, software
// distributed under the License is distributed on an "AS IS" BASIS,
// WITHOUT WARRANTIES OR CONDITIONS OF ANY KIND, either express or implied.
// See the License for the specific language governing permissions and
// limitations under the License.

package testing

import (
	context "context"
	"os"
	test "testing"
	"time"

	"github.com/pkg/errors"
	. "gopkg.in/check.v1"
	v1 "k8s.io/api/core/v1"
	rbacv1 "k8s.io/api/rbac/v1"
	metav1 "k8s.io/apimachinery/pkg/apis/meta/v1"
	"k8s.io/apimachinery/pkg/util/rand"
	"k8s.io/client-go/kubernetes"

	crv1alpha1 "github.com/kanisterio/kanister/pkg/apis/cr/v1alpha1"
	"github.com/kanisterio/kanister/pkg/app"
	crclient "github.com/kanisterio/kanister/pkg/client/clientset/versioned/typed/cr/v1alpha1"
	"github.com/kanisterio/kanister/pkg/controller"
	"github.com/kanisterio/kanister/pkg/field"
	_ "github.com/kanisterio/kanister/pkg/function"
	"github.com/kanisterio/kanister/pkg/kanctl"
	kopiacmd "github.com/kanisterio/kanister/pkg/kopia/command"
	repository "github.com/kanisterio/kanister/pkg/kopia/repository"
	"github.com/kanisterio/kanister/pkg/kube"
	"github.com/kanisterio/kanister/pkg/log"
	"github.com/kanisterio/kanister/pkg/poll"
	"github.com/kanisterio/kanister/pkg/resource"
	"github.com/kanisterio/kanister/pkg/testutil"
)

// Hook up gocheck into the "go test" runner for integration builds
func Test(t *test.T) {
	integrationSetup(t)
	TestingT(t)
	integrationCleanup(t)
}

// Global variables shared across Suite instances
type kanisterKontroller struct {
	namespace          string
	context            context.Context
	cancel             context.CancelFunc
	kubeCli            *kubernetes.Clientset
	serviceAccount     *v1.ServiceAccount
	clusterRole        *rbacv1.ClusterRole
	clusterRoleBinding *rbacv1.ClusterRoleBinding
}

var kontroller kanisterKontroller

func integrationSetup(t *test.T) {
	ns := "integration-test-controller-" + rand.String(5)
	ctx, cancel := context.WithCancel(context.Background())

	cfg, err := kube.LoadConfig()
	if err != nil {
		t.Fatalf("Integration test setup failure: Error loading kube.Config; err=%v", err)
	}
	cli, err := kubernetes.NewForConfig(cfg)
	if err != nil {
		t.Fatalf("Integration test setup failure: Error creating kubeCli; err=%v", err)
	}
	if err = createNamespace(cli, ns); err != nil {
		t.Fatalf("Integration test setup failure: Error creating namespace; err=%v", err)
	}
	sa, err := cli.CoreV1().ServiceAccounts(ns).Create(ctx, getServiceAccount(ns, controllerSA), metav1.CreateOptions{})
	if err != nil {
		t.Fatalf("Integration test setup failure: Error creating service account; err=%v", err)
	}
	clusterRole, err := cli.RbacV1().ClusterRoles().Create(ctx, getClusterRole(ns), metav1.CreateOptions{})
	if err != nil {
		t.Fatalf("Integration test setup failure: Error creating clusterrole; err=%v", err)
	}
	crb, err := cli.RbacV1().ClusterRoleBindings().Create(ctx, getClusterRoleBinding(sa, clusterRole), metav1.CreateOptions{})
	if err != nil {
		t.Fatalf("Integration test setup failure: Error creating clusterRoleBinding; err=%v", err)
	}
	// Set Controller namespace and service account
	os.Setenv(kube.PodNSEnvVar, ns)
	os.Setenv(kube.PodSAEnvVar, controllerSA)

	if err = resource.CreateCustomResources(ctx, cfg); err != nil {
		t.Fatalf("Integration test setup failure: Error createing custom resources; err=%v", err)
	}
	ctlr := controller.New(cfg)
	if err = ctlr.StartWatch(ctx, ns); err != nil {
		t.Fatalf("Integration test setup failure: Error starting controller; err=%v", err)
	}

	kontroller.namespace = ns
	kontroller.context = ctx
	kontroller.cancel = cancel
	kontroller.kubeCli = cli
	kontroller.serviceAccount = sa
	kontroller.clusterRole = clusterRole
	kontroller.clusterRoleBinding = crb
}

func integrationCleanup(t *test.T) {
	ctx, cancel := context.WithTimeout(context.Background(), contextWaitTimeout)
	defer cancel()

	if kontroller.cancel != nil {
		kontroller.cancel()
	}
	if kontroller.namespace != "" {
		kontroller.kubeCli.CoreV1().Namespaces().Delete(ctx, kontroller.namespace, metav1.DeleteOptions{})
	}
	if kontroller.clusterRoleBinding != nil && kontroller.clusterRoleBinding.Name != "" {
		kontroller.kubeCli.RbacV1().ClusterRoleBindings().Delete(ctx, kontroller.clusterRoleBinding.Name, metav1.DeleteOptions{})
	}
	if kontroller.clusterRole != nil && kontroller.clusterRole.Name != "" {
		kontroller.kubeCli.RbacV1().ClusterRoles().Delete(ctx, kontroller.clusterRole.Name, metav1.DeleteOptions{})
	}
}

const (
	// appWaitTimeout decides the time we are going to wait for app to be ready
	appWaitTimeout     = 3 * time.Minute
	controllerSA       = "kanister-sa"
	contextWaitTimeout = 30 * time.Minute
)

type secretProfile struct {
	secret  *v1.Secret
	profile *crv1alpha1.Profile
}

type secretRepositoryServer struct {
	s3Location         *v1.Secret
	s3Creds            *v1.Secret
	repositoryPassword *v1.Secret
	serverAdminUser    *v1.Secret
	tls                *v1.Secret
	userAccess         *v1.Secret
	repositoryServer   *crv1alpha1.RepositoryServer
}

type IntegrationSuite struct {
	name             string
	cli              kubernetes.Interface
	crCli            crclient.CrV1alpha1Interface
	app              app.App
	bp               app.Blueprinter
	profile          *secretProfile
	repositoryServer *secretRepositoryServer
	namespace        string
	skip             bool
	cancel           context.CancelFunc
}

func newSecretProfile() *secretProfile {
	_, location := testutil.GetObjectstoreLocation()
	secret, profile, err := testutil.NewSecretProfileFromLocation(location)
	if err != nil {
		return nil
	}
	return &secretProfile{
		secret:  secret,
		profile: profile,
	}
}

func newSecretRepositoryServer() *secretRepositoryServer {
	s3Creds, s3Location := testutil.S3CredsLocationSecret()
	tls, err := testutil.KopiaTLSCertificate()
	if err != nil {
		return nil
	}
	return &secretRepositoryServer{
		s3Creds:            s3Creds,
		s3Location:         s3Location,
		repositoryPassword: testutil.KopiaRepositoryPassword(),
		serverAdminUser:    testutil.KopiaRepositoryServerAdminUser(),
		userAccess:         testutil.KopiaRepositoryServerUserAccess(),
		tls:                tls,
		repositoryServer:   testutil.NewKopiaRepositoryServer(),
	}
}

func (s *IntegrationSuite) SetUpSuite(c *C) {
	ctx := context.Background()
	_, s.cancel = context.WithCancel(ctx)

	// Instantiate Client SDKs
	cfg, err := kube.LoadConfig()
	c.Assert(err, IsNil)
	s.cli, err = kubernetes.NewForConfig(cfg)
	c.Assert(err, IsNil)
	s.crCli, err = crclient.NewForConfig(cfg)
	c.Assert(err, IsNil)
}

// TestRun executes e2e workflow on the app
// 1. Install DB app
// 2. Add data
// 3. Create Kanister Profile and Blueprint
// 4. Take Backup
// 5. Delete DB data
// 6. Restore data from backup
// 7. Uninstall DB app
func (s *IntegrationSuite) TestRun(c *C) {

	ctx, cancel := context.WithCancel(context.Background())
	defer cancel()

	// Execute e2e workflow
	log.Info().Print("Running e2e integration test.", field.M{"app": s.name, "testName": c.TestName()})

	// Check config
	err := s.app.Init(ctx)
	if err != nil {
		log.Info().Print("Skipping integration test.", field.M{"app": s.name, "reason": err.Error()})
		s.skip = true
		c.Skip(err.Error())
	}

	// Create namespace
	err = createNamespace(s.cli, s.namespace)
	c.Assert(err, IsNil)

	// Install db
	err = s.app.Install(ctx, s.namespace)
	c.Assert(err, IsNil)

	// Check if ready
	ok, err := s.app.IsReady(ctx)
	c.Assert(err, IsNil)
	c.Assert(ok, Equals, true)

	// Create blueprint
	bp := s.bp.Blueprint()
	c.Assert(bp, NotNil)
	_, err = s.crCli.Blueprints(kontroller.namespace).Create(ctx, bp, metav1.CreateOptions{})
	c.Assert(err, IsNil)

	var configMaps, secrets map[string]crv1alpha1.ObjectReference
	testEntries := 3
	// Add test entries to DB
	if a, ok := s.app.(app.DatabaseApp); ok {
		// wait for application to be actually ready
		err = pingAppAndWait(ctx, a)
		c.Assert(err, IsNil)

		err = a.Reset(ctx)
		c.Assert(err, IsNil)

		err = a.Initialize(ctx)
		c.Assert(err, IsNil)

		// Add few entries
		for i := 0; i < testEntries; i++ {
			c.Assert(a.Insert(ctx), IsNil)
		}

		count, err := a.Count(ctx)
		c.Assert(err, IsNil)
		c.Assert(count, Equals, testEntries)
	}

	// Get Secret and ConfigMap object references
	if a, ok := s.app.(app.ConfigApp); ok {
		configMaps = a.ConfigMaps()
		secrets = a.Secrets()
	}

	// Validate Blueprint
	validateBlueprint(c, *bp, configMaps, secrets)

	var as *crv1alpha1.ActionSet
	if os.Getenv("KOPIA_INTEGRATION_TEST") != "" {
<<<<<<< HEAD
		log.Print("--------- ENV [KOPIA_INTEGRATION_TEST]-----------")
=======
>>>>>>> d5a4327e
		if s.repositoryServer == nil {
			log.Info().Print("Skipping integration test. Could not create repository server. Please check if required credentials are set.", field.M{"app": s.name})
			s.skip = true
			c.Skip("Could not create a RepositoryServer")
		}
		repositoryServerName := s.createRepositoryServer(c, ctx)
<<<<<<< HEAD
		//repositoryServerName := "test-kopia-repo-server-kbxbm"
=======
>>>>>>> d5a4327e
		as = newActionSetWithRepoServer(bp.GetName(), repositoryServerName, testutil.DefaultKanisterNamespace, s.app.Object(), configMaps, secrets)
	} else {
		if s.profile == nil {
			log.Info().Print("Skipping integration test. Could not create profile. Please check if required credentials are set.", field.M{"app": s.name})
			s.skip = true
			c.Skip("Could not create a Profile")
		}
		// Create profile
		profileName := s.createProfile(c, ctx)
		// Create ActionSet specs
		as = newActionSet(bp.GetName(), profileName, kontroller.namespace, s.app.Object(), configMaps, secrets)
	}

	// Take backup
	backup := s.createActionset(ctx, c, as, "backup", nil)
	c.Assert(len(backup), Not(Equals), 0)

	// Save timestamp for PITR
	var restoreOptions map[string]string
	if b, ok := s.bp.(app.PITRBlueprinter); ok {
		pitr := b.FormatPITR(time.Now())
		log.Info().Print("Saving timestamp for PITR", field.M{"pitr": pitr})
		restoreOptions = map[string]string{
			"pitr": pitr,
		}
		// Add few more entries with timestamp > pitr
		time.Sleep(time.Second)
		if a, ok := s.app.(app.DatabaseApp); ok {
			c.Assert(a.Insert(ctx), IsNil)
			c.Assert(a.Insert(ctx), IsNil)

			count, err := a.Count(ctx)
			c.Assert(err, IsNil)
			c.Assert(count, Equals, testEntries+2)
		}
	}

	// Reset DB
	if a, ok := s.app.(app.DatabaseApp); ok {
		err = a.Reset(ctx)
		c.Assert(err, IsNil)
	}

	// Restore backup
	pas, err := s.crCli.ActionSets(kontroller.namespace).Get(ctx, backup, metav1.GetOptions{})
	c.Assert(err, IsNil)
	s.createActionset(ctx, c, pas, "restore", restoreOptions)

	// Verify data
	if a, ok := s.app.(app.DatabaseApp); ok {
		// wait for application to be actually ready
		err = pingAppAndWait(ctx, a)
		c.Assert(err, IsNil)

		count, err := a.Count(ctx)
		c.Assert(err, IsNil)
		c.Assert(count, Equals, testEntries)
	}

	if os.Getenv("KOPIA_INTEGRATION_TEST") != "" {
		// Delete snapshots for repository server based blueprints
		s.createDeleteActionsetForRepositoryServer(ctx, c, pas, "delete", nil)
	} else {
		// Delete snapshots for profile based blueprints
		s.createActionset(ctx, c, pas, "delete", nil)
	}
<<<<<<< HEAD

=======
>>>>>>> d5a4327e
}

func newActionSet(bpName, profile, profileNs string, object crv1alpha1.ObjectReference, configMaps, secrets map[string]crv1alpha1.ObjectReference) *crv1alpha1.ActionSet {
	return &crv1alpha1.ActionSet{
		ObjectMeta: metav1.ObjectMeta{
			GenerateName: "test-actionset-",
		},
		Spec: &crv1alpha1.ActionSetSpec{
			Actions: []crv1alpha1.ActionSpec{
				{
					Name:      "backup",
					Object:    object,
					Blueprint: bpName,
					Profile: &crv1alpha1.ObjectReference{
						Name:      profile,
						Namespace: profileNs,
					},
					ConfigMaps: configMaps,
					Secrets:    secrets,
				},
			},
		},
	}
}

func newActionSetWithRepoServer(bpName, repositoryServer, repositoryServerNs string, object crv1alpha1.ObjectReference, configMaps, secrets map[string]crv1alpha1.ObjectReference) *crv1alpha1.ActionSet {
	return &crv1alpha1.ActionSet{
		ObjectMeta: metav1.ObjectMeta{
			GenerateName: "test-actionset-",
		},
		Spec: &crv1alpha1.ActionSetSpec{
			Actions: []crv1alpha1.ActionSpec{
				{
					Name:      "backup",
					Object:    object,
					Blueprint: bpName,
					RepositoryServer: &crv1alpha1.ObjectReference{
						Name:      repositoryServer,
						Namespace: repositoryServerNs,
					},
					ConfigMaps: configMaps,
					Secrets:    secrets,
				},
			},
		},
	}
}

func (s *IntegrationSuite) createProfile(c *C, ctx context.Context) string {
	secret, err := s.cli.CoreV1().Secrets(kontroller.namespace).Create(ctx, s.profile.secret, metav1.CreateOptions{})
	c.Assert(err, IsNil)

	// set secret ref in profile
	s.profile.profile.Credential.KeyPair.Secret = crv1alpha1.ObjectReference{
		Name:      secret.GetName(),
		Namespace: secret.GetNamespace(),
	}
	profile, err := s.crCli.Profiles(kontroller.namespace).Create(ctx, s.profile.profile, metav1.CreateOptions{})
	c.Assert(err, IsNil)

	return profile.GetName()
}

func (s *IntegrationSuite) createRepositoryServer(c *C, ctx context.Context) string {
	// Create Secrets required for setting up RepositoryServer
	s3Location, err := s.cli.CoreV1().Secrets(testutil.DefaultKanisterNamespace).Create(ctx, s.repositoryServer.s3Location, metav1.CreateOptions{})
	c.Assert(err, IsNil)
	s3Creds, err := s.cli.CoreV1().Secrets(testutil.DefaultKanisterNamespace).Create(ctx, s.repositoryServer.s3Creds, metav1.CreateOptions{})
	c.Assert(err, IsNil)
	repositoryPassword, err := s.cli.CoreV1().Secrets(testutil.DefaultKanisterNamespace).Create(ctx, s.repositoryServer.repositoryPassword, metav1.CreateOptions{})
	c.Assert(err, IsNil)
	serverAdminUser, err := s.cli.CoreV1().Secrets(testutil.DefaultKanisterNamespace).Create(ctx, s.repositoryServer.serverAdminUser, metav1.CreateOptions{})
	c.Assert(err, IsNil)
	tls, err := s.cli.CoreV1().Secrets(testutil.DefaultKanisterNamespace).Create(ctx, s.repositoryServer.tls, metav1.CreateOptions{})
	c.Assert(err, IsNil)
	userAccess, err := s.cli.CoreV1().Secrets(testutil.DefaultKanisterNamespace).Create(ctx, s.repositoryServer.userAccess, metav1.CreateOptions{})
	c.Assert(err, IsNil)

	// Setting Up the SecretRefs in RepositoryServer
	s.repositoryServer.repositoryServer.Spec.Storage.SecretRef = v1.SecretReference{
		Name:      s3Location.GetName(),
		Namespace: s3Location.GetNamespace(),
	}
	s.repositoryServer.repositoryServer.Spec.Storage.CredentialSecretRef = v1.SecretReference{
		Name:      s3Creds.GetName(),
		Namespace: s3Creds.GetNamespace(),
	}
	s.repositoryServer.repositoryServer.Spec.Repository.PasswordSecretRef = v1.SecretReference{
		Name:      repositoryPassword.GetName(),
		Namespace: repositoryPassword.GetNamespace(),
	}
	s.repositoryServer.repositoryServer.Spec.Server.UserAccess.UserAccessSecretRef = v1.SecretReference{
		Name:      userAccess.GetName(),
		Namespace: userAccess.GetNamespace(),
	}
	s.repositoryServer.repositoryServer.Spec.Server.AdminSecretRef = v1.SecretReference{
		Name:      serverAdminUser.GetName(),
		Namespace: serverAdminUser.GetNamespace(),
	}
	s.repositoryServer.repositoryServer.Spec.Server.TLSSecretRef = v1.SecretReference{
		Name:      tls.GetName(),
		Namespace: tls.GetNamespace(),
	}

	// Create RepositoryServer CR
	repositoryServer, err := s.crCli.RepositoryServers(testutil.DefaultKanisterNamespace).Create(ctx, s.repositoryServer.repositoryServer, metav1.CreateOptions{})
	c.Assert(err, IsNil)

	// Wait for controller to set pod name field
	timeoutCtx, waitCancel := context.WithTimeout(ctx, contextWaitTimeout)
	defer waitCancel()
	err = poll.Wait(timeoutCtx, func(ctx context.Context) (bool, error) {
		rs, err := s.crCli.RepositoryServers(testutil.DefaultKanisterNamespace).Get(ctx, repositoryServer.Name, metav1.GetOptions{})
		if err != nil {
			return false, nil
		}
		switch {
		case rs.Status.ServerInfo.PodName != "":
			contentCacheMB, metadataCacheMB := kopiacmd.GetGeneralCacheSizeSettings()
			commandArgs := kopiacmd.RepositoryCommandArgs{
				CommandArgs: &kopiacmd.CommandArgs{
					RepoPassword:   testutil.DefaultRepositoryPassword,
					ConfigFilePath: kopiacmd.DefaultConfigFilePath,
					LogDirectory:   kopiacmd.DefaultLogDirectory,
				},
				CacheDirectory:  kopiacmd.DefaultCacheDirectory,
				Hostname:        testutil.DefaultRepositoryServerHost,
				ContentCacheMB:  contentCacheMB,
				MetadataCacheMB: metadataCacheMB,
				Username:        testutil.DefaultKanisterAdminUser,
				RepoPathPrefix:  testutil.DefaultRepositoryPath,
				Location:        s3Location.Data,
			}
			err = repository.ConnectToOrCreateKopiaRepository(
				s.cli,
				testutil.DefaultKanisterNamespace,
				rs.Status.ServerInfo.PodName,
				testutil.DefaultKopiaRepositoryServerContainer,
				commandArgs,
			)
			if err != nil {
				return false, nil
			}
			return true, nil
		}
		return false, nil
	})
<<<<<<< HEAD
=======
	c.Assert(err, IsNil)
>>>>>>> d5a4327e

	// Wait for the Repository Server to Be in Ready Stage.
	timeoutCtx, waitCancel = context.WithTimeout(ctx, contextWaitTimeout)
	defer waitCancel()
	err = poll.Wait(timeoutCtx, func(ctx context.Context) (bool, error) {
		rs, err := s.crCli.RepositoryServers(testutil.DefaultKanisterNamespace).Get(ctx, repositoryServer.Name, metav1.GetOptions{})
		if rs.Status.Progress == "ServerReady" && err == nil {
			return true, nil
		}
		return false, nil
	})
<<<<<<< HEAD

=======
	c.Assert(err, IsNil)
>>>>>>> d5a4327e
	return repositoryServer.GetName()
}

func validateBlueprint(c *C, bp crv1alpha1.Blueprint, configMaps, secrets map[string]crv1alpha1.ObjectReference) {
	for _, action := range bp.Actions {
		// Validate BP action ConfigMapNames with the app.ConfigMaps references
		for _, bpc := range action.ConfigMapNames {
			validConfig := false
			for appc := range configMaps {
				if appc == bpc {
					validConfig = true
				}
			}
			c.Assert(validConfig, Equals, true)
		}
		// Validate BP action SecretNames with the app.Secrets reference
		for _, bps := range action.SecretNames {
			validSecret := false
			for apps := range secrets {
				if apps == bps {
					validSecret = true
				}
			}
			c.Assert(validSecret, Equals, true)
		}
	}
}

// createActionset creates and wait for actionset to complete
func (s *IntegrationSuite) createActionset(ctx context.Context, c *C, as *crv1alpha1.ActionSet, action string, options map[string]string) string {
	var err error
	switch action {
	case "backup":
		as.Spec.Actions[0].Options = options
		as, err = s.crCli.ActionSets(kontroller.namespace).Create(ctx, as, metav1.CreateOptions{})
		c.Assert(err, IsNil)
	case "restore", "delete":
		as, err = restoreActionSetSpecs(as, action)
		c.Assert(err, IsNil)
		as.Spec.Actions[0].Options = options
		if action == "delete" {
			// object of delete is always namespace of actionset
			as.Spec.Actions[0].Object = crv1alpha1.ObjectReference{
				APIVersion: "v1",
				Group:      "",
				Resource:   "namespaces",
				Kind:       "namespace",
				Name:       kontroller.namespace,
				Namespace:  "",
			}
		}
		as, err = s.crCli.ActionSets(kontroller.namespace).Create(ctx, as, metav1.CreateOptions{})
		c.Assert(err, IsNil)
	default:
		c.Errorf("Invalid action %s while creating ActionSet", action)
	}

	// Wait for the ActionSet to complete.
	err = poll.Wait(ctx, func(ctx context.Context) (bool, error) {
		as, err = s.crCli.ActionSets(kontroller.namespace).Get(ctx, as.GetName(), metav1.GetOptions{})
		switch {
		case err != nil, as.Status == nil:
			return false, err
		case as.Status.State == crv1alpha1.StateFailed:
			return true, errors.Errorf("Actionset failed: %#v", as.Status)
		case as.Status.State == crv1alpha1.StateComplete:
			return true, nil
		}
		return false, nil
	})
	c.Assert(err, IsNil)
	return as.GetName()
}

// createDeleteActionsetForRepositoryServer creates delete actionset and wait for actionset to complete
func (s *IntegrationSuite) createDeleteActionsetForRepositoryServer(ctx context.Context, c *C, as *crv1alpha1.ActionSet, action string, options map[string]string) string {
	var err error
	switch action {
<<<<<<< HEAD

	case "delete":
=======
	case "delete":
		// object of delete is statefulset of actionset for RepositoryServer based functions.
>>>>>>> d5a4327e
		as, err = restoreActionSetSpecs(as, action)
		c.Assert(err, IsNil)
		as.Spec.Actions[0].Options = options
		as, err = s.crCli.ActionSets(kontroller.namespace).Create(ctx, as, metav1.CreateOptions{})
		c.Assert(err, IsNil)
	default:
		c.Errorf("Invalid action %s while creating ActionSet", action)
	}

	// Wait for the ActionSet to complete.
	err = poll.Wait(ctx, func(ctx context.Context) (bool, error) {
		as, err = s.crCli.ActionSets(kontroller.namespace).Get(ctx, as.GetName(), metav1.GetOptions{})
		switch {
		case err != nil, as.Status == nil:
			return false, err
		case as.Status.State == crv1alpha1.StateFailed:
			return true, errors.Errorf("Actionset failed: %#v", as.Status)
		case as.Status.State == crv1alpha1.StateComplete:
			return true, nil
		}
		return false, nil
	})
	c.Assert(err, IsNil)
	return as.GetName()
}

// restoreActionSetSpecs generates restore actionset specs from backup name
func restoreActionSetSpecs(from *crv1alpha1.ActionSet, action string) (*crv1alpha1.ActionSet, error) {
	params := kanctl.PerformParams{
		ActionName: action,
		ParentName: from.GetName(),
	}
	return kanctl.ChildActionSet(from, &params)
}

func createNamespace(cli kubernetes.Interface, name string) error {
	// Create Namespace
	ns := &v1.Namespace{
		ObjectMeta: metav1.ObjectMeta{
			Name: name,
		},
	}
	_, err := cli.CoreV1().Namespaces().Create(context.TODO(), ns, metav1.CreateOptions{})
	if err != nil {
		return err
	}
	return nil
}

func (s *IntegrationSuite) TearDownSuite(c *C) {
	ctx, cancel := context.WithCancel(context.Background())
	defer cancel()

	// Uninstall app
	if !s.skip {
		err := s.app.Uninstall(ctx)
		c.Assert(err, IsNil)
	}

	// Uninstall implementation of the apps doesn't delete namespace
	// Delete the namespace separately
	err := s.cli.CoreV1().Namespaces().Delete(ctx, s.namespace, metav1.DeleteOptions{})
	c.Assert(err, IsNil)
}

func pingAppAndWait(ctx context.Context, a app.DatabaseApp) error {
	timeoutCtx, waitCancel := context.WithTimeout(ctx, appWaitTimeout)
	defer waitCancel()
	err := poll.Wait(timeoutCtx, func(ctx context.Context) (bool, error) {
		err := a.Ping(ctx)
		return err == nil, nil
	})
	return err
}

func getServiceAccount(namespace, name string) *v1.ServiceAccount {
	return &v1.ServiceAccount{
		ObjectMeta: metav1.ObjectMeta{
			Name:      name,
			Namespace: namespace,
		},
	}
}

func getClusterRole(namespace string) *rbacv1.ClusterRole {
	return &rbacv1.ClusterRole{
		TypeMeta: metav1.TypeMeta{
			Kind:       "ClusterRole",
			APIVersion: "rbac.authorization.k8s.io/v1",
		},
		ObjectMeta: metav1.ObjectMeta{
			Name: namespace + "-pod-reader",
		},
		Rules: []rbacv1.PolicyRule{
			{
				Verbs:     []string{"get", "create"},
				APIGroups: []string{""},
				Resources: []string{"pods", "pods/exec"},
			},
		},
	}
}

func getClusterRoleBinding(sa *v1.ServiceAccount, role *rbacv1.ClusterRole) *rbacv1.ClusterRoleBinding {
	return &rbacv1.ClusterRoleBinding{
		TypeMeta: metav1.TypeMeta{
			Kind:       "ClusterRoleBinding",
			APIVersion: "v1",
		},
		ObjectMeta: metav1.ObjectMeta{
			Name: sa.Namespace + "-global-pod-reader",
		},
		Subjects: []rbacv1.Subject{
			{
				Kind:      "ServiceAccount",
				Name:      sa.Name,
				Namespace: sa.Namespace,
			},
		},
		RoleRef: rbacv1.RoleRef{
			APIGroup: "rbac.authorization.k8s.io",
			Kind:     "ClusterRole",
			Name:     role.Name,
		},
	}
}<|MERGE_RESOLUTION|>--- conflicted
+++ resolved
@@ -219,7 +219,6 @@
 // 6. Restore data from backup
 // 7. Uninstall DB app
 func (s *IntegrationSuite) TestRun(c *C) {
-
 	ctx, cancel := context.WithCancel(context.Background())
 	defer cancel()
 
@@ -288,20 +287,12 @@
 
 	var as *crv1alpha1.ActionSet
 	if os.Getenv("KOPIA_INTEGRATION_TEST") != "" {
-<<<<<<< HEAD
-		log.Print("--------- ENV [KOPIA_INTEGRATION_TEST]-----------")
-=======
->>>>>>> d5a4327e
 		if s.repositoryServer == nil {
 			log.Info().Print("Skipping integration test. Could not create repository server. Please check if required credentials are set.", field.M{"app": s.name})
 			s.skip = true
 			c.Skip("Could not create a RepositoryServer")
 		}
 		repositoryServerName := s.createRepositoryServer(c, ctx)
-<<<<<<< HEAD
-		//repositoryServerName := "test-kopia-repo-server-kbxbm"
-=======
->>>>>>> d5a4327e
 		as = newActionSetWithRepoServer(bp.GetName(), repositoryServerName, testutil.DefaultKanisterNamespace, s.app.Object(), configMaps, secrets)
 	} else {
 		if s.profile == nil {
@@ -368,10 +359,6 @@
 		// Delete snapshots for profile based blueprints
 		s.createActionset(ctx, c, pas, "delete", nil)
 	}
-<<<<<<< HEAD
-
-=======
->>>>>>> d5a4327e
 }
 
 func newActionSet(bpName, profile, profileNs string, object crv1alpha1.ObjectReference, configMaps, secrets map[string]crv1alpha1.ObjectReference) *crv1alpha1.ActionSet {
@@ -519,10 +506,7 @@
 		}
 		return false, nil
 	})
-<<<<<<< HEAD
-=======
-	c.Assert(err, IsNil)
->>>>>>> d5a4327e
+	c.Assert(err, IsNil)
 
 	// Wait for the Repository Server to Be in Ready Stage.
 	timeoutCtx, waitCancel = context.WithTimeout(ctx, contextWaitTimeout)
@@ -534,11 +518,7 @@
 		}
 		return false, nil
 	})
-<<<<<<< HEAD
-
-=======
-	c.Assert(err, IsNil)
->>>>>>> d5a4327e
+	c.Assert(err, IsNil)
 	return repositoryServer.GetName()
 }
 
@@ -617,13 +597,8 @@
 func (s *IntegrationSuite) createDeleteActionsetForRepositoryServer(ctx context.Context, c *C, as *crv1alpha1.ActionSet, action string, options map[string]string) string {
 	var err error
 	switch action {
-<<<<<<< HEAD
-
-	case "delete":
-=======
 	case "delete":
 		// object of delete is statefulset of actionset for RepositoryServer based functions.
->>>>>>> d5a4327e
 		as, err = restoreActionSetSpecs(as, action)
 		c.Assert(err, IsNil)
 		as.Spec.Actions[0].Options = options
