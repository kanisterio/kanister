//go:build integration
// +build integration

// Copyright 2019 The Kanister Authors.
//
// Licensed under the Apache License, Version 2.0 (the "License");
// you may not use this file except in compliance with the License.
// You may obtain a copy of the License at
//
//      http://www.apache.org/licenses/LICENSE-2.0
//
// Unless required by applicable law or agreed to in writing, software
// distributed under the License is distributed on an "AS IS" BASIS,
// WITHOUT WARRANTIES OR CONDITIONS OF ANY KIND, either express or implied.
// See the License for the specific language governing permissions and
// limitations under the License.

package testing

import (
	. "gopkg.in/check.v1"

	"github.com/kanisterio/kanister/pkg/app"
)

// Register Applications to Integration Suite

// pitr-postgresql app
type PITRPostgreSQL struct {
	IntegrationSuite
}

var _ = Suite(&PITRPostgreSQL{
	IntegrationSuite{
		name:      "pitr-postgres",
		namespace: "pitr-postgres-test",
		app:       app.NewPostgresDB("pitr-postgres", ""),
		bp:        app.NewPITRBlueprint("pitr-postgres", "", true),
		profile:   newSecretProfile(),
	},
})

// postgres app
type PostgreSQL struct {
	IntegrationSuite
}

var _ = Suite(&PostgreSQL{
	IntegrationSuite{
		name:      "postgres",
		namespace: "postgres-test",
		app:       app.NewPostgresDB("postgres", ""),
		bp:        app.NewBlueprint("postgres", "", true),
		profile:   newSecretProfile(),
	},
})

// mysql app
type MySQL struct {
	IntegrationSuite
}

var _ = Suite(&MySQL{
	IntegrationSuite{
		name:      "mysql",
		namespace: "mysql-test",
		app:       app.NewMysqlDB("mysql"),
		bp:        app.NewBlueprint("mysql", "", true),
		profile:   newSecretProfile(),
	},
})

// cockroachdb app
type CockroachDB struct {
	IntegrationSuite
}

var _ = Suite(&CockroachDB{
	IntegrationSuite{
		name:      "cockroachdb",
		namespace: "cockroachdb-test",
		app:       app.NewCockroachDB("cockroachdb"),
		bp:        app.NewBlueprint("cockroachdb", "", false),
		profile:   newSecretProfile(),
	},
})

// time-log app for csi volumesnapshot
type TimeLogCSI struct {
	IntegrationSuite
}

var _ = Suite(&TimeLogCSI{
	IntegrationSuite{
		name:      "time-logger",
		namespace: "time-log",
		app:       app.NewTimeLogCSI("time-logger"),
		bp:        app.NewBlueprint("csi-snapshot", "", true),
		profile:   newSecretProfile(),
	},
})

// mariaDB app
type Maria struct {
	IntegrationSuite
}

var _ = Suite(&Maria{
	IntegrationSuite{
		name:      "mariadb",
		namespace: "mariadb-test",
		app:       app.NewMariaDB("maria"),
		bp:        app.NewBlueprint("maria", "", true),
		profile:   newSecretProfile(),
	},
})

// Elasticsearch app
type Elasticsearch struct {
	IntegrationSuite
}

var _ = Suite(&Elasticsearch{
	IntegrationSuite{
		name:      "elasticsearch",
		namespace: "es-test",
		app:       app.NewElasticsearchInstance("elasticsearch"),
		bp:        app.NewBlueprint("elasticsearch", "", true),
		profile:   newSecretProfile(),
	},
})

// MongoDB app
type MongoDB struct {
	IntegrationSuite
}

var _ = Suite(&MongoDB{
	IntegrationSuite{
		name:      "mongo",
		namespace: "mongo-test",
		app:       app.NewMongoDB("mongo"),
		bp:        app.NewBlueprint("mongo", "", true),
		profile:   newSecretProfile(),
	},
})

// Cassandra App
type Cassandra struct {
	IntegrationSuite
}

var _ = Suite(&Cassandra{IntegrationSuite{
	name:      "cassandra",
	namespace: "cassandra-test",
	app:       app.NewCassandraInstance("cassandra"),
	bp:        app.NewBlueprint("cassandra", "", true),
	profile:   newSecretProfile(),
},
})

// Couchbase app
type Couchbase struct {
	IntegrationSuite
}

var _ = Suite(&Couchbase{
	IntegrationSuite{
		name:      "couchbase",
		namespace: "couchbase-test",
		app:       app.NewCouchbaseDB("couchbase"),
		bp:        app.NewBlueprint("couchbase", "", true),
		profile:   newSecretProfile(),
	},
})

// rds-postgres app
type RDSPostgreSQL struct {
	IntegrationSuite
}

var _ = Suite(&RDSPostgreSQL{
	IntegrationSuite{
		name:      "rds-postgres",
		namespace: "rds-postgres-test",
		app:       app.NewRDSPostgresDB("rds-postgres", ""),
		bp:        app.NewBlueprint("rds-postgres", "", true),
		profile:   newSecretProfile(),
	},
})

type FoundationDB struct {
	IntegrationSuite
}

var _ = Suite(&FoundationDB{
	IntegrationSuite{
		name:      "foundationdb",
		namespace: "fdb-test",
		app:       app.NewFoundationDB("foundationdb"),
		bp:        app.NewBlueprint("foundationdb", "", true),
		profile:   newSecretProfile(),
	},
})

type RDSAuroraMySQL struct {
	IntegrationSuite
}

var _ = Suite(&RDSAuroraMySQL{
	IntegrationSuite{
		name:      "rds-aurora-mysql",
		namespace: "rds-aurora-mysql-test",
		app:       app.NewRDSAuroraMySQLDB("rds-aurora-dump", ""),
		bp:        app.NewBlueprint("rds-aurora-snap", "", true),
		profile:   newSecretProfile(),
	},
})

// rds-postgres-dump app
// Create snapshot, export data and restore from dump
type RDSPostgreSQLDump struct {
	IntegrationSuite
}

var _ = Suite(&RDSPostgreSQLDump{
	IntegrationSuite{
		name:      "rds-postgres-dump",
		namespace: "rds-postgres-dump-test",
		app:       app.NewRDSPostgresDB("rds-postgres-dump", ""),
		bp:        app.NewBlueprint("rds-postgres-dump", "", true),
		profile:   newSecretProfile(),
	},
})

// rds-postgres-snap app
// Create snapshot and restore from snapshot
type RDSPostgreSQLSnap struct {
	IntegrationSuite
}

var _ = Suite(&RDSPostgreSQLSnap{
	IntegrationSuite{
		name:      "rds-postgres-snap",
		namespace: "rds-postgres-snap-test",
		app:       app.NewRDSPostgresDB("rds-postgres-snap", ""),
		bp:        app.NewBlueprint("rds-postgres-snap", "", true),
		profile:   newSecretProfile(),
	},
})

type MSSQL struct {
	IntegrationSuite
}

var _ = Suite(&MSSQL{
	IntegrationSuite{
		name:      "mssql",
		namespace: "mssql-test",
		app:       app.NewMssqlDB("mssql"),
		bp:        app.NewBlueprint("mssql", "", true),
		profile:   newSecretProfile(),
	},
})

// OpenShift apps for version 3.11
// Mysql Instance that is deployed through DeploymentConfig on OpenShift cluster
type MysqlDBDepConfig struct {
	IntegrationSuite
}

var _ = Suite(&MysqlDBDepConfig{
	IntegrationSuite{
		name:      "mysqldc",
		namespace: "mysqldc-test",
		app:       app.NewMysqlDepConfig("mysqldeploymentconfig", app.TemplateVersionOCP3_11, app.EphemeralStorage, "5.7"),
		bp:        app.NewBlueprint("mysql-dep-config", "", true),
		profile:   newSecretProfile(),
	},
})

// MongoDB deployed on openshift cluster
type MongoDBDepConfig struct {
	IntegrationSuite
}

var _ = Suite(&MongoDBDepConfig{
	IntegrationSuite{
		name:      "mongodb",
		namespace: "mongodb-test",
		app:       app.NewMongoDBDepConfig("mongodeploymentconfig", app.TemplateVersionOCP3_11, app.EphemeralStorage),
		bp:        app.NewBlueprint("mongo-dep-config", "", true),
		profile:   newSecretProfile(),
	},
})

// PostgreSQL deployed on openshift cluster
type PostgreSQLDepConfig struct {
	IntegrationSuite
}

var _ = Suite(&PostgreSQLDepConfig{
	IntegrationSuite{
		name:      "postgresdepconf",
		namespace: "postgresdepconf-test",
		app:       app.NewPostgreSQLDepConfig("postgresdepconf", app.TemplateVersionOCP3_11, app.EphemeralStorage),
		bp:        app.NewBlueprint("postgres-dep-config", "", true),
		profile:   newSecretProfile(),
	},
})

// OpenShift apps for version 4.4
// Mysql Instance that is deployed through DeploymentConfig on OpenShift cluster
type MysqlDBDepConfig4_4 struct {
	IntegrationSuite
}

var _ = Suite(&MysqlDBDepConfig4_4{
	IntegrationSuite{
		name:      "mysqldc",
		namespace: "mysqldc4-4-test",
		app:       app.NewMysqlDepConfig("mysqldeploymentconfig", app.TemplateVersionOCP4_4, app.EphemeralStorage, "5.7"),
		bp:        app.NewBlueprint("mysql-dep-config", "", true),
		profile:   newSecretProfile(),
	},
})

// MongoDB deployed on openshift cluster
type MongoDBDepConfig4_4 struct {
	IntegrationSuite
}

var _ = Suite(&MongoDBDepConfig4_4{
	IntegrationSuite{
		name:      "mongodb",
		namespace: "mongodb4-4-test",
		app:       app.NewMongoDBDepConfig("mongodeploymentconfig", app.TemplateVersionOCP4_4, app.EphemeralStorage),
		bp:        app.NewBlueprint("mongo-dep-config", "", true),
		profile:   newSecretProfile(),
	},
})

// PostgreSQL deployed on openshift cluster
type PostgreSQLDepConfig4_4 struct {
	IntegrationSuite
}

var _ = Suite(&PostgreSQLDepConfig4_4{
	IntegrationSuite{
		name:      "postgresdepconf",
		namespace: "postgresdepconf4-4-test",
		app:       app.NewPostgreSQLDepConfig("postgresdepconf", app.TemplateVersionOCP4_4, app.EphemeralStorage),
		bp:        app.NewBlueprint("postgres-dep-config", "", true),
		profile:   newSecretProfile(),
	},
})

// OpenShift apps for version 4.5
// Mysql Instance that is deployed through DeploymentConfig on OpenShift cluster
type MysqlDBDepConfig4_5 struct {
	IntegrationSuite
}

var _ = Suite(&MysqlDBDepConfig4_5{
	IntegrationSuite{
		name:      "mysqldc",
		namespace: "mysqldc4-5-test",
		app:       app.NewMysqlDepConfig("mysqldeploymentconfig", app.TemplateVersionOCP4_5, app.EphemeralStorage, "5.7"),
		bp:        app.NewBlueprint("mysql-dep-config", "", true),
		profile:   newSecretProfile(),
	},
})

// MongoDB deployed on openshift cluster
type MongoDBDepConfig4_5 struct {
	IntegrationSuite
}

var _ = Suite(&MongoDBDepConfig4_5{
	IntegrationSuite{
		name:      "mongodb",
		namespace: "mongodb4-5-test",
		app:       app.NewMongoDBDepConfig("mongodeploymentconfig", app.TemplateVersionOCP4_5, app.EphemeralStorage),
		bp:        app.NewBlueprint("mongo-dep-config", "", true),
		profile:   newSecretProfile(),
	},
})

// PostgreSQL deployed on openshift cluster
type PostgreSQLDepConfig4_5 struct {
	IntegrationSuite
}

var _ = Suite(&PostgreSQLDepConfig4_5{
	IntegrationSuite{
		name:      "postgresdepconf",
		namespace: "postgresdepconf4-5-test",
		app:       app.NewPostgreSQLDepConfig("postgresdepconf", app.TemplateVersionOCP4_5, app.EphemeralStorage),
		bp:        app.NewBlueprint("postgres-dep-config", "", true),
		profile:   newSecretProfile(),
	},
})

// Kafka deployed on kubernetes cluster
type Kafka struct {
	IntegrationSuite
}

var _ = Suite(&Kafka{
	IntegrationSuite{
		name:      "kafka",
		namespace: "kafka-test",
		app:       app.NewKafkaCluster("kafka", ""),
		bp:        app.NewBlueprint("kafka", "", true),
		profile:   newSecretProfile(),
	},
})

// Mysql Instance that is deployed through DeploymentConfig on OpenShift cluster
type MysqlDBDepConfig4_10 struct {
	IntegrationSuite
}

var _ = Suite(&MysqlDBDepConfig4_10{
	IntegrationSuite{
		name:      "mysqldc",
		namespace: "mysqldc4-10-test",
		app:       app.NewMysqlDepConfig("mysqldeploymentconfig", app.TemplateVersionOCP4_10, app.EphemeralStorage, "8.0"),
		bp:        app.NewBlueprint("mysql-dep-config", "", true),
		profile:   newSecretProfile(),
	},
})

// MongoDB deployed on openshift cluster
type MongoDBDepConfig4_10 struct {
	IntegrationSuite
}

var _ = Suite(&MongoDBDepConfig4_10{
	IntegrationSuite{
		name:      "mongodb",
		namespace: "mongodb4-10-test",
		app:       app.NewMongoDBDepConfig("mongodeploymentconfig", app.TemplateVersionOCP4_10, app.EphemeralStorage),
		bp:        app.NewBlueprint("mongo-dep-config", "", true),
		profile:   newSecretProfile(),
	},
})

// PostgreSQL deployed on openshift cluster
type PostgreSQLDepConfig4_10 struct {
	IntegrationSuite
}

var _ = Suite(&PostgreSQLDepConfig4_10{
	IntegrationSuite{
		name:      "postgresdepconf",
		namespace: "postgresdepconf4-10-test",
		app:       app.NewPostgreSQLDepConfig("postgresdepconf", app.TemplateVersionOCP4_10, app.EphemeralStorage),
		bp:        app.NewBlueprint("postgres-dep-config", "", true),
		profile:   newSecretProfile(),
	},
})

// MysqlDBDepConfig4_11 for Mysql Instance that is deployed through DeploymentConfig on OpenShift cluster
type MysqlDBDepConfig4_11 struct {
	IntegrationSuite
}

var _ = Suite(&MysqlDBDepConfig4_11{
	IntegrationSuite{
		name:      "mysqldc",
		namespace: "mysqldc4-11-test",
		app:       app.NewMysqlDepConfig("mysqldeploymentconfig", app.TemplateVersionOCP4_11, app.EphemeralStorage, "8.0"),
		bp:        app.NewBlueprint("mysql-dep-config", "", true),
		profile:   newSecretProfile(),
	},
})

// PostgreSQLDepConfig4_11 for PostgreSQL deployed on openshift cluster
type PostgreSQLDepConfig4_11 struct {
	IntegrationSuite
}

var _ = Suite(&PostgreSQLDepConfig4_11{
	IntegrationSuite{
		name:      "postgresdepconf",
		namespace: "postgresdepconf4-11-test",
		app:       app.NewPostgreSQLDepConfig("postgresdepconf", app.TemplateVersionOCP4_11, app.EphemeralStorage),
		bp:        app.NewBlueprint("postgres-dep-config", "", true),
		profile:   newSecretProfile(),
	},
})

// MysqlDBDepConfig4_12 for Mysql Instance that is deployed through DeploymentConfig on OpenShift cluster
type MysqlDBDepConfig4_12 struct {
	IntegrationSuite
}

var _ = Suite(&MysqlDBDepConfig4_12{
	IntegrationSuite{
		name:      "mysqldc",
		namespace: "mysqldc4-12-test",
		app:       app.NewMysqlDepConfig("mysqldeploymentconfig", app.TemplateVersionOCP4_12, app.EphemeralStorage, "8.0"),
		bp:        app.NewBlueprint("mysql-dep-config", "", true),
		profile:   newSecretProfile(),
	},
})

// PostgreSQLDepConfig4_12 for PostgreSQL deployed on openshift cluster
type PostgreSQLDepConfig4_12 struct {
	IntegrationSuite
}

var _ = Suite(&PostgreSQLDepConfig4_12{
	IntegrationSuite{
		name:      "postgresdepconf",
		namespace: "postgresdepconf4-12-test",
		app:       app.NewPostgreSQLDepConfig("postgresdepconf", app.TemplateVersionOCP4_12, app.EphemeralStorage),
		bp:        app.NewBlueprint("postgres-dep-config", "", true),
		profile:   newSecretProfile(),
	},
})

// Kopia Repository Server MySQL app
type KopiaRepositoryServerMySQL struct {
	IntegrationSuite
}

var _ = Suite(&KopiaRepositoryServerMySQL{
	IntegrationSuite{
<<<<<<< HEAD
		name:             "kopia-repository-server-mysql",
		namespace:        "kopia-mysql-test",
		app:              app.NewKopiaRepositoryServerMysqlDB("kopia-repository-server-mysql"),
		bp:               app.NewBlueprint("kopia-repository-server-mysql", "", false),
		repositoryServer: newSecretRepositoryServer(),
=======
		name:                  "kopia-repository-server-mysql",
		namespace:             "kopia-mysql-test",
		app:                   app.NewKopiaRepositoryServerMysqlDB("kopia-repository-server-mysql"),
		bp:                    app.NewBlueprint("kopia-repository-server-mysql", "", false),
		kopiaRepositoryServer: newSecretRepositoryServer(),
>>>>>>> b7fde0c9
	},
})<|MERGE_RESOLUTION|>--- conflicted
+++ resolved
@@ -528,18 +528,10 @@
 
 var _ = Suite(&KopiaRepositoryServerMySQL{
 	IntegrationSuite{
-<<<<<<< HEAD
-		name:             "kopia-repository-server-mysql",
-		namespace:        "kopia-mysql-test",
-		app:              app.NewKopiaRepositoryServerMysqlDB("kopia-repository-server-mysql"),
-		bp:               app.NewBlueprint("kopia-repository-server-mysql", "", false),
-		repositoryServer: newSecretRepositoryServer(),
-=======
 		name:                  "kopia-repository-server-mysql",
 		namespace:             "kopia-mysql-test",
 		app:                   app.NewKopiaRepositoryServerMysqlDB("kopia-repository-server-mysql"),
 		bp:                    app.NewBlueprint("kopia-repository-server-mysql", "", false),
 		kopiaRepositoryServer: newSecretRepositoryServer(),
->>>>>>> b7fde0c9
 	},
 })