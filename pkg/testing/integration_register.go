//go:build integration
// +build integration

// Copyright 2019 The Kanister Authors.
//
// Licensed under the Apache License, Version 2.0 (the "License");
// you may not use this file except in compliance with the License.
// You may obtain a copy of the License at
//
//      http://www.apache.org/licenses/LICENSE-2.0
//
// Unless required by applicable law or agreed to in writing, software
// distributed under the License is distributed on an "AS IS" BASIS,
// WITHOUT WARRANTIES OR CONDITIONS OF ANY KIND, either express or implied.
// See the License for the specific language governing permissions and
// limitations under the License.

package testing

import (
	. "gopkg.in/check.v1"

	"github.com/kanisterio/kanister/pkg/app"
)

// Register Applications to Integration Suite

// pitr-postgresql app
type PITRPostgreSQL struct {
	IntegrationSuite
}

var _ = Suite(&PITRPostgreSQL{
	IntegrationSuite{
		name:      "pitr-postgres",
		namespace: "pitr-postgres-test",
		app:       app.NewPostgresDB("pitr-postgres", ""),
		bp:        app.NewPITRBlueprint("pitr-postgres", "", true),
		profile:   newSecretProfile(),
	},
})

// postgres app
type PostgreSQL struct {
	IntegrationSuite
}

var _ = Suite(&PostgreSQL{
	IntegrationSuite{
		name:      "postgres",
		namespace: "postgres-test",
		app:       app.NewPostgresDB("postgres", ""),
		bp:        app.NewBlueprint("postgres", "", true),
		profile:   newSecretProfile(),
	},
})

// mysql app
type MySQL struct {
	IntegrationSuite
}

var _ = Suite(&MySQL{
	IntegrationSuite{
		name:      "mysql",
		namespace: "mysql-test",
		app:       app.NewMysqlDB("mysql"),
		bp:        app.NewBlueprint("mysql", "", true),
		profile:   newSecretProfile(),
	},
})

// cockroachdb app
type CockroachDB struct {
	IntegrationSuite
}

var _ = Suite(&CockroachDB{
	IntegrationSuite{
		name:      "cockroachdb",
		namespace: "cockroachdb-test",
		app:       app.NewCockroachDB("cockroachdb"),
		bp:        app.NewBlueprint("cockroachdb", "", false),
		profile:   newSecretProfile(),
	},
})

// time-log app for csi volumesnapshot
type TimeLogCSI struct {
	IntegrationSuite
}

var _ = Suite(&TimeLogCSI{
	IntegrationSuite{
		name:      "time-logger",
		namespace: "time-log",
		app:       app.NewTimeLogCSI("time-logger"),
		bp:        app.NewBlueprint("csi-snapshot", "", true),
		profile:   newSecretProfile(),
	},
})

// mariaDB app
type Maria struct {
	IntegrationSuite
}

var _ = Suite(&Maria{
	IntegrationSuite{
		name:      "mariadb",
		namespace: "mariadb-test",
		app:       app.NewMariaDB("maria"),
		bp:        app.NewBlueprint("maria", "", true),
		profile:   newSecretProfile(),
	},
})

// Elasticsearch app
type Elasticsearch struct {
	IntegrationSuite
}

var _ = Suite(&Elasticsearch{
	IntegrationSuite{
		name:      "elasticsearch",
		namespace: "es-test",
		app:       app.NewElasticsearchInstance("elasticsearch"),
		bp:        app.NewBlueprint("elasticsearch", "", true),
		profile:   newSecretProfile(),
	},
})

// MongoDB app
type MongoDB struct {
	IntegrationSuite
}

var _ = Suite(&MongoDB{
	IntegrationSuite{
		name:      "mongo",
		namespace: "mongo-test",
		app:       app.NewMongoDB("mongo"),
		bp:        app.NewBlueprint("mongo", "", true),
		profile:   newSecretProfile(),
	},
})

// Cassandra App
type Cassandra struct {
	IntegrationSuite
}

var _ = Suite(&Cassandra{IntegrationSuite{
	name:      "cassandra",
	namespace: "cassandra-test",
	app:       app.NewCassandraInstance("cassandra"),
	bp:        app.NewBlueprint("cassandra", "", true),
	profile:   newSecretProfile(),
},
})

// Couchbase app
type Couchbase struct {
	IntegrationSuite
}

var _ = Suite(&Couchbase{
	IntegrationSuite{
		name:      "couchbase",
		namespace: "couchbase-test",
		app:       app.NewCouchbaseDB("couchbase"),
		bp:        app.NewBlueprint("couchbase", "", true),
		profile:   newSecretProfile(),
	},
})

// rds-postgres app
type RDSPostgreSQL struct {
	IntegrationSuite
}

var _ = Suite(&RDSPostgreSQL{
	IntegrationSuite{
		name:      "rds-postgres",
		namespace: "rds-postgres-test",
		app:       app.NewRDSPostgresDB("rds-postgres", ""),
		bp:        app.NewBlueprint("rds-postgres", "", true),
		profile:   newSecretProfile(),
	},
})

type FoundationDB struct {
	IntegrationSuite
}

var _ = Suite(&FoundationDB{
	IntegrationSuite{
		name:      "foundationdb",
		namespace: "fdb-test",
		app:       app.NewFoundationDB("foundationdb"),
		bp:        app.NewBlueprint("foundationdb", "", true),
		profile:   newSecretProfile(),
	},
})

type RDSAuroraMySQL struct {
	IntegrationSuite
}

var _ = Suite(&RDSAuroraMySQL{
	IntegrationSuite{
		name:      "rds-aurora-mysql",
		namespace: "rds-aurora-mysql-test",
		app:       app.NewRDSAuroraMySQLDB("rds-aurora-dump", ""),
		bp:        app.NewBlueprint("rds-aurora-snap", "", true),
		profile:   newSecretProfile(),
	},
})

// rds-postgres-dump app
// Create snapshot, export data and restore from dump
type RDSPostgreSQLDump struct {
	IntegrationSuite
}

var _ = Suite(&RDSPostgreSQLDump{
	IntegrationSuite{
		name:      "rds-postgres-dump",
		namespace: "rds-postgres-dump-test",
		app:       app.NewRDSPostgresDB("rds-postgres-dump", ""),
		bp:        app.NewBlueprint("rds-postgres-dump", "", true),
		profile:   newSecretProfile(),
	},
})

// rds-postgres-snap app
// Create snapshot and restore from snapshot
type RDSPostgreSQLSnap struct {
	IntegrationSuite
}

var _ = Suite(&RDSPostgreSQLSnap{
	IntegrationSuite{
		name:      "rds-postgres-snap",
		namespace: "rds-postgres-snap-test",
		app:       app.NewRDSPostgresDB("rds-postgres-snap", ""),
		bp:        app.NewBlueprint("rds-postgres-snap", "", true),
		profile:   newSecretProfile(),
	},
})

type MSSQL struct {
	IntegrationSuite
}

var _ = Suite(&MSSQL{
	IntegrationSuite{
		name:      "mssql",
		namespace: "mssql-test",
		app:       app.NewMssqlDB("mssql"),
		bp:        app.NewBlueprint("mssql", "", true),
		profile:   newSecretProfile(),
	},
})

// OpenShift apps for version 3.11
// Mysql Instance that is deployed through DeploymentConfig on OpenShift cluster
type MysqlDBDepConfig struct {
	IntegrationSuite
}

var _ = Suite(&MysqlDBDepConfig{
	IntegrationSuite{
		name:      "mysqldc",
		namespace: "mysqldc-test",
		app:       app.NewMysqlDepConfig("mysqldeploymentconfig", app.TemplateVersionOCP3_11, app.EphemeralStorage, "5.7"),
		bp:        app.NewBlueprint("mysql-dep-config", "", true),
		profile:   newSecretProfile(),
	},
})

// MongoDB deployed on openshift cluster
type MongoDBDepConfig struct {
	IntegrationSuite
}

var _ = Suite(&MongoDBDepConfig{
	IntegrationSuite{
		name:      "mongodb",
		namespace: "mongodb-test",
		app:       app.NewMongoDBDepConfig("mongodeploymentconfig", app.TemplateVersionOCP3_11, app.EphemeralStorage),
		bp:        app.NewBlueprint("mongo-dep-config", "", true),
		profile:   newSecretProfile(),
	},
})

// PostgreSQL deployed on openshift cluster
type PostgreSQLDepConfig struct {
	IntegrationSuite
}

var _ = Suite(&PostgreSQLDepConfig{
	IntegrationSuite{
		name:      "postgresdepconf",
		namespace: "postgresdepconf-test",
		app:       app.NewPostgreSQLDepConfig("postgresdepconf", app.TemplateVersionOCP3_11, app.EphemeralStorage),
		bp:        app.NewBlueprint("postgres-dep-config", "", true),
		profile:   newSecretProfile(),
	},
})

// OpenShift apps for version 4.4
// Mysql Instance that is deployed through DeploymentConfig on OpenShift cluster
type MysqlDBDepConfig4_4 struct {
	IntegrationSuite
}

var _ = Suite(&MysqlDBDepConfig4_4{
	IntegrationSuite{
		name:      "mysqldc",
		namespace: "mysqldc4-4-test",
		app:       app.NewMysqlDepConfig("mysqldeploymentconfig", app.TemplateVersionOCP4_4, app.EphemeralStorage, "5.7"),
		bp:        app.NewBlueprint("mysql-dep-config", "", true),
		profile:   newSecretProfile(),
	},
})

// MongoDB deployed on openshift cluster
type MongoDBDepConfig4_4 struct {
	IntegrationSuite
}

var _ = Suite(&MongoDBDepConfig4_4{
	IntegrationSuite{
		name:      "mongodb",
		namespace: "mongodb4-4-test",
		app:       app.NewMongoDBDepConfig("mongodeploymentconfig", app.TemplateVersionOCP4_4, app.EphemeralStorage),
		bp:        app.NewBlueprint("mongo-dep-config", "", true),
		profile:   newSecretProfile(),
	},
})

// PostgreSQL deployed on openshift cluster
type PostgreSQLDepConfig4_4 struct {
	IntegrationSuite
}

var _ = Suite(&PostgreSQLDepConfig4_4{
	IntegrationSuite{
		name:      "postgresdepconf",
		namespace: "postgresdepconf4-4-test",
		app:       app.NewPostgreSQLDepConfig("postgresdepconf", app.TemplateVersionOCP4_4, app.EphemeralStorage),
		bp:        app.NewBlueprint("postgres-dep-config", "", true),
		profile:   newSecretProfile(),
	},
})

// OpenShift apps for version 4.5
// Mysql Instance that is deployed through DeploymentConfig on OpenShift cluster
type MysqlDBDepConfig4_5 struct {
	IntegrationSuite
}

var _ = Suite(&MysqlDBDepConfig4_5{
	IntegrationSuite{
		name:      "mysqldc",
		namespace: "mysqldc4-5-test",
		app:       app.NewMysqlDepConfig("mysqldeploymentconfig", app.TemplateVersionOCP4_5, app.EphemeralStorage, "5.7"),
		bp:        app.NewBlueprint("mysql-dep-config", "", true),
		profile:   newSecretProfile(),
	},
})

// MongoDB deployed on openshift cluster
type MongoDBDepConfig4_5 struct {
	IntegrationSuite
}

var _ = Suite(&MongoDBDepConfig4_5{
	IntegrationSuite{
		name:      "mongodb",
		namespace: "mongodb4-5-test",
		app:       app.NewMongoDBDepConfig("mongodeploymentconfig", app.TemplateVersionOCP4_5, app.EphemeralStorage),
		bp:        app.NewBlueprint("mongo-dep-config", "", true),
		profile:   newSecretProfile(),
	},
})

// PostgreSQL deployed on openshift cluster
type PostgreSQLDepConfig4_5 struct {
	IntegrationSuite
}

var _ = Suite(&PostgreSQLDepConfig4_5{
	IntegrationSuite{
		name:      "postgresdepconf",
		namespace: "postgresdepconf4-5-test",
		app:       app.NewPostgreSQLDepConfig("postgresdepconf", app.TemplateVersionOCP4_5, app.EphemeralStorage),
		bp:        app.NewBlueprint("postgres-dep-config", "", true),
		profile:   newSecretProfile(),
	},
})

// Kafka deployed on kubernetes cluster
type Kafka struct {
	IntegrationSuite
}

var _ = Suite(&Kafka{
	IntegrationSuite{
		name:      "kafka",
		namespace: "kafka-test",
		app:       app.NewKafkaCluster("kafka", ""),
		bp:        app.NewBlueprint("kafka", "", true),
		profile:   newSecretProfile(),
	},
})

// Mysql Instance that is deployed through DeploymentConfig on OpenShift cluster
type MysqlDBDepConfig4_10 struct {
	IntegrationSuite
}

var _ = Suite(&MysqlDBDepConfig4_10{
	IntegrationSuite{
		name:      "mysqldc",
		namespace: "mysqldc4-10-test",
		app:       app.NewMysqlDepConfig("mysqldeploymentconfig", app.TemplateVersionOCP4_10, app.EphemeralStorage, "8.0"),
		bp:        app.NewBlueprint("mysql-dep-config", "", true),
		profile:   newSecretProfile(),
	},
})

// MongoDB deployed on openshift cluster
type MongoDBDepConfig4_10 struct {
	IntegrationSuite
}

var _ = Suite(&MongoDBDepConfig4_10{
	IntegrationSuite{
		name:      "mongodb",
		namespace: "mongodb4-10-test",
		app:       app.NewMongoDBDepConfig("mongodeploymentconfig", app.TemplateVersionOCP4_10, app.EphemeralStorage),
		bp:        app.NewBlueprint("mongo-dep-config", "", true),
		profile:   newSecretProfile(),
	},
})

// PostgreSQL deployed on openshift cluster
type PostgreSQLDepConfig4_10 struct {
	IntegrationSuite
}

var _ = Suite(&PostgreSQLDepConfig4_10{
	IntegrationSuite{
		name:      "postgresdepconf",
		namespace: "postgresdepconf4-10-test",
		app:       app.NewPostgreSQLDepConfig("postgresdepconf", app.TemplateVersionOCP4_10, app.EphemeralStorage),
		bp:        app.NewBlueprint("postgres-dep-config", "", true),
		profile:   newSecretProfile(),
	},
})

// MysqlDBDepConfig4_11 for Mysql Instance that is deployed through DeploymentConfig on OpenShift cluster
type MysqlDBDepConfig4_11 struct {
	IntegrationSuite
}

var _ = Suite(&MysqlDBDepConfig4_11{
	IntegrationSuite{
		name:      "mysqldc",
		namespace: "mysqldc4-11-test",
		app:       app.NewMysqlDepConfig("mysqldeploymentconfig", app.TemplateVersionOCP4_11, app.EphemeralStorage, "8.0"),
		bp:        app.NewBlueprint("mysql-dep-config", "", true),
		profile:   newSecretProfile(),
	},
})

// PostgreSQLDepConfig4_11 for PostgreSQL deployed on openshift cluster
type PostgreSQLDepConfig4_11 struct {
	IntegrationSuite
}

var _ = Suite(&PostgreSQLDepConfig4_11{
	IntegrationSuite{
		name:      "postgresdepconf",
		namespace: "postgresdepconf4-11-test",
		app:       app.NewPostgreSQLDepConfig("postgresdepconf", app.TemplateVersionOCP4_11, app.EphemeralStorage),
		bp:        app.NewBlueprint("postgres-dep-config", "", true),
		profile:   newSecretProfile(),
	},
})

// MysqlDBDepConfig4_12 for Mysql Instance that is deployed through DeploymentConfig on OpenShift cluster
type MysqlDBDepConfig4_12 struct {
	IntegrationSuite
}

var _ = Suite(&MysqlDBDepConfig4_12{
	IntegrationSuite{
		name:      "mysqldc",
		namespace: "mysqldc4-12-test",
		app:       app.NewMysqlDepConfig("mysqldeploymentconfig", app.TemplateVersionOCP4_12, app.EphemeralStorage, "8.0"),
		bp:        app.NewBlueprint("mysql-dep-config", "", true),
		profile:   newSecretProfile(),
	},
})

// PostgreSQLDepConfig4_12 for PostgreSQL deployed on openshift cluster
type PostgreSQLDepConfig4_12 struct {
	IntegrationSuite
}

var _ = Suite(&PostgreSQLDepConfig4_12{
	IntegrationSuite{
		name:      "postgresdepconf",
		namespace: "postgresdepconf4-12-test",
		app:       app.NewPostgreSQLDepConfig("postgresdepconf", app.TemplateVersionOCP4_12, app.EphemeralStorage),
		bp:        app.NewBlueprint("postgres-dep-config", "", true),
		profile:   newSecretProfile(),
	},
})

<<<<<<< HEAD
// Kopia Repository Server MySQL app
type KopiaRepositoryServerMySQL struct {
	IntegrationSuite
}

var _ = Suite(&KopiaRepositoryServerMySQL{
	IntegrationSuite{
		name:                  "kopia-repository-server-mysql",
		namespace:             "kopia-mysql-test",
		app:                   app.NewKopiaRepositoryServerMysqlDB("kopia-repository-server-mysql"),
		bp:                    app.NewBlueprint("kopia-repository-server-mysql", "", false),
		kopiaRepositoryServer: newSecretRepositoryServer(),
=======
// MysqlDBDepConfig4_13 for Mysql Instance that is deployed through DeploymentConfig on OpenShift cluster
type MysqlDBDepConfig4_13 struct {
	IntegrationSuite
}

var _ = Suite(&MysqlDBDepConfig4_13{
	IntegrationSuite{
		name:      "mysqldc",
		namespace: "mysqldc4-13-test",
		app:       app.NewMysqlDepConfig("mysqldeploymentconfig", app.TemplateVersionOCP4_13, app.EphemeralStorage, "8.0"),
		bp:        app.NewBlueprint("mysql-dep-config", "", true),
		profile:   newSecretProfile(),
	},
})

// PostgreSQLDepConfig4_13 for PostgreSQL deployed on openshift cluster
type PostgreSQLDepConfig4_13 struct {
	IntegrationSuite
}

var _ = Suite(&PostgreSQLDepConfig4_13{
	IntegrationSuite{
		name:      "postgresdepconf",
		namespace: "postgresdepconf4-13-test",
		app:       app.NewPostgreSQLDepConfig("postgresdepconf", app.TemplateVersionOCP4_13, app.EphemeralStorage),
		bp:        app.NewBlueprint("postgres-dep-config", "", true),
		profile:   newSecretProfile(),
>>>>>>> ae078800
	},
})<|MERGE_RESOLUTION|>--- conflicted
+++ resolved
@@ -521,7 +521,36 @@
 	},
 })
 
-<<<<<<< HEAD
+// MysqlDBDepConfig4_13 for Mysql Instance that is deployed through DeploymentConfig on OpenShift cluster
+type MysqlDBDepConfig4_13 struct {
+	IntegrationSuite
+}
+
+var _ = Suite(&MysqlDBDepConfig4_13{
+	IntegrationSuite{
+		name:      "mysqldc",
+		namespace: "mysqldc4-13-test",
+		app:       app.NewMysqlDepConfig("mysqldeploymentconfig", app.TemplateVersionOCP4_13, app.EphemeralStorage, "8.0"),
+		bp:        app.NewBlueprint("mysql-dep-config", "", true),
+		profile:   newSecretProfile(),
+	},
+})
+
+// PostgreSQLDepConfig4_13 for PostgreSQL deployed on openshift cluster
+type PostgreSQLDepConfig4_13 struct {
+	IntegrationSuite
+}
+
+var _ = Suite(&PostgreSQLDepConfig4_13{
+	IntegrationSuite{
+		name:      "postgresdepconf",
+		namespace: "postgresdepconf4-13-test",
+		app:       app.NewPostgreSQLDepConfig("postgresdepconf", app.TemplateVersionOCP4_13, app.EphemeralStorage),
+		bp:        app.NewBlueprint("postgres-dep-config", "", true),
+		profile:   newSecretProfile(),
+	},
+})
+
 // Kopia Repository Server MySQL app
 type KopiaRepositoryServerMySQL struct {
 	IntegrationSuite
@@ -534,34 +563,5 @@
 		app:                   app.NewKopiaRepositoryServerMysqlDB("kopia-repository-server-mysql"),
 		bp:                    app.NewBlueprint("kopia-repository-server-mysql", "", false),
 		kopiaRepositoryServer: newSecretRepositoryServer(),
-=======
-// MysqlDBDepConfig4_13 for Mysql Instance that is deployed through DeploymentConfig on OpenShift cluster
-type MysqlDBDepConfig4_13 struct {
-	IntegrationSuite
-}
-
-var _ = Suite(&MysqlDBDepConfig4_13{
-	IntegrationSuite{
-		name:      "mysqldc",
-		namespace: "mysqldc4-13-test",
-		app:       app.NewMysqlDepConfig("mysqldeploymentconfig", app.TemplateVersionOCP4_13, app.EphemeralStorage, "8.0"),
-		bp:        app.NewBlueprint("mysql-dep-config", "", true),
-		profile:   newSecretProfile(),
-	},
-})
-
-// PostgreSQLDepConfig4_13 for PostgreSQL deployed on openshift cluster
-type PostgreSQLDepConfig4_13 struct {
-	IntegrationSuite
-}
-
-var _ = Suite(&PostgreSQLDepConfig4_13{
-	IntegrationSuite{
-		name:      "postgresdepconf",
-		namespace: "postgresdepconf4-13-test",
-		app:       app.NewPostgreSQLDepConfig("postgresdepconf", app.TemplateVersionOCP4_13, app.EphemeralStorage),
-		bp:        app.NewBlueprint("postgres-dep-config", "", true),
-		profile:   newSecretProfile(),
->>>>>>> ae078800
 	},
 })