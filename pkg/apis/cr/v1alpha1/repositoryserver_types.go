--- conflicted
+++ resolved
@@ -38,13 +38,8 @@
 
 // RepositoryServerSpec is the specification for the RepositoryServer
 type RepositoryServerSpec struct {
-<<<<<<< HEAD
-	// Storage contains the details of the object storage details
-	// where the kopia repository server would backup the data
-=======
 	// Storage references the backend store where a repository already exists
 	// and the credential necessary to connect to the backend store
->>>>>>> 99879734
 	Storage Storage `json:"storage"`
 	// Repository has the details required by the repository server
 	// to connect to kopia repository
