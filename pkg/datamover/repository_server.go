// Copyright 2023 The Kanister Authors.
//
// Licensed under the Apache License, Version 2.0 (the "License");
// you may not use this file except in compliance with the License.
// You may obtain a copy of the License at
//
//      http://www.apache.org/licenses/LICENSE-2.0
//
// Unless required by applicable law or agreed to in writing, software
// distributed under the License is distributed on an "AS IS" BASIS,
// WITHOUT WARRANTIES OR CONDITIONS OF ANY KIND, either express or implied.
// See the License for the specific language governing permissions and
// limitations under the License.

package datamover

import (
	"context"
	"encoding/base64"
	"encoding/json"

	"github.com/pkg/errors"

	"github.com/kanisterio/kanister/pkg/kopia"
	"github.com/kanisterio/kanister/pkg/kopia/repository"
	"github.com/kanisterio/kanister/pkg/kopia/snapshot"
	"github.com/kanisterio/kanister/pkg/param"
)

// Check that RepositoryServer implements DataMover interface
var _ DataMover = (*repositoryServer)(nil)

type repositoryServer struct {
	outputName       string
	repositoryServer *param.RepositoryServer
	snapJSON         string
}

func (rs *repositoryServer) Pull(ctx context.Context, sourcePath, destinationPath string) error {
	kopiaSnap, err := rs.unmarshalKopiaSnapshot()
	if err != nil {
		return err
	}
	password, err := rs.connectToKopiaRepositoryServer(ctx)
	if err != nil {
		return err
	}
	return kopiaLocationPull(ctx, kopiaSnap.ID, destinationPath, sourcePath, password)
}

func (rs *repositoryServer) Push(ctx context.Context, sourcePath, destinationPath string) error {
	password, err := rs.connectToKopiaRepositoryServer(ctx)
	if err != nil {
		return err
	}
	return kopiaLocationPush(ctx, destinationPath, rs.outputName, sourcePath, password)
}

func (rs *repositoryServer) Delete(ctx context.Context, destinationPath string) error {
	kopiaSnap, err := rs.unmarshalKopiaSnapshot()
	if err != nil {
		return err
	}
	password, err := rs.connectToKopiaRepositoryServer(ctx)
	if err != nil {
		return err
	}
	return kopiaLocationDelete(ctx, kopiaSnap.ID, destinationPath, password)
}

func (rs *repositoryServer) connectToKopiaRepositoryServer(ctx context.Context) (string, error) {
	hostname, userPassphrase, err := rs.hostnameAndUserPassphrase()
	if err != nil {
		return "", errors.Wrap(err, "Error Retrieving Hostname and User Passphrase from Repository Server")
	}
	if err != nil {
		return "", errors.Wrap(err, "Error Retrieving TLS Certificate Data from Repository Server")
	}
	return userPassphrase, repository.ConnectToAPIServer(
		ctx,
		string(rs.repositoryServer.Credentials.ServerTLS.Data[kopia.TLSCertificateKey]),
		userPassphrase,
		hostname,
		rs.repositoryServer.Address,
		rs.repositoryServer.Username,
		rs.repositoryServer.ContentCacheMB,
		rs.repositoryServer.MetadataCacheMB,
	)
}

func (rs *repositoryServer) unmarshalKopiaSnapshot() (*snapshot.SnapshotInfo, error) {
	if rs.snapJSON == "" {
		return nil, errors.New("kopia snapshot information is required to manage data using kopia")
	}
	kopiaSnap, err := snapshot.UnmarshalKopiaSnapshot(rs.snapJSON)
	if err != nil {
		return nil, err
	}
	return &kopiaSnap, nil
}

func (rs *repositoryServer) hostnameAndUserPassphrase() (string, string, error) {
	userCredsJSON, err := json.Marshal(rs.repositoryServer.Credentials.ServerUserAccess.Data)
	if err != nil {
		return "", "", errors.Wrap(err, "Error Unmarshalling User Credentials")
	}
	var userAccessMap map[string]string
	if err := json.Unmarshal([]byte(string(userCredsJSON)), &userAccessMap); err != nil {
		return "", "", errors.Wrap(err, "Failed to unmarshal User Credentials Data")
	}

	var userPassPhrase string
	var hostName string
	for key, val := range userAccessMap {
		hostName = key
		userPassPhrase = val
	}
	decodedUserPassPhrase, err := base64.StdEncoding.DecodeString(userPassPhrase)
	if err != nil {
		return "", "", errors.Wrap(err, "Failed to Decode User Passphrase")
	}
	return hostName, string(decodedUserPassPhrase), nil
}

<<<<<<< HEAD
=======
func (rs *repositoryServer) tlsCertificateData() (string, error) {
	certJSON, err := json.Marshal(rs.repositoryServer.Credentials.ServerTLS.Data)
	if err != nil {
		return "", errors.Wrap(err, "error reading repository server TLS cert")
	}
	return string(certJSON), err
}

>>>>>>> 3fef5259
func NewRepositoryServerDataMover(repoServer *param.RepositoryServer, outputName, snapJson string) *repositoryServer {
	return &repositoryServer{
		outputName:       outputName,
		repositoryServer: repoServer,
		snapJSON:         snapJson,
	}
}<|MERGE_RESOLUTION|>--- conflicted
+++ resolved
@@ -122,17 +122,6 @@
 	return hostName, string(decodedUserPassPhrase), nil
 }
 
-<<<<<<< HEAD
-=======
-func (rs *repositoryServer) tlsCertificateData() (string, error) {
-	certJSON, err := json.Marshal(rs.repositoryServer.Credentials.ServerTLS.Data)
-	if err != nil {
-		return "", errors.Wrap(err, "error reading repository server TLS cert")
-	}
-	return string(certJSON), err
-}
-
->>>>>>> 3fef5259
 func NewRepositoryServerDataMover(repoServer *param.RepositoryServer, outputName, snapJson string) *repositoryServer {
 	return &repositoryServer{
 		outputName:       outputName,
