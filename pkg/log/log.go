--- conflicted
+++ resolved
@@ -4,11 +4,8 @@
 	"context"
 	"encoding/json"
 	"os"
-<<<<<<< HEAD
 	"strings"
-=======
 	"time"
->>>>>>> d5aab9e2
 
 	"github.com/pkg/errors"
 	"github.com/sirupsen/logrus"
@@ -76,7 +73,6 @@
 	}
 }
 
-<<<<<<< HEAD
 var envVarFields field.Fields
 
 // initEnvVarFields populates envVarFields with values from the host's environment.
@@ -91,7 +87,9 @@
 		if ev, ok := os.LookupEnv(e); ok {
 			envVarFields = field.Add(envVarFields, strings.ToLower(e), ev)
 		}
-=======
+  }
+}
+
 // OutputFormat sets the output data format.
 type OutputFormat uint8
 
@@ -113,16 +111,12 @@
 		log.SetFormatter(&logrus.JSONFormatter{TimestampFormat: time.RFC3339Nano})
 	default:
 		panic("not implemented")
->>>>>>> d5aab9e2
 	}
 }
 
 func init() {
-<<<<<<< HEAD
-	initEnvVarFields()
-=======
 	SetFormatter(TextFormat)
->>>>>>> d5aab9e2
+  initEnvVarFields()
 }
 
 func Info() Logger {
@@ -159,16 +153,14 @@
 func (l *logger) Print(msg string, fields ...field.M) {
 	logFields := make(logrus.Fields)
 
-<<<<<<< HEAD
 	for _, f := range envVarFields.Fields() {
 		logFields[f.Key()] = f.Value()
 	}
-=======
+
 	frame := caller.GetFrame(3)
 	logFields["Function"] = frame.Function
 	logFields["File"] = frame.File
 	logFields["Line"] = frame.Line
->>>>>>> d5aab9e2
 
 	if ctxFields := field.FromContext(l.ctx); ctxFields != nil {
 		for _, cf := range ctxFields.Fields() {
