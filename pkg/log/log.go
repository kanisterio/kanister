--- conflicted
+++ resolved
@@ -134,14 +134,11 @@
 func (l *logger) Print(msg string, fields ...field.M) {
 	logFields := make(logrus.Fields)
 
-<<<<<<< HEAD
-=======
 	frame := caller.GetFrame(3)
 	logFields["Function"] = frame.Function
 	logFields["File"] = frame.File
 	logFields["Line"] = frame.Line
 
->>>>>>> dbdb0442
 	if ctxFields := field.FromContext(l.ctx); ctxFields != nil {
 		for _, cf := range ctxFields.Fields() {
 			logFields[cf.Key()] = cf.Value()
