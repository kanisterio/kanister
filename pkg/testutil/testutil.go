--- conflicted
+++ resolved
@@ -448,13 +448,13 @@
 	}, nil
 }
 
-<<<<<<< HEAD
 func GetFileStoreLocationSecretData(claimName string) map[string][]byte {
 	return map[string][]byte{
 		reposerver.TypeKey:      []byte(reposerver.LocTypeFilestore),
 		reposerver.ClaimNameKey: []byte(claimName),
 	}
-=======
+}
+
 func GetDefaultS3StorageCreds() map[string][]byte {
 	key := os.Getenv(s3CompliantAccessKeyIDEnv)
 	val := os.Getenv(s3CompliantSecretAccessKeyEnv)
@@ -541,5 +541,4 @@
 		},
 	}
 	return repositoryServer
->>>>>>> 2ab46e04
 }