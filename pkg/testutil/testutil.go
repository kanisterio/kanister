--- conflicted
+++ resolved
@@ -35,20 +35,19 @@
 	metav1 "k8s.io/apimachinery/pkg/apis/meta/v1"
 	"k8s.io/client-go/kubernetes"
 
+	"github.com/kanisterio/kanister/pkg/apis/cr/v1alpha1"
 	crv1alpha1 "github.com/kanisterio/kanister/pkg/apis/cr/v1alpha1"
 	awsconfig "github.com/kanisterio/kanister/pkg/aws"
 	"github.com/kanisterio/kanister/pkg/blockstorage"
 	"github.com/kanisterio/kanister/pkg/consts"
-<<<<<<< HEAD
-=======
+	"github.com/kanisterio/kanister/pkg/kopia/command"
+	"github.com/kanisterio/kanister/pkg/kopia/repository"
 	"github.com/kanisterio/kanister/pkg/secrets"
->>>>>>> 22e217bf
 	reposerver "github.com/kanisterio/kanister/pkg/secrets/repositoryserver"
 )
 
 const (
-	testBPArg               = "key"
-	TestKopiaRepositoryPath = "kopia-repo-path-test"
+	testBPArg = "key"
 )
 
 // NewTestPVC function returns a pointer to a new PVC test object
@@ -439,8 +438,6 @@
 		"tls.crt": caPEM.Bytes(),
 		"tls.key": caPrivKeyPEM.Bytes(),
 	}, nil
-<<<<<<< HEAD
-=======
 }
 
 func GetDefaultS3StorageCreds() map[string][]byte {
@@ -457,9 +454,76 @@
 	return map[string][]byte{
 		reposerver.TypeKey:     []byte(crv1alpha1.LocationTypeS3Compliant),
 		reposerver.BucketKey:   []byte(TestS3BucketName),
-		reposerver.PrefixKey:   []byte(TestKopiaRepositoryPath),
+		reposerver.PrefixKey:   []byte(KopiaRepositoryPath),
 		reposerver.RegionKey:   []byte(TestS3Region),
 		reposerver.EndpointKey: []byte(os.Getenv("LOCATION_ENDPOINT")),
 	}
->>>>>>> 22e217bf
+}
+
+func CreateTestKopiaRepository(cli kubernetes.Interface, rs *v1alpha1.RepositoryServer, storageLocation map[string][]byte) error {
+	contentCacheMB, metadataCacheMB := command.GetGeneralCacheSizeSettings()
+
+	commandArgs := command.RepositoryCommandArgs{
+		CommandArgs: &command.CommandArgs{
+			RepoPassword:   KopiaRepositoryPassword,
+			ConfigFilePath: command.DefaultConfigFilePath,
+			LogDirectory:   command.DefaultLogDirectory,
+		},
+		CacheDirectory:  command.DefaultCacheDirectory,
+		Hostname:        KopiaRepositoryServerHost,
+		ContentCacheMB:  contentCacheMB,
+		MetadataCacheMB: metadataCacheMB,
+		Username:        KopiaRepositoryUser,
+		RepoPathPrefix:  KopiaRepositoryPath,
+		Location:        storageLocation,
+	}
+	return repository.CreateKopiaRepository(
+		cli,
+		KanisterNamespace,
+		rs.Status.ServerInfo.PodName,
+		DefaultKopiaRepositoryServerContainer,
+		commandArgs,
+	)
+}
+
+func GetTestKopiaRepositoryServerCR(namespace string) *crv1alpha1.RepositoryServer {
+	repositoryServer := &crv1alpha1.RepositoryServer{
+		ObjectMeta: metav1.ObjectMeta{
+			GenerateName: "test-kopia-repo-server-",
+			Namespace:    namespace,
+		},
+		Spec: crv1alpha1.RepositoryServerSpec{
+			Storage: crv1alpha1.Storage{
+				SecretRef: v1.SecretReference{
+					Namespace: namespace,
+				},
+				CredentialSecretRef: v1.SecretReference{
+					Namespace: namespace,
+				},
+			},
+			Repository: crv1alpha1.Repository{
+				RootPath: KopiaRepositoryPath,
+				Username: KopiaRepositoryUser,
+				Hostname: KopiaRepositoryServerHost,
+				PasswordSecretRef: v1.SecretReference{
+					Namespace: namespace,
+				},
+			},
+			Server: crv1alpha1.Server{
+				UserAccess: crv1alpha1.UserAccess{
+					UserAccessSecretRef: v1.SecretReference{
+						Namespace: namespace,
+					},
+					Username: KopiaRepositoryServerAccessUser,
+				},
+				AdminSecretRef: v1.SecretReference{
+					Namespace: namespace,
+				},
+				TLSSecretRef: v1.SecretReference{
+					Namespace: namespace,
+				},
+			},
+		},
+	}
+	return repositoryServer
 }