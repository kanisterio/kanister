syntax = "proto3";

option go_package = "github.com/kanisterio/kanister/pkg/kanx";

package kanx;

service ProcessService {
  rpc CreateProcess (CreateProcessRequest) returns (Process) {}
<<<<<<< HEAD
  rpc ListProcesses (ListProcessesRequest) returns (stream Process) {}
  rpc GetProcess (ProcessPidRequest) returns (Process) {}
  rpc SignalProcess (SignalProcessRequest) returns (Process) {}
=======
  rpc GetProcess (ProcessPidRequest) returns (Process) {}
  rpc ListProcesses (ListProcessesRequest) returns (stream Process) {}
>>>>>>> c765fb72
  rpc Stdout (ProcessPidRequest) returns (stream Output) {}
  rpc Stderr (ProcessPidRequest) returns (stream Output) {}
}

message CreateProcessRequest {
    string name = 1;
    repeated string args = 2;
}

message ListProcessesRequest {
}

message ProcessPidRequest {
  int64 pid = 1;
}

message SignalProcessRequest {
  int64 pid = 1;
  int32 signal = 2;
}

message Process {
  int64 pid = 1;
  ProcessState state = 2;
  int64 exitCode = 3;
  string exitErr = 4;
}

enum ProcessState {
  PROCESS_STATE_UNSPECIFIED = 0;
  PROCESS_STATE_RUNNING = 1;
  PROCESS_STATE_SUCCEEDED = 2;
  PROCESS_STATE_FAILED = 3;
}

message Output {
  string output = 1;
}<|MERGE_RESOLUTION|>--- conflicted
+++ resolved
@@ -6,14 +6,9 @@
 
 service ProcessService {
   rpc CreateProcess (CreateProcessRequest) returns (Process) {}
-<<<<<<< HEAD
-  rpc ListProcesses (ListProcessesRequest) returns (stream Process) {}
-  rpc GetProcess (ProcessPidRequest) returns (Process) {}
-  rpc SignalProcess (SignalProcessRequest) returns (Process) {}
-=======
   rpc GetProcess (ProcessPidRequest) returns (Process) {}
   rpc ListProcesses (ListProcessesRequest) returns (stream Process) {}
->>>>>>> c765fb72
+  rpc SignalProcess (SignalProcessRequest) returns (Process) {}
   rpc Stdout (ProcessPidRequest) returns (stream Output) {}
   rpc Stderr (ProcessPidRequest) returns (stream Output) {}
 }
