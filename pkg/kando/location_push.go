--- conflicted
+++ resolved
@@ -64,15 +64,11 @@
 		if err = connectToKopiaServer(ctx, p); err != nil {
 			return err
 		}
-<<<<<<< HEAD
-		return kopiaLocationPush(ctx, s, outputName, source, p.Credential.KopiaServerSecret.Password)
-=======
-		return kopiaLocationPush(ctx, s, outputName, args[0])
+		return kopiaLocationPush(ctx, s, outputName, args[0], p.Credential.KopiaServerSecret.Password)
 	}
 	source, err := sourceReader(args[0])
 	if err != nil {
 		return err
->>>>>>> 36325754
 	}
 	return locationPush(ctx, p, s, source)
 }
@@ -98,20 +94,15 @@
 }
 
 // kopiaLocationPush pushes the data from the source using a kopia snapshot
-<<<<<<< HEAD
-func kopiaLocationPush(ctx context.Context, path, outputName string, source io.Reader, password string) error {
-	snapInfo, err := kopia.Write(ctx, path, source, password)
-=======
-func kopiaLocationPush(ctx context.Context, path, outputName string, sourcePath string) error {
+func kopiaLocationPush(ctx context.Context, path, outputName string, sourcePath, password string) error {
 	var snapInfo *kopia.SnapshotInfo
 	var err error
 	switch sourcePath {
 	case usePipeParam:
-		snapInfo, err = kopia.Write(ctx, path, os.Stdin)
+		snapInfo, err = kopia.Write(ctx, path, os.Stdin, password)
 	default:
-		snapInfo, err = kopia.WriteFile(ctx, path, sourcePath)
+		snapInfo, err = kopia.WriteFile(ctx, path, sourcePath, password)
 	}
->>>>>>> 36325754
 	if err != nil {
 		return errors.Wrap(err, "Failed to push data using kopia")
 	}
