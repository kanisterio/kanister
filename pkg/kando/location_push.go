// Copyright 2019 The Kanister Authors.
//
// Licensed under the Apache License, Version 2.0 (the "License");
// you may not use this file except in compliance with the License.
// You may obtain a copy of the License at
//
//      http://www.apache.org/licenses/LICENSE-2.0
//
// Unless required by applicable law or agreed to in writing, software
// distributed under the License is distributed on an "AS IS" BASIS,
// WITHOUT WARRANTIES OR CONDITIONS OF ANY KIND, either express or implied.
// See the License for the specific language governing permissions and
// limitations under the License.

package kando

import (
	"context"
	"io"
	"os"

	"github.com/pkg/errors"
	"github.com/spf13/cobra"

	crv1alpha1 "github.com/kanisterio/kanister/pkg/apis/cr/v1alpha1"
	"github.com/kanisterio/kanister/pkg/kopia"
	"github.com/kanisterio/kanister/pkg/location"
	"github.com/kanisterio/kanister/pkg/output"
	"github.com/kanisterio/kanister/pkg/param"
)

const (
	outputNameFlagName    = "output-name"
	defaultKandoOutputKey = "kandoOutput"
)

func newLocationPushCommand() *cobra.Command {
	cmd := &cobra.Command{
		Use:   "push <source>",
		Short: "Push a source file or stdin stream to s3-compliant object storage",
		Args:  cobra.ExactArgs(1),
		// TODO: Example invocations
		RunE: func(c *cobra.Command, args []string) error {
			return runLocationPush(c, args)
		},
	}
	cmd.Flags().StringP(outputNameFlagName, "o", defaultKandoOutputKey, "Specify a name to be used for the output produced by kando. Set to `kandoOutput` by default")
	return cmd
}

func outputNameFlag(cmd *cobra.Command) string {
	return cmd.Flag(outputNameFlagName).Value.String()
}

func runLocationPush(cmd *cobra.Command, args []string) error {
	source, err := sourceReader(args[0])
	if err != nil {
		return err
	}
	p, err := unmarshalProfileFlag(cmd)
	if err != nil {
		return err
	}
	s := pathFlag(cmd)
	ctx := context.Background()
	if p.Location.Type == crv1alpha1.LocationTypeKopia {
		outputName := outputNameFlag(cmd)
		if err = connectToKopiaServer(ctx, p); err != nil {
			return err
		}
		return kopiaLocationPush(ctx, s, outputName, source)
	}
	return locationPush(ctx, p, s, source)
}

const usePipeParam = `-`

func sourceReader(source string) (io.Reader, error) {
	if source != usePipeParam {
		return os.Open(source)
	}
	fi, err := os.Stdin.Stat()
	if err != nil {
		return nil, errors.Wrap(err, "Failed to Stat stdin")
	}
	if fi.Mode()&os.ModeNamedPipe == 0 {
		return nil, errors.New("Stdin must be piped when the source parameter is \"-\"")
	}
	return os.Stdin, nil
}

func locationPush(ctx context.Context, p *param.Profile, path string, source io.Reader) error {
	return location.Write(ctx, source, *p, path)
}

// kopiaLocationPush pushes the data from the source using a kopia snapshot
func kopiaLocationPush(ctx context.Context, path, outputName string, source io.Reader) error {
	snapInfo, err := kopia.Write(ctx, path, source)
	if err != nil {
		return errors.Wrap(err, "Failed to push data using kopia")
	}
<<<<<<< HEAD
	return output.PrintOutput(outputName, snapInfo)
=======
	snapInfoJSON, err := kopia.MarshalKopiaSnapshot(snapInfo)
	if err != nil {
		return err
	}
	return output.PrintOutput(outputName, snapInfoJSON)
>>>>>>> fec0016e
}<|MERGE_RESOLUTION|>--- conflicted
+++ resolved
@@ -99,13 +99,11 @@
 	if err != nil {
 		return errors.Wrap(err, "Failed to push data using kopia")
 	}
-<<<<<<< HEAD
-	return output.PrintOutput(outputName, snapInfo)
-=======
-	snapInfoJSON, err := kopia.MarshalKopiaSnapshot(snapInfo)
+
+  snapInfoJSON, err := kopia.MarshalKopiaSnapshot(snapInfo)
 	if err != nil {
 		return err
 	}
+
 	return output.PrintOutput(outputName, snapInfoJSON)
->>>>>>> fec0016e
 }