--- conflicted
+++ resolved
@@ -59,11 +59,7 @@
 		if err = connectToKopiaServer(ctx, p); err != nil {
 			return err
 		}
-<<<<<<< HEAD
-		return kopiaLocationDelete(ctx, kopiaSnap.BackupID, s)
-=======
 		return kopiaLocationDelete(ctx, kopiaSnap.ID, s)
->>>>>>> fec0016e
 	}
 	return locationDelete(ctx, p, s)
 }
