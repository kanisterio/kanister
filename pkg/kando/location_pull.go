// Copyright 2019 The Kanister Authors.
//
// Licensed under the Apache License, Version 2.0 (the "License");
// you may not use this file except in compliance with the License.
// You may obtain a copy of the License at
//
//      http://www.apache.org/licenses/LICENSE-2.0
//
// Unless required by applicable law or agreed to in writing, software
// distributed under the License is distributed on an "AS IS" BASIS,
// WITHOUT WARRANTIES OR CONDITIONS OF ANY KIND, either express or implied.
// See the License for the specific language governing permissions and
// limitations under the License.

package kando

import (
	"context"
	"io"
	"os"

	"github.com/pkg/errors"
	"github.com/spf13/cobra"

	crv1alpha1 "github.com/kanisterio/kanister/pkg/apis/cr/v1alpha1"
	"github.com/kanisterio/kanister/pkg/kopia"
	"github.com/kanisterio/kanister/pkg/location"
	"github.com/kanisterio/kanister/pkg/param"
)

const (
	kopiaSnapshotFlagName = "kopia-snaphot"
)

func newLocationPullCommand() *cobra.Command {
	cmd := &cobra.Command{
		Use:   "pull <target>",
		Short: "Pull from s3-compliant object storage to a file or stdout",
		Args:  cobra.ExactArgs(1),
		// TODO: Example invocations
		RunE: func(c *cobra.Command, args []string) error {
			return runLocationPull(c, args)
		},
	}
	cmd.Flags().StringP(kopiaSnapshotFlagName, "k", "", "Pass the kopia snapshot information from the location push command (optional)")
	return cmd
}

func kopiaSnapshotFlag(cmd *cobra.Command) string {
	return cmd.Flag(kopiaSnapshotFlagName).Value.String()
}

func runLocationPull(cmd *cobra.Command, args []string) error {
	target, err := targetWriter(args[0])
	if err != nil {
		return err
	}
	p, err := unmarshalProfileFlag(cmd)
	if err != nil {
		return err
	}
	s := pathFlag(cmd)
	ctx := context.Background()
	if p.Location.Type == crv1alpha1.LocationTypeKopia {
		snapJSON := kopiaSnapshotFlag(cmd)
		if snapJSON == "" {
			return errors.New("kopia snapshot information is required to pull data using kopia")
		}
		kopiaSnap, err := kopia.UnmarshalKopiaSnapshot(snapJSON)
		if err != nil {
			return err
		}
		if err = connectToKopiaServer(ctx, p); err != nil {
			return err
		}
<<<<<<< HEAD
		return kopiaLocationPull(ctx, kopiaSnap.BackupID, s, target)
=======
		return kopiaLocationPull(ctx, kopiaSnap.ID, s, target)
>>>>>>> fec0016e
	}
	return locationPull(ctx, p, s, target)
}

func targetWriter(target string) (io.Writer, error) {
	if target != usePipeParam {
		return os.Open(target)
	}
	return os.Stdout, nil
}

func locationPull(ctx context.Context, p *param.Profile, path string, target io.Writer) error {
	return location.Read(ctx, target, *p, path)
}

// kopiaLocationPull pulls the data from a kopia snapshot into the given target
func kopiaLocationPull(ctx context.Context, backupID, path string, target io.Writer) error {
	return kopia.Read(ctx, backupID, path, target)
}

// connectToKopiaServer connects to the kopia server with given creds
func connectToKopiaServer(ctx context.Context, kp *param.Profile) error {
	contentCacheSize := kopia.GetDataStoreGeneralContentCacheSize(kp.Credential.KopiaServerSecret.ConnectOptions)
	metadataCacheSize := kopia.GetDataStoreGeneralMetadataCacheSize(kp.Credential.KopiaServerSecret.ConnectOptions)
	return kopia.ConnectToAPIServer(
		ctx,
		kp.Credential.KopiaServerSecret.Cert,
		kp.Credential.KopiaServerSecret.Password,
		kp.Credential.KopiaServerSecret.Hostname,
		kp.Location.Endpoint,
		kp.Credential.KopiaServerSecret.Username,
		contentCacheSize,
		metadataCacheSize,
	)
}<|MERGE_RESOLUTION|>--- conflicted
+++ resolved
@@ -73,11 +73,7 @@
 		if err = connectToKopiaServer(ctx, p); err != nil {
 			return err
 		}
-<<<<<<< HEAD
-		return kopiaLocationPull(ctx, kopiaSnap.BackupID, s, target)
-=======
 		return kopiaLocationPull(ctx, kopiaSnap.ID, s, target)
->>>>>>> fec0016e
 	}
 	return locationPull(ctx, p, s, target)
 }
