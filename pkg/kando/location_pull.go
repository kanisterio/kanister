--- conflicted
+++ resolved
@@ -69,15 +69,11 @@
 		if err = connectToKopiaServer(ctx, p); err != nil {
 			return err
 		}
-<<<<<<< HEAD
-		return kopiaLocationPull(ctx, kopiaSnap.ID, s, target, p.Credential.KopiaServerSecret.Password)
-=======
-		return kopiaLocationPull(ctx, kopiaSnap.ID, s, args[0])
+		return kopiaLocationPull(ctx, kopiaSnap.ID, s, args[0], p.Credential.KopiaServerSecret.Password)
 	}
 	target, err := targetWriter(args[0])
 	if err != nil {
 		return err
->>>>>>> 36325754
 	}
 	return locationPull(ctx, p, s, target)
 }
@@ -94,18 +90,13 @@
 }
 
 // kopiaLocationPull pulls the data from a kopia snapshot into the given target
-<<<<<<< HEAD
-func kopiaLocationPull(ctx context.Context, backupID, path string, target io.Writer, password string) error {
-	return kopia.Read(ctx, backupID, path, target, password)
-=======
-func kopiaLocationPull(ctx context.Context, backupID, path string, targetPath string) error {
+func kopiaLocationPull(ctx context.Context, backupID, path string, targetPath, password string) error {
 	switch targetPath {
 	case usePipeParam:
-		return kopia.Read(ctx, backupID, path, os.Stdout)
+		return kopia.Read(ctx, backupID, path, os.Stdout, password)
 	default:
-		return kopia.ReadFile(ctx, backupID, targetPath)
+		return kopia.ReadFile(ctx, backupID, targetPath, password)
 	}
->>>>>>> 36325754
 }
 
 // connectToKopiaServer connects to the kopia server with given creds
