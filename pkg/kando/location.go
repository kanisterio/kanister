--- conflicted
+++ resolved
@@ -25,17 +25,10 @@
 )
 
 const (
-<<<<<<< HEAD
-	pathFlagName                         = "path"
-	profileFlagName                      = "profile"
-	repositoryServerFlagName             = "repository-server"
-	repositoryServerUserHostnameFlagName = "user-hostname"
-=======
 	pathFlagName                           = "path"
 	profileFlagName                        = "profile"
 	repositoryServerFlagName               = "repository-server"
 	repositoryServerClientHostnameFlagName = "client-hostname"
->>>>>>> e74238b8
 
 	// DataMoverTypeProfile is used to specify that the DataMover is of type Profile
 	DataMoverTypeProfile DataMoverType = "profile"
@@ -56,11 +49,7 @@
 	cmd.PersistentFlags().StringP(pathFlagName, "s", "", "Specify a path suffix (optional)")
 	cmd.PersistentFlags().StringP(profileFlagName, "p", "", "Pass a Profile as a JSON string (required)")
 	cmd.PersistentFlags().StringP(repositoryServerFlagName, "r", "", "Pass a Repository Server CR as a JSON string (required for kopia based blueprints)")
-<<<<<<< HEAD
-	cmd.PersistentFlags().StringP(repositoryServerUserHostnameFlagName, "", "", "Pass the Repository Server User Hostname (applicable if --repository-server is passed)")
-=======
 	cmd.PersistentFlags().StringP(repositoryServerClientHostnameFlagName, "c", "", "Pass the Repository Server Client Hostname (applicable if --repository-server is passed)")
->>>>>>> e74238b8
 	return cmd
 }
 
@@ -105,11 +94,7 @@
 		if err != nil {
 			return nil, err
 		}
-<<<<<<< HEAD
-		return datamover.NewRepositoryServerDataMover(repositoryServerRef, outputName, kopiaSnapshot, cmd.Flag(repositoryServerUserHostnameFlagName).Value.String()), nil
-=======
 		return datamover.NewRepositoryServerDataMover(repositoryServerRef, outputName, kopiaSnapshot, cmd.Flag(repositoryServerClientHostnameFlagName).Value.String()), nil
->>>>>>> e74238b8
 	default:
 		return nil, errors.New("Could not initialize DataMover.")
 	}
