// Copyright 2019 The Kanister Authors.
//
// Licensed under the Apache License, Version 2.0 (the "License");
// you may not use this file except in compliance with the License.
// You may obtain a copy of the License at
//
//      http://www.apache.org/licenses/LICENSE-2.0
//
// Unless required by applicable law or agreed to in writing, software
// distributed under the License is distributed on an "AS IS" BASIS,
// WITHOUT WARRANTIES OR CONDITIONS OF ANY KIND, either express or implied.
// See the License for the specific language governing permissions and
// limitations under the License.

package objectstore

// Manage bucket operations using Stow

import (
	"context"
	"fmt"
	"path"

	"github.com/aws/aws-sdk-go/aws/session"
	"github.com/aws/aws-sdk-go/service/s3/s3manager"
	"github.com/graymeta/stow"
	"github.com/pkg/errors"

	"github.com/kanisterio/kanister/pkg/field"
	"github.com/kanisterio/kanister/pkg/log"
)

var _ Provider = (*provider)(nil)

// provider implements the Provider functionality
type provider struct {
	// Object store information
	config ProviderConfig
	// Secret
	secret *Secret
}

var _ Bucket = (*bucket)(nil)

// bucket implements the Bucket functionality
type bucket struct {
	*directory                  // bucket is the root directory
	container    stow.Container // stow bucket
	location     stow.Location  // Authenticated stow handle
	hostEndPoint string         // E.g., https://s3-us-west-2.amazonaws.com/bucket1
	region       string         // E.g., us-west-2
}

func newBucket(cfg ProviderConfig, c stow.Container, l stow.Location) *bucket {
	dir := &directory{
		path: "/",
	}
	bucket := &bucket{
		directory:    dir,
		container:    c,
		location:     l,
		hostEndPoint: bucketEndpoint(cfg, c.ID()),
		region:       cfg.Region,
	}
	dir.bucket = bucket
	return bucket
}

// CreateBucket creates the bucket. Bucket naming rules are provider dependent.
func (p *provider) CreateBucket(ctx context.Context, bucketName string) (Bucket, error) {
	cfg, err := p.bucketConfig(ctx, bucketName)
	if err != nil {
		return nil, err
	}
	l, err := getStowLocation(ctx, cfg, p.secret)
	if err != nil {
		return nil, err
	}
	c, err := l.CreateContainer(bucketName)
	if err != nil {
		return nil, errors.Wrapf(err, "failed to create bucket %s", bucketName)
	}
	return newBucket(cfg, c, l), nil
}

// GetBucket gets the handle for the specified bucket. Buckets are searched using prefix search;
// if multiple buckets matched the name, then returns an error
func (p *provider) GetBucket(ctx context.Context, bucketName string) (Bucket, error) {
	cfg, err := p.bucketConfig(ctx, bucketName)
	if err != nil {
		return nil, err
	}
	l, err := getStowLocation(ctx, cfg, p.secret)
	if err != nil {
		return nil, err
	}
	c, err := l.Container(bucketName)
	if err != nil {
		return nil, errors.Wrapf(err, "failed to get bucket %s", bucketName)
	}
	return newBucket(cfg, c, l), nil
}

// ListBuckets gets the handles of all the buckets.
func (p *provider) ListBuckets(ctx context.Context) (map[string]Bucket, error) {
	// Walk all the buckets
	buckets := make(map[string]Bucket)
	l, err := getStowLocation(ctx, p.config, p.secret)
	if err != nil {
		return nil, err
	}
	err = stow.WalkContainers(l, stow.NoPrefix, 10000,
		func(c stow.Container, err error) error {
			if err != nil {
				return err
			}
			buckets[c.ID()] = newBucket(p.config, c, l)
			return nil
		})
	if err != nil {
		return nil, err
	}
	return buckets, err
}

// DeleteBucket removes the cloud provider bucket. Does not sanity check.
// For safety, does not delete buckets with contents. Caller should ensure
// that bucket is empty.
func (p *provider) DeleteBucket(ctx context.Context, bucketName string) error {
	location, err := getStowLocation(ctx, p.config, p.secret)
	if err != nil {
		return err
	}
	return location.RemoveContainer(bucketName)
}

func (p *provider) getOrCreateBucket(ctx context.Context, bucketName string) (Bucket, error) {
	d, err := p.GetBucket(ctx, bucketName)
	if err == nil {
		return d, nil
	}
	// Attempt to create it.
	return p.CreateBucket(ctx, bucketName)
}

func (p *provider) bucketConfig(ctx context.Context, bucketName string) (ProviderConfig, error) {
	if p.config.Type == ProviderTypeS3 {
		return s3BucketConfig(ctx, p.config, p.secret, bucketName)
	}
	return p.config, nil
}

func s3BucketConfig(ctx context.Context, c ProviderConfig, s *Secret, bucketName string) (ProviderConfig, error) {
	if s == nil || s.Aws == nil {
<<<<<<< HEAD
		return c, errors.New("AWS Secret regquired to get region")
=======
		return c, errors.New("AWS Secret required to get region")
>>>>>>> 45fe72da
	}
	r, err := s3BucketRegion(ctx, c, *s, bucketName)
	if err != nil {
		log.Debug().
			WithContext(ctx).
			WithError(err).
<<<<<<< HEAD
			Print("Could get config for bucket", field.M{"config": c})
=======
			Print("Couldn't get config for bucket", field.M{"config": c})
>>>>>>> 45fe72da
		return c, nil
	}
	c.Region = r
	return c, nil
}

type s3Provider struct {
	*provider
}

// GetRegionForBucket returns the region for a particular bucket. It does not
// use the region set in the provider config is used as a hint, but may differ
// from the actual region of the bucket. If the bucket does not have a region,
// then the return value will be "".
func (p *s3Provider) GetRegionForBucket(ctx context.Context, bucketName string) (string, error) {
	if p.secret == nil || p.secret.Aws == nil {
<<<<<<< HEAD
		return "", errors.New("AWS Secret regquired to get region")
=======
		return "", errors.New("AWS Secret required to get region")
>>>>>>> 45fe72da
	}
	return s3BucketRegion(ctx, p.config, *p.secret, bucketName)
}

func s3BucketRegion(ctx context.Context, cfg ProviderConfig, sec Secret, bucketName string) (string, error) {
	c, r, err := awsConfig(ctx, cfg, *sec.Aws)
	if err != nil {
		return "", err
	}
	s, err := session.NewSession(c)
	if err != nil {
		return "", errors.Wrapf(err, "failed to create session, region = %s", r)
	}
	return s3manager.GetBucketRegion(ctx, s, bucketName, cfg.Region)
}

func (p *s3Provider) getOrCreateBucket(ctx context.Context, bucketName string) (Bucket, error) {
	d, err := p.GetBucket(ctx, bucketName)
	if IsBucketNotFoundError(err) {
		// Create bucket when it does not exist
		return p.CreateBucket(ctx, bucketName)
	}
	return d, err
}

func bucketEndpoint(c ProviderConfig, id string) string {
	e := c.Endpoint
	if c.Type == ProviderTypeS3 {
		e = s3Endpoint(c)
	}
	return path.Join(e, id)
}

const defaultS3region = "us-east-1"

func s3Endpoint(c ProviderConfig) string {
	if c.Endpoint != "" {
		return c.Endpoint
	}
	r := defaultS3region
	if c.Region != "" {
		r = c.Region
	}
	return awsS3Endpoint(r)

}

// Stow uses path-style requests when specifying an endpoint.
// https://docs.aws.amazon.com/AmazonS3/latest/dev/VirtualHosting.html#path-style-access
// https://github.com/graymeta/stow/blob/master/s3/config.go#L159

const awsS3EndpointFmt = "https://s3.%s.amazonaws.com"

func awsS3Endpoint(region string) string {
	return fmt.Sprintf(awsS3EndpointFmt, region)
}<|MERGE_RESOLUTION|>--- conflicted
+++ resolved
@@ -152,22 +152,14 @@
 
 func s3BucketConfig(ctx context.Context, c ProviderConfig, s *Secret, bucketName string) (ProviderConfig, error) {
 	if s == nil || s.Aws == nil {
-<<<<<<< HEAD
-		return c, errors.New("AWS Secret regquired to get region")
-=======
 		return c, errors.New("AWS Secret required to get region")
->>>>>>> 45fe72da
 	}
 	r, err := s3BucketRegion(ctx, c, *s, bucketName)
 	if err != nil {
 		log.Debug().
 			WithContext(ctx).
 			WithError(err).
-<<<<<<< HEAD
-			Print("Could get config for bucket", field.M{"config": c})
-=======
 			Print("Couldn't get config for bucket", field.M{"config": c})
->>>>>>> 45fe72da
 		return c, nil
 	}
 	c.Region = r
@@ -184,11 +176,7 @@
 // then the return value will be "".
 func (p *s3Provider) GetRegionForBucket(ctx context.Context, bucketName string) (string, error) {
 	if p.secret == nil || p.secret.Aws == nil {
-<<<<<<< HEAD
-		return "", errors.New("AWS Secret regquired to get region")
-=======
 		return "", errors.New("AWS Secret required to get region")
->>>>>>> 45fe72da
 	}
 	return s3BucketRegion(ctx, p.config, *p.secret, bucketName)
 }
