--- conflicted
+++ resolved
@@ -112,12 +112,7 @@
 }
 
 // WriteFile creates a kopia snapshot from the given source file
-func WriteFile(ctx context.Context, path string, sourcePath string) (*SnapshotInfo, error) {
-	password, ok := repo.GetPersistedPassword(ctx, defaultConfigFilePath)
-	if !ok || password == "" {
-		return nil, errors.New("Failed to retrieve kopia client passphrase")
-	}
-
+func WriteFile(ctx context.Context, path string, sourcePath, password string) (*SnapshotInfo, error) {
 	rep, err := OpenRepository(ctx, defaultConfigFilePath, password, pushRepoPurpose)
 	if err != nil {
 		return nil, errors.Wrap(err, "Failed to open kopia repository")
@@ -185,17 +180,8 @@
 }
 
 // Read reads a kopia snapshot with the given ID and copies it to the given target
-<<<<<<< HEAD
 // TODO@pavan: Support files as target
 func Read(ctx context.Context, backupID, path string, target io.Writer, password string) error {
-=======
-func Read(ctx context.Context, backupID, path string, target io.Writer) error {
-	password, ok := repo.GetPersistedPassword(ctx, defaultConfigFilePath)
-	if !ok || password == "" {
-		return errors.New("Failed to retrieve kopia client passphrase")
-	}
-
->>>>>>> 36325754
 	rep, err := OpenRepository(ctx, defaultConfigFilePath, password, pullRepoPurpose)
 	if err != nil {
 		return errors.Wrap(err, "Failed to open kopia repository")
@@ -221,12 +207,7 @@
 }
 
 // ReadFile restores a kopia snapshot with the given ID to the given target
-func ReadFile(ctx context.Context, backupID, target string) error {
-	password, ok := repo.GetPersistedPassword(ctx, defaultConfigFilePath)
-	if !ok || password == "" {
-		return errors.New("Failed to retrieve kopia client passphrase")
-	}
-
+func ReadFile(ctx context.Context, backupID, target, password string) error {
 	rep, err := OpenRepository(ctx, defaultConfigFilePath, password, pullRepoPurpose)
 	if err != nil {
 		return errors.Wrap(err, "Failed to open kopia repository")
