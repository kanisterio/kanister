--- conflicted
+++ resolved
@@ -193,11 +193,7 @@
 }
 
 // MarshalKopiaSnapshot encodes kopia SnapshotInfo struct into a string
-<<<<<<< HEAD
-func MarshalKopiaSnapshot(snapInfo SnapshotInfo) (string, error) {
-=======
 func MarshalKopiaSnapshot(snapInfo *SnapshotInfo) (string, error) {
->>>>>>> fec0016e
 	snap, err := json.Marshal(snapInfo)
 	if err != nil {
 		return "", errors.Wrap(err, "failed to marshal kopia snapshot information")
