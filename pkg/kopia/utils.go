--- conflicted
+++ resolved
@@ -35,16 +35,12 @@
 	"github.com/pkg/errors"
 	metav1 "k8s.io/apimachinery/pkg/apis/meta/v1"
 	"k8s.io/client-go/kubernetes"
-<<<<<<< HEAD
 
 	"github.com/kanisterio/kanister/pkg/field"
 	"github.com/kanisterio/kanister/pkg/format"
 	"github.com/kanisterio/kanister/pkg/kopia/cmd"
-	snap "github.com/kanisterio/kanister/pkg/kopia/snapshot"
 	"github.com/kanisterio/kanister/pkg/kube"
 	"github.com/kanisterio/kanister/pkg/log"
-=======
->>>>>>> a0848957
 )
 
 const (
@@ -196,29 +192,6 @@
 		return metadataCacheSize
 	}
 	return defaultDataStoreGeneralMetadataCacheSizeMB
-<<<<<<< HEAD
-}
-
-// MarshalKopiaSnapshot encodes kopia SnapshotInfo struct into a string
-func MarshalKopiaSnapshot(snapInfo *snap.SnapshotInfo) (string, error) {
-	if err := snapInfo.Validate(); err != nil {
-		return "", err
-	}
-	snap, err := json.Marshal(snapInfo)
-	if err != nil {
-		return "", errors.Wrap(err, "failed to marshal kopia snapshot information")
-	}
-
-	return string(snap), nil
-}
-
-// UnmarshalKopiaSnapshot decodes a kopia snapshot JSON string into SnapshotInfo struct
-func UnmarshalKopiaSnapshot(snapInfoJSON string) (snap.SnapshotInfo, error) {
-	snap := snap.SnapshotInfo{}
-	if err := json.Unmarshal([]byte(snapInfoJSON), &snap); err != nil {
-		return snap, errors.Wrap(err, "failed to unmarshal kopia snapshot information")
-	}
-	return snap, snap.Validate()
 }
 
 const (
@@ -395,6 +368,4 @@
 		}
 	}
 	return ""
-=======
->>>>>>> a0848957
 }