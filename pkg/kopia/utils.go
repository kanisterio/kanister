--- conflicted
+++ resolved
@@ -22,29 +22,27 @@
 	"encoding/hex"
 	"encoding/json"
 	"encoding/pem"
-<<<<<<< HEAD
 	"fmt"
-=======
-	"github.com/kanisterio/kanister/pkg/kube"
-	"github.com/kanisterio/kanister/pkg/log"
-	corev1 "k8s.io/api/core/v1"
-	"k8s.io/apimachinery/pkg/api/resource"
 	"os"
->>>>>>> caa9443a
 	"path/filepath"
 	"strings"
 	"time"
 
+
+	corev1 "k8s.io/api/core/v1"
+	"k8s.io/apimachinery/pkg/api/resource"
+	"github.com/pkg/errors"
+	metav1 "k8s.io/apimachinery/pkg/apis/meta/v1"
+	"k8s.io/client-go/kubernetes"
 	"github.com/jpillora/backoff"
 	"github.com/kopia/kopia/repo"
 	"github.com/kopia/kopia/repo/manifest"
 	"github.com/kopia/kopia/repo/object"
 	"github.com/kopia/kopia/snapshot"
 	"github.com/kopia/kopia/snapshot/snapshotfs"
-	"github.com/pkg/errors"
-	metav1 "k8s.io/apimachinery/pkg/apis/meta/v1"
-	"k8s.io/client-go/kubernetes"
-
+
+	"github.com/kanisterio/kanister/pkg/kube"
+	"github.com/kanisterio/kanister/pkg/log"
 	"github.com/kanisterio/kanister/pkg/format"
 	kopiacmd "github.com/kanisterio/kanister/pkg/kopia/command"
 	"github.com/kanisterio/kanister/pkg/kube"
@@ -73,13 +71,11 @@
 	DataStoreGeneralContentCacheSizeMBKey = "dataStoreGeneralContentCacheSize"
 	// DataStoreGeneralMetadataCacheSizeMBKey is the key to pass metadata cache size for general command workloads
 	DataStoreGeneralMetadataCacheSizeMBKey = "dataStoreGeneralMetadataCacheSize"
-<<<<<<< HEAD
 	// ServerUsernameFormat is used to construct server username for Kopia API Server Status Command
 	ServerUsernameFormat = "%s@%s"
 	// KanisterAdminUsername is the username for the user with Admin privileges
 	KanisterAdminUsername = "kanister-admin"
 	defaultServerHostname = "data-mover-server-pod"
-=======
 	// KanisterPodCustomLabelsEnv is the env var to get kanister pod custom labels
 	KanisterPodCustomLabelsEnv = "KANISTER_POD_CUSTOM_LABELS"
 	// KanisterPodCustomAnnotationsEnv is the env var to get kanister pod custom annotations
@@ -93,7 +89,6 @@
 	KanisterToolsMemoryLimitsEnv = "KANISTER_TOOLS_MEMORY_LIMITS"
 	// KanisterToolsCPULimitsEnv is the env var to get kanister sidecar or gvs restore data CPU limits
 	KanisterToolsCPULimitsEnv = "KANISTER_TOOLS_CPU_LIMITS"
->>>>>>> caa9443a
 )
 
 // ExtractFingerprintFromCertSecret extracts the fingerprint from the given certificate secret
@@ -220,7 +215,6 @@
 	if metadataCacheSize, ok := opt[DataStoreGeneralContentCacheSizeMBKey]; ok {
 		return metadataCacheSize
 	}
-<<<<<<< HEAD
 	return DefaultDataStoreGeneralMetadataCacheSizeMB
 }
 
@@ -254,8 +248,6 @@
 // GetDefaultServerUsername returns the default server username used to run Kopia API Server commands
 func GetDefaultServerUsername() string {
 	return fmt.Sprintf(ServerUsernameFormat, KanisterAdminUsername, defaultServerHostname)
-=======
-	return defaultDataStoreGeneralMetadataCacheSizeMB
 }
 
 // SetLabelsToPodOptionsIfRequired sets labels to PodOptions
@@ -348,5 +340,4 @@
 		updateNeeded = true
 	}
 	return updateNeeded, &res
->>>>>>> caa9443a
 }