// Copyright 2021 The Kanister Authors.
//
// Licensed under the Apache License, Version 2.0 (the "License");
// you may not use this file except in compliance with the License.
// You may obtain a copy of the License at
//
//      http://www.apache.org/licenses/LICENSE-2.0
//
// Unless required by applicable law or agreed to in writing, software
// distributed under the License is distributed on an "AS IS" BASIS,
// WITHOUT WARRANTIES OR CONDITIONS OF ANY KIND, either express or implied.
// See the License for the specific language governing permissions and
// limitations under the License.

package snapshot

import (
	"context"
	"io"
	"os"
	"path/filepath"
	"sync"

	"github.com/kopia/kopia/fs"
	"github.com/kopia/kopia/fs/localfs"
	"github.com/kopia/kopia/fs/virtualfs"
	"github.com/kopia/kopia/snapshot"
	"github.com/kopia/kopia/snapshot/restore"
	"github.com/kopia/kopia/snapshot/snapshotfs"
	"github.com/pkg/errors"

	"github.com/kanisterio/kanister/pkg/kopia"
	"github.com/kanisterio/kanister/pkg/kopia/repository"
)

const (
	// buffSize is default buffer size used during kopia read
	bufSize = 65536

	defaultRootDir = "/kanister-backups"
	dotDirString   = "."
	slashDirString = "/"

	pushRepoPurpose = "kando location push"
	pullRepoPurpose = "kando location pull"
)

// SnapshotInfo tracks kopia snapshot information produced by a kando command in a phase
type SnapshotInfo struct {
	// ID is the snapshot ID produced by kopia snapshot operation
	ID string `json:"id"`
	// LogicalSize is the sum of cached and hashed file size in bytes
	LogicalSize int64 `json:"logicalSize"`
	// PhysicalSize is the uploaded size in bytes
	PhysicalSize int64 `json:"physicalSize"`
}

// Validate validates SnapshotInfo field values
func (si *SnapshotInfo) Validate() error {
	if si == nil {
		return errors.New("kopia snapshotInfo cannot be nil")
	}
	if si.ID == "" {
		return errors.New("kopia snapshot ID cannot be empty")
	}
	return nil
}

// Write creates a kopia snapshot from the given reader
// A virtual directory tree rooted at filepath.Dir(path) is created with
// a kopia streaming file with filepath.Base(path) as name
func Write(ctx context.Context, source io.Reader, path, password string) (*SnapshotInfo, error) {
<<<<<<< HEAD
	rep, err := repository.OpenRepository(ctx, kopia.DefaultConfigFilePath, password, pushRepoPurpose)
=======
	rep, err := repository.Open(ctx, kopia.defaultConfigFilePath, password, pushRepoPurpose)
>>>>>>> 377f2439
	if err != nil {
		return nil, errors.Wrap(err, "Failed to open kopia repository")
	}

	// If the input `path` provided does not have a parent directory OR
	// has just root (`/`) directory as the parent,
	// use the default directory as root of the kopia snapshot
	parentPath := filepath.Dir(path)
	if parentPath == dotDirString || parentPath == slashDirString {
		parentPath = defaultRootDir
	}

	// Populate the source info with parent path as the source
	sourceInfo := snapshot.SourceInfo{
		UserName: rep.ClientOptions().Username,
		Host:     rep.ClientOptions().Hostname,
		Path:     parentPath,
	}

	// This creates a virtual directory tree rooted at a static directory
	// with path as `parentPath` and a kopia fs.StreamingFile as the single child entry
	rootDir := virtualfs.NewStaticDirectory(sourceInfo.Path, fs.Entries{
		virtualfs.StreamingFileFromReader(filepath.Base(path), source),
	})

	// Setup kopia uploader
	u := snapshotfs.NewUploader(rep)

	// Create a kopia snapshot
	snapID, snapshotSize, err := SnapshotSource(ctx, rep, u, sourceInfo, rootDir, "Kanister Database Backup")
	if err != nil {
		return nil, err
	}

	snapshotInfo := &SnapshotInfo{
		ID:           snapID,
		LogicalSize:  snapshotSize,
		PhysicalSize: int64(0),
	}

	return snapshotInfo, nil
}

// WriteFile creates a kopia snapshot from the given source file
func WriteFile(ctx context.Context, path, sourcePath, password string) (*SnapshotInfo, error) {
<<<<<<< HEAD
	rep, err := repository.OpenRepository(ctx, kopia.DefaultConfigFilePath, password, pushRepoPurpose)
=======
	rep, err := repository.Open(ctx, kopia.defaultConfigFilePath, password, pushRepoPurpose)
>>>>>>> 377f2439
	if err != nil {
		return nil, errors.Wrap(err, "Failed to open kopia repository")
	}

	dir, err := filepath.Abs(sourcePath)
	if err != nil {
		return nil, errors.Wrapf(err, "Invalid source path '%s'", sourcePath)
	}

	// Populate the source info with parent path as the source
	sourceInfo := snapshot.SourceInfo{
		UserName: rep.ClientOptions().Username,
		Host:     rep.ClientOptions().Hostname,
		Path:     filepath.Clean(dir),
	}
	rootDir, err := getLocalFSEntry(ctx, sourceInfo.Path)
	if err != nil {
		return nil, errors.Wrap(err, "Unable to get local filesystem entry")
	}

	// Setup kopia uploader
	u := snapshotfs.NewUploader(rep)

	// Create a kopia snapshot
	snapID, snapshotSize, err := SnapshotSource(ctx, rep, u, sourceInfo, rootDir, "Kanister Database Backup")
	if err != nil {
		return nil, err
	}

	snapshotInfo := &SnapshotInfo{
		ID:           snapID,
		LogicalSize:  snapshotSize,
		PhysicalSize: int64(0),
	}
	return snapshotInfo, nil
}

func getLocalFSEntry(ctx context.Context, path0 string) (fs.Entry, error) {
	path, err := resolveSymlink(path0)
	if err != nil {
		return nil, errors.Wrap(err, "resolveSymlink")
	}

	e, err := localfs.NewEntry(path)
	if err != nil {
		return nil, errors.Wrap(err, "can't get local fs entry")
	}

	return e, nil
}

func resolveSymlink(path string) (string, error) {
	st, err := os.Lstat(path)
	if err != nil {
		return "", errors.Wrap(err, "stat")
	}

	if (st.Mode() & os.ModeSymlink) == 0 {
		return path, nil
	}

	// nolint:wrapcheck
	return filepath.EvalSymlinks(path)
}

// Read reads a kopia snapshot with the given ID and copies it to the given target
func Read(ctx context.Context, target io.Writer, backupID, path, password string) error {
<<<<<<< HEAD
	rep, err := repository.OpenRepository(ctx, kopia.DefaultConfigFilePath, password, pullRepoPurpose)
=======
	rep, err := repository.Open(ctx, kopia.defaultConfigFilePath, password, pullRepoPurpose)
>>>>>>> 377f2439
	if err != nil {
		return errors.Wrap(err, "Failed to open kopia repository")
	}

	// Get the kopia object ID belonging to the streaming file
	oid, err := kopia.GetStreamingFileObjectIDFromSnapshot(ctx, rep, path, backupID)
	if err != nil {
		return err
	}

	// Open repository object and copy the data to the target
	r, err := rep.OpenObject(ctx, oid)
	if err != nil {
		return errors.Wrapf(err, "Failed to open kopia object: %v", oid)
	}

	defer r.Close() //nolint:errcheck

	_, err = copy(target, r)

	return errors.Wrap(err, "Failed to copy snapshot data to the target")
}

// ReadFile restores a kopia snapshot with the given ID to the given target
func ReadFile(ctx context.Context, backupID, target, password string) error {
<<<<<<< HEAD
	rep, err := repository.OpenRepository(ctx, kopia.DefaultConfigFilePath, password, pullRepoPurpose)
=======
	rep, err := repository.Open(ctx, kopia.defaultConfigFilePath, password, pullRepoPurpose)
>>>>>>> 377f2439
	if err != nil {
		return errors.Wrap(err, "Failed to open kopia repository")
	}

	rootEntry, err := snapshotfs.FilesystemEntryFromIDWithPath(ctx, rep, backupID, false)
	if err != nil {
		return errors.Wrap(err, "Unable to get filesystem entry")
	}

	p, err := filepath.Abs(target)
	if err != nil {
		return errors.Wrap(err, "Unable to resolve path")
	}
	// TODO: Do we want to keep this flags configurable?
	output := &restore.FilesystemOutput{
		TargetPath:             p,
		OverwriteDirectories:   true,
		OverwriteFiles:         true,
		OverwriteSymlinks:      true,
		IgnorePermissionErrors: true,
	}

	_, err = restore.Entry(ctx, rep, output, rootEntry, restore.Options{
		Parallel: 8,
	})
	return errors.Wrap(err, "Failed to copy snapshot data to the target")
}

// bufferPool is a pool of shared buffers used during kopia read
var bufferPool = sync.Pool{
	New: func() interface{} {
		p := make([]byte, bufSize)
		return &p
	},
}

// copy is equivalent to io.Copy() but recycles the shared buffers
func copy(dst io.Writer, src io.Reader) (int64, error) {
	bufPtr := bufferPool.Get().(*[]byte)

	defer bufferPool.Put(bufPtr)

	return io.CopyBuffer(dst, src, *bufPtr)
}<|MERGE_RESOLUTION|>--- conflicted
+++ resolved
@@ -70,11 +70,7 @@
 // A virtual directory tree rooted at filepath.Dir(path) is created with
 // a kopia streaming file with filepath.Base(path) as name
 func Write(ctx context.Context, source io.Reader, path, password string) (*SnapshotInfo, error) {
-<<<<<<< HEAD
-	rep, err := repository.OpenRepository(ctx, kopia.DefaultConfigFilePath, password, pushRepoPurpose)
-=======
-	rep, err := repository.Open(ctx, kopia.defaultConfigFilePath, password, pushRepoPurpose)
->>>>>>> 377f2439
+	rep, err := repository.Open(ctx, kopia.DefaultConfigFilePath, password, pushRepoPurpose)
 	if err != nil {
 		return nil, errors.Wrap(err, "Failed to open kopia repository")
 	}
@@ -120,11 +116,7 @@
 
 // WriteFile creates a kopia snapshot from the given source file
 func WriteFile(ctx context.Context, path, sourcePath, password string) (*SnapshotInfo, error) {
-<<<<<<< HEAD
-	rep, err := repository.OpenRepository(ctx, kopia.DefaultConfigFilePath, password, pushRepoPurpose)
-=======
-	rep, err := repository.Open(ctx, kopia.defaultConfigFilePath, password, pushRepoPurpose)
->>>>>>> 377f2439
+	rep, err := repository.Open(ctx, kopia.DefaultConfigFilePath, password, pushRepoPurpose)
 	if err != nil {
 		return nil, errors.Wrap(err, "Failed to open kopia repository")
 	}
@@ -192,11 +184,7 @@
 
 // Read reads a kopia snapshot with the given ID and copies it to the given target
 func Read(ctx context.Context, target io.Writer, backupID, path, password string) error {
-<<<<<<< HEAD
-	rep, err := repository.OpenRepository(ctx, kopia.DefaultConfigFilePath, password, pullRepoPurpose)
-=======
-	rep, err := repository.Open(ctx, kopia.defaultConfigFilePath, password, pullRepoPurpose)
->>>>>>> 377f2439
+	rep, err := repository.Open(ctx, kopia.DefaultConfigFilePath, password, pullRepoPurpose)
 	if err != nil {
 		return errors.Wrap(err, "Failed to open kopia repository")
 	}
@@ -222,11 +210,7 @@
 
 // ReadFile restores a kopia snapshot with the given ID to the given target
 func ReadFile(ctx context.Context, backupID, target, password string) error {
-<<<<<<< HEAD
-	rep, err := repository.OpenRepository(ctx, kopia.DefaultConfigFilePath, password, pullRepoPurpose)
-=======
-	rep, err := repository.Open(ctx, kopia.defaultConfigFilePath, password, pullRepoPurpose)
->>>>>>> 377f2439
+	rep, err := repository.Open(ctx, kopia.DefaultConfigFilePath, password, pullRepoPurpose)
 	if err != nil {
 		return errors.Wrap(err, "Failed to open kopia repository")
 	}
