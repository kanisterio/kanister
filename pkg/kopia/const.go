--- conflicted
+++ resolved
@@ -20,40 +20,6 @@
 
 	// DefaultClientCacheDirectory is the directory where kopia content cache is created
 	DefaultClientCacheDirectory = "/tmp/kopia-cache"
-<<<<<<< HEAD
-
-	// DefaultDataStoreGeneralContentCacheSizeMB is the default content cache size for general command workloads
-	DefaultDataStoreGeneralContentCacheSizeMB = 0
-	// DataStoreGeneralContentCacheSizeMBVarName is the name of the environment variable that controls
-	// kopia content cache size for general command workloads
-	DataStoreGeneralContentCacheSizeMBVarName = "DATA_STORE_GENERAL_CONTENT_CACHE_SIZE_MB"
-
-	// DefaultDataStoreGeneralMetadataCacheSizeMB is the default metadata cache size for general command workloads
-	DefaultDataStoreGeneralMetadataCacheSizeMB = 500
-	// DataStoreGeneralMetadataCacheSizeMBVarName is the name of the environment variable that controls
-	// kopia metadata cache size for general command workloads
-	DataStoreGeneralMetadataCacheSizeMBVarName = "DATA_STORE_GENERAL_METADATA_CACHE_SIZE_MB"
-
-	// DefaultDataStoreRestoreContentCacheSizeMB is the default content cache size for restore workloads
-	DefaultDataStoreRestoreContentCacheSizeMB = 500
-	// DataStoreRestoreContentCacheSizeMBVarName is the name of the environment variable that controls
-	// kopia content cache size for restore workloads
-	DataStoreRestoreContentCacheSizeMBVarName = "DATA_STORE_RESTORE_CONTENT_CACHE_SIZE_MB"
-
-	// DefaultDataStoreRestoreMetadataCacheSizeMB is the default metadata cache size for restore workloads
-	DefaultDataStoreRestoreMetadataCacheSizeMB = 500
-	// DataStoreRestoreMetadataCacheSizeMBVarName is the name of the environment variable that controls
-	// kopia metadata cache size for restore workloads
-	DataStoreRestoreMetadataCacheSizeMBVarName = "DATA_STORE_RESTORE_METADATA_CACHE_SIZE_MB"
-
-	// DefaultDataStoreParallelUpload is the default value for data store parallelism
-	DefaultDataStoreParallelUpload = 8
-
-	// DataStoreParallelUploadVarName is the name of the environment variable that controls
-	// kopia parallelism during snapshot create commands
-	DataStoreParallelUploadVarName = "DATA_STORE_PARALLEL_UPLOAD"
-
-	ManifestTypeSnapshotFilter = "type:snapshot"
 )
 
 const (
@@ -63,6 +29,4 @@
 	KopiaServerPassphraseArg       = "serverPassphrase"
 	KopiaServerPassphraseSecretKey = "serverPassphraseKey"
 	KopiaUserPassphraseArg         = "userPassphrase"
-=======
->>>>>>> e65900ed
 )