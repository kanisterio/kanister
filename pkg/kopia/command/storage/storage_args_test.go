// Copyright 2022 The Kanister Authors.
//
// Licensed under the Apache License, Version 2.0 (the "License");
// you may not use this file except in compliance with the License.
// You may obtain a copy of the License at
//
//      http://www.apache.org/licenses/LICENSE-2.0
//
// Unless required by applicable law or agreed to in writing, software
// distributed under the License is distributed on an "AS IS" BASIS,
// WITHOUT WARRANTIES OR CONDITIONS OF ANY KIND, either express or implied.
// See the License for the specific language governing permissions and
// limitations under the License.

package storage

import (
	"fmt"

<<<<<<< HEAD
	"github.com/kanisterio/kanister/pkg/secrets"
=======
	"github.com/kanisterio/kanister/pkg/secrets/repositoryserver"
>>>>>>> a8ee0de4
	"gopkg.in/check.v1"
)

func (s *StorageUtilsSuite) TestStorageArgsUtil(c *check.C) {
	for _, tc := range []struct {
		params *StorageCommandParams
		check.Checker
		expectedCmd string
	}{
		{
			params: &StorageCommandParams{
				Location: map[string][]byte{
<<<<<<< HEAD
					secrets.BucketKey:        []byte("test-bucket"),
					secrets.PrefixKey:        []byte("test-prefix"),
					secrets.RegionKey:        []byte("test-region"),
					secrets.SkipSSLVerifyKey: []byte("true"),
					secrets.TypeKey:          []byte("s3"),
=======
					repositoryserver.BucketKey:        []byte("test-bucket"),
					repositoryserver.PrefixKey:        []byte("test-prefix"),
					repositoryserver.RegionKey:        []byte("test-region"),
					repositoryserver.SkipSSLVerifyKey: []byte("true"),
					repositoryserver.TypeKey:          []byte("s3"),
>>>>>>> a8ee0de4
				},
				RepoPathPrefix: "dir/subdir/",
			},
			Checker: check.IsNil,
			expectedCmd: fmt.Sprint(
				s3SubCommand,
				fmt.Sprintf(" %s=test-bucket", bucketFlag),
				fmt.Sprintf(" %s=test-prefix/dir/subdir/ %s", prefixFlag, s3DisableTLSVerifyFlag),
				fmt.Sprintf(" %s=test-region", s3RegionFlag),
			),
		},
		{
			params: &StorageCommandParams{
				Location: map[string][]byte{
<<<<<<< HEAD
					secrets.PrefixKey: []byte("test-prefix"),
					secrets.TypeKey:   []byte("filestore"),
=======
					repositoryserver.PrefixKey: []byte("test-prefix"),
					repositoryserver.TypeKey:   []byte("filestore"),
>>>>>>> a8ee0de4
				},
				RepoPathPrefix: "dir/subdir",
			},
			Checker: check.IsNil,
			expectedCmd: fmt.Sprint(
				filesystemSubCommand,
				fmt.Sprintf(" %s=/mnt/data/test-prefix/dir/subdir/", pathFlag),
			),
		},
		{
			params: &StorageCommandParams{
				Location: map[string][]byte{
<<<<<<< HEAD
					secrets.PrefixKey: []byte("test-prefix"),
					secrets.BucketKey: []byte("test-bucket"),
					secrets.TypeKey:   []byte("gcs"),
=======
					repositoryserver.PrefixKey: []byte("test-prefix"),
					repositoryserver.BucketKey: []byte("test-bucket"),
					repositoryserver.TypeKey:   []byte("gcs"),
>>>>>>> a8ee0de4
				},
				RepoPathPrefix: "dir/subdir",
			},
			Checker: check.IsNil,
			expectedCmd: fmt.Sprint(
				gcsSubCommand,
				fmt.Sprintf(" %s=test-bucket", bucketFlag),
				fmt.Sprintf(" %s=/tmp/creds.txt", credentialsFileFlag),
				fmt.Sprintf(" %s=test-prefix/dir/subdir/", prefixFlag),
			),
		},
		{
			params: &StorageCommandParams{
				Location: map[string][]byte{
<<<<<<< HEAD
					secrets.BucketKey: []byte("test-bucket"),
					secrets.PrefixKey: []byte("test-prefix"),
					secrets.TypeKey:   []byte("azure"),
=======
					repositoryserver.BucketKey: []byte("test-bucket"),
					repositoryserver.PrefixKey: []byte("test-prefix"),
					repositoryserver.TypeKey:   []byte("azure"),
>>>>>>> a8ee0de4
				},
				RepoPathPrefix: "dir/subdir",
			},
			Checker: check.IsNil,
			expectedCmd: fmt.Sprint(
				azureSubCommand,
				fmt.Sprintf(" %s=test-bucket", azureContainerFlag),
				fmt.Sprintf(" %s=test-prefix/dir/subdir/", prefixFlag),
			),
		},
		{
			params: &StorageCommandParams{
				Location: map[string][]byte{
<<<<<<< HEAD
					secrets.TypeKey: []byte("random-type"),
=======
					repositoryserver.TypeKey: []byte("random-type"),
>>>>>>> a8ee0de4
				},
			},
			Checker: check.NotNil,
		},
	} {
		cmd, err := KopiaStorageArgs(tc.params)
		c.Assert(err, tc.Checker)
		if tc.Checker == check.IsNil {
			c.Assert(cmd.String(), check.Equals, tc.expectedCmd)
		}
	}
}<|MERGE_RESOLUTION|>--- conflicted
+++ resolved
@@ -17,11 +17,7 @@
 import (
 	"fmt"
 
-<<<<<<< HEAD
-	"github.com/kanisterio/kanister/pkg/secrets"
-=======
 	"github.com/kanisterio/kanister/pkg/secrets/repositoryserver"
->>>>>>> a8ee0de4
 	"gopkg.in/check.v1"
 )
 
@@ -34,19 +30,11 @@
 		{
 			params: &StorageCommandParams{
 				Location: map[string][]byte{
-<<<<<<< HEAD
-					secrets.BucketKey:        []byte("test-bucket"),
-					secrets.PrefixKey:        []byte("test-prefix"),
-					secrets.RegionKey:        []byte("test-region"),
-					secrets.SkipSSLVerifyKey: []byte("true"),
-					secrets.TypeKey:          []byte("s3"),
-=======
 					repositoryserver.BucketKey:        []byte("test-bucket"),
 					repositoryserver.PrefixKey:        []byte("test-prefix"),
 					repositoryserver.RegionKey:        []byte("test-region"),
 					repositoryserver.SkipSSLVerifyKey: []byte("true"),
 					repositoryserver.TypeKey:          []byte("s3"),
->>>>>>> a8ee0de4
 				},
 				RepoPathPrefix: "dir/subdir/",
 			},
@@ -61,13 +49,8 @@
 		{
 			params: &StorageCommandParams{
 				Location: map[string][]byte{
-<<<<<<< HEAD
-					secrets.PrefixKey: []byte("test-prefix"),
-					secrets.TypeKey:   []byte("filestore"),
-=======
 					repositoryserver.PrefixKey: []byte("test-prefix"),
 					repositoryserver.TypeKey:   []byte("filestore"),
->>>>>>> a8ee0de4
 				},
 				RepoPathPrefix: "dir/subdir",
 			},
@@ -80,15 +63,9 @@
 		{
 			params: &StorageCommandParams{
 				Location: map[string][]byte{
-<<<<<<< HEAD
-					secrets.PrefixKey: []byte("test-prefix"),
-					secrets.BucketKey: []byte("test-bucket"),
-					secrets.TypeKey:   []byte("gcs"),
-=======
 					repositoryserver.PrefixKey: []byte("test-prefix"),
 					repositoryserver.BucketKey: []byte("test-bucket"),
 					repositoryserver.TypeKey:   []byte("gcs"),
->>>>>>> a8ee0de4
 				},
 				RepoPathPrefix: "dir/subdir",
 			},
@@ -103,15 +80,9 @@
 		{
 			params: &StorageCommandParams{
 				Location: map[string][]byte{
-<<<<<<< HEAD
-					secrets.BucketKey: []byte("test-bucket"),
-					secrets.PrefixKey: []byte("test-prefix"),
-					secrets.TypeKey:   []byte("azure"),
-=======
 					repositoryserver.BucketKey: []byte("test-bucket"),
 					repositoryserver.PrefixKey: []byte("test-prefix"),
 					repositoryserver.TypeKey:   []byte("azure"),
->>>>>>> a8ee0de4
 				},
 				RepoPathPrefix: "dir/subdir",
 			},
@@ -125,11 +96,7 @@
 		{
 			params: &StorageCommandParams{
 				Location: map[string][]byte{
-<<<<<<< HEAD
-					secrets.TypeKey: []byte("random-type"),
-=======
 					repositoryserver.TypeKey: []byte("random-type"),
->>>>>>> a8ee0de4
 				},
 			},
 			Checker: check.NotNil,
