--- conflicted
+++ resolved
@@ -36,19 +36,11 @@
 
 func (s *StorageUtilsSuite) TestLocationUtils(c *check.C) {
 	loc := map[string][]byte{
-<<<<<<< HEAD
-		secrets.BucketKey:        []byte("test-key"),
-		secrets.EndpointKey:      []byte("test-endpoint"),
-		secrets.PrefixKey:        []byte("test-prefix"),
-		secrets.RegionKey:        []byte("test-region"),
-		secrets.SkipSSLVerifyKey: []byte("true"),
-=======
 		repositoryserver.BucketKey:        []byte("test-key"),
 		repositoryserver.EndpointKey:      []byte("test-endpoint"),
 		repositoryserver.PrefixKey:        []byte("test-prefix"),
 		repositoryserver.RegionKey:        []byte("test-region"),
 		repositoryserver.SkipSSLVerifyKey: []byte("true"),
->>>>>>> a8ee0de4
 	}
 	for _, tc := range []struct {
 		LocType                    string
@@ -75,21 +67,12 @@
 			expectedSkipSSLVerifyValue: true,
 		},
 	} {
-<<<<<<< HEAD
-		loc[secrets.TypeKey] = []byte(tc.LocType)
-		loc[secrets.SkipSSLVerifyKey] = []byte(tc.skipSSLVerify)
-		c.Assert(getBucketNameFromMap(loc), check.Equals, string(loc[secrets.BucketKey]))
-		c.Assert(getEndpointFromMap(loc), check.Equals, string(loc[secrets.EndpointKey]))
-		c.Assert(getPrefixFromMap(loc), check.Equals, string(loc[secrets.PrefixKey]))
-		c.Assert(getRegionFromMap(loc), check.Equals, string(loc[secrets.RegionKey]))
-=======
 		loc[repositoryserver.TypeKey] = []byte(tc.LocType)
 		loc[repositoryserver.SkipSSLVerifyKey] = []byte(tc.skipSSLVerify)
 		c.Assert(getBucketNameFromMap(loc), check.Equals, string(loc[repositoryserver.BucketKey]))
 		c.Assert(getEndpointFromMap(loc), check.Equals, string(loc[repositoryserver.EndpointKey]))
 		c.Assert(getPrefixFromMap(loc), check.Equals, string(loc[repositoryserver.PrefixKey]))
 		c.Assert(getRegionFromMap(loc), check.Equals, string(loc[repositoryserver.RegionKey]))
->>>>>>> a8ee0de4
 		c.Assert(checkSkipSSLVerifyFromMap(loc), check.Equals, tc.expectedSkipSSLVerifyValue)
 		c.Assert(locationType(loc), check.Equals, tc.expectedLocType)
 	}
@@ -224,24 +207,15 @@
 		{
 			locType: repositoryserver.LocTypeS3,
 			expectedOutput: map[string][]byte{
-<<<<<<< HEAD
-				secrets.TypeKey: []byte(secrets.LocTypeS3),
-=======
 				repositoryserver.TypeKey: []byte(repositoryserver.LocTypeS3),
->>>>>>> a8ee0de4
 			},
 		},
 		{
 			locType: repositoryserver.LocTypeS3,
 			prefix:  prefixValue,
 			expectedOutput: map[string][]byte{
-<<<<<<< HEAD
-				secrets.TypeKey:   []byte(secrets.LocTypeS3),
-				secrets.PrefixKey: []byte(prefixValue),
-=======
 				repositoryserver.TypeKey:   []byte(repositoryserver.LocTypeS3),
 				repositoryserver.PrefixKey: []byte(prefixValue),
->>>>>>> a8ee0de4
 			},
 		},
 		{
@@ -249,15 +223,9 @@
 			prefix:  prefixValue,
 			region:  regionValue,
 			expectedOutput: map[string][]byte{
-<<<<<<< HEAD
-				secrets.TypeKey:   []byte(secrets.LocTypeS3),
-				secrets.PrefixKey: []byte(prefixValue),
-				secrets.RegionKey: []byte(regionValue),
-=======
 				repositoryserver.TypeKey:   []byte(repositoryserver.LocTypeS3),
 				repositoryserver.PrefixKey: []byte(prefixValue),
 				repositoryserver.RegionKey: []byte(regionValue),
->>>>>>> a8ee0de4
 			},
 		},
 		{
@@ -266,17 +234,10 @@
 			region:  regionValue,
 			bucket:  bucketValue,
 			expectedOutput: map[string][]byte{
-<<<<<<< HEAD
-				secrets.TypeKey:   []byte(secrets.LocTypeS3),
-				secrets.PrefixKey: []byte(prefixValue),
-				secrets.RegionKey: []byte(regionValue),
-				secrets.BucketKey: []byte(bucketValue),
-=======
 				repositoryserver.TypeKey:   []byte(repositoryserver.LocTypeS3),
 				repositoryserver.PrefixKey: []byte(prefixValue),
 				repositoryserver.RegionKey: []byte(regionValue),
 				repositoryserver.BucketKey: []byte(bucketValue),
->>>>>>> a8ee0de4
 			},
 		},
 		{
@@ -286,19 +247,11 @@
 			bucket:   bucketValue,
 			endpoint: endpointValue,
 			expectedOutput: map[string][]byte{
-<<<<<<< HEAD
-				secrets.TypeKey:     []byte(secrets.LocTypeS3),
-				secrets.PrefixKey:   []byte(prefixValue),
-				secrets.RegionKey:   []byte(regionValue),
-				secrets.BucketKey:   []byte(bucketValue),
-				secrets.EndpointKey: []byte(endpointValue),
-=======
 				repositoryserver.TypeKey:     []byte(repositoryserver.LocTypeS3),
 				repositoryserver.PrefixKey:   []byte(prefixValue),
 				repositoryserver.RegionKey:   []byte(regionValue),
 				repositoryserver.BucketKey:   []byte(bucketValue),
 				repositoryserver.EndpointKey: []byte(endpointValue),
->>>>>>> a8ee0de4
 			},
 		},
 		{
@@ -309,21 +262,12 @@
 			endpoint:      endpointValue,
 			skipSSLVerify: skipSSLVerifyValue,
 			expectedOutput: map[string][]byte{
-<<<<<<< HEAD
-				secrets.TypeKey:          []byte(secrets.LocTypeS3),
-				secrets.PrefixKey:        []byte(prefixValue),
-				secrets.RegionKey:        []byte(regionValue),
-				secrets.BucketKey:        []byte(bucketValue),
-				secrets.EndpointKey:      []byte(endpointValue),
-				secrets.SkipSSLVerifyKey: []byte(skipSSLVerifyValue),
-=======
 				repositoryserver.TypeKey:          []byte(repositoryserver.LocTypeS3),
 				repositoryserver.PrefixKey:        []byte(prefixValue),
 				repositoryserver.RegionKey:        []byte(regionValue),
 				repositoryserver.BucketKey:        []byte(bucketValue),
 				repositoryserver.EndpointKey:      []byte(endpointValue),
 				repositoryserver.SkipSSLVerifyKey: []byte(skipSSLVerifyValue),
->>>>>>> a8ee0de4
 			},
 		},
 		{
@@ -334,21 +278,12 @@
 			endpoint:      endpointValue,
 			skipSSLVerify: skipSSLVerifyValue,
 			expectedOutput: map[string][]byte{
-<<<<<<< HEAD
-				secrets.TypeKey:          []byte(secrets.LocTypeS3),
-				secrets.PrefixKey:        []byte(prefixValue),
-				secrets.RegionKey:        []byte(regionValue),
-				secrets.BucketKey:        []byte(bucketValue),
-				secrets.EndpointKey:      []byte(endpointValue),
-				secrets.SkipSSLVerifyKey: []byte(skipSSLVerifyValue),
-=======
 				repositoryserver.TypeKey:          []byte(repositoryserver.LocTypeS3),
 				repositoryserver.PrefixKey:        []byte(prefixValue),
 				repositoryserver.RegionKey:        []byte(regionValue),
 				repositoryserver.BucketKey:        []byte(bucketValue),
 				repositoryserver.EndpointKey:      []byte(endpointValue),
 				repositoryserver.SkipSSLVerifyKey: []byte(skipSSLVerifyValue),
->>>>>>> a8ee0de4
 			},
 		},
 	} {
