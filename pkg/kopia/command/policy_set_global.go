// Copyright 2022 The Kanister Authors.
//
// Licensed under the Apache License, Version 2.0 (the "License");
// you may not use this file except in compliance with the License.
// You may obtain a copy of the License at
//
//      http://www.apache.org/licenses/LICENSE-2.0
//
// Unless required by applicable law or agreed to in writing, software
// distributed under the License is distributed on an "AS IS" BASIS,
// WITHOUT WARRANTIES OR CONDITIONS OF ANY KIND, either express or implied.
// See the License for the specific language governing permissions and
// limitations under the License.

package command

import "github.com/kanisterio/kanister/pkg/kopia"

type PolicySetGlobalCommandArgs struct {
	*CommandArgs
<<<<<<< HEAD
	modifications kopia.PolicyChanges
=======
	Modifications policyChanges
>>>>>>> 7061c898
}

// PolicySetGlobal returns the kopia command for modifying the global policy
func PolicySetGlobal(policySetGlobalArgs PolicySetGlobalCommandArgs) []string {
	args := commonArgs(policySetGlobalArgs.EncryptionKey, policySetGlobalArgs.ConfigFilePath, policySetGlobalArgs.LogDirectory, false)
	args = args.AppendLoggable(policySubCommand, setSubCommand, globalFlag)
	for field, val := range policySetGlobalArgs.Modifications {
		args = args.AppendLoggableKV(field, val)
	}

	return stringSliceCommand(args)
}<|MERGE_RESOLUTION|>--- conflicted
+++ resolved
@@ -18,11 +18,7 @@
 
 type PolicySetGlobalCommandArgs struct {
 	*CommandArgs
-<<<<<<< HEAD
-	modifications kopia.PolicyChanges
-=======
-	Modifications policyChanges
->>>>>>> 7061c898
+	Modifications kopia.PolicyChanges
 }
 
 // PolicySetGlobal returns the kopia command for modifying the global policy
