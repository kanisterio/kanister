--- conflicted
+++ resolved
@@ -73,7 +73,9 @@
 	tlsKeyFilePath            = "--tls-key-file"
 	userPasswordFlag          = "--user-password"
 
-<<<<<<< HEAD
+	// Repository specific
+	repositorySubCommand = "repository"
+
 	// DefaultCacheDirectory is the directory where kopia content cache is created
 	DefaultCacheDirectory = "/tmp/kopia-cache"
 
@@ -85,8 +87,4 @@
 
 	// DefaultLogDirectory is the directory where kopia log file is created
 	DefaultLogDirectory = "/tmp/kopia-log"
-=======
-	// Repository specific
-	repositorySubCommand = "repository"
->>>>>>> 332bc145
 )