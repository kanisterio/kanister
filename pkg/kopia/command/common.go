// Copyright 2022 The Kanister Authors.
//
// Licensed under the Apache License, Version 2.0 (the "License");
// you may not use this file except in compliance with the License.
// You may obtain a copy of the License at
//
//      http://www.apache.org/licenses/LICENSE-2.0
//
// Unless required by applicable law or agreed to in writing, software
// distributed under the License is distributed on an "AS IS" BASIS,
// WITHOUT WARRANTIES OR CONDITIONS OF ANY KIND, either express or implied.
// See the License for the specific language governing permissions and
// limitations under the License.

package command

import (
	"strconv"

	"github.com/kanisterio/kanister/pkg/field"
	"github.com/kanisterio/kanister/pkg/log"
	"github.com/kanisterio/kanister/pkg/logsafe"
)

type CommandArgs struct {
	RepoPassword   string
	ConfigFilePath string
	LogDirectory   string
}

func bashCommand(args logsafe.Cmd) []string {
	log.Debug().Print("Kopia Command", field.M{"Command": args.String()})
	return []string{"bash", "-o", "errexit", "-c", args.PlainText()}
}

func stringSliceCommand(args logsafe.Cmd) []string {
	log.Debug().Print("Kopia Command", field.M{"Command": args.String()})
	return args.StringSliceCMD()
}

func commonArgs(cmdArgs *CommandArgs, requireInfoLevel bool) logsafe.Cmd {
	c := logsafe.NewLoggable(kopiaCommand)
	if requireInfoLevel {
		c = c.AppendLoggable(logLevelInfoFlag)
	} else {
		c = c.AppendLoggable(logLevelErrorFlag)
	}
	if cmdArgs.ConfigFilePath != "" {
		c = c.AppendLoggableKV(configFileFlag, cmdArgs.ConfigFilePath)
	}
	if cmdArgs.LogDirectory != "" {
		c = c.AppendLoggableKV(logDirectoryFlag, cmdArgs.LogDirectory)
	}
	if cmdArgs.RepoPassword != "" {
		c = c.AppendRedactedKV(passwordFlag, cmdArgs.RepoPassword)
	}
	return c
}

func addTags(tags []string, args logsafe.Cmd) logsafe.Cmd {
	// kopia required tags in name:value format, but all checks are performed on kopia side
	for _, tag := range tags {
		args = args.AppendLoggable(tagsFlag, tag)
	}
	return args
}

// ExecKopiaArgs returns the basic Argv for executing kopia with the given config file path.
func ExecKopiaArgs(configFilePath string) []string {
	return commonArgs(&CommandArgs{ConfigFilePath: configFilePath}, false).StringSliceCMD()
<<<<<<< HEAD
}

const (
	cacheDirectoryFlag      = "--cache-directory"
	contentCacheSizeMBFlag  = "--content-cache-size-mb"
	metadataCacheSizeMBFlag = "--metadata-cache-size-mb"
)

func kopiaCacheArgs(args logsafe.Cmd, cacheDirectory string, contentCacheMB, metadataCacheMB int) logsafe.Cmd {
	args = args.AppendLoggableKV(cacheDirectoryFlag, cacheDirectory)
	args = args.AppendLoggableKV(contentCacheSizeMBFlag, strconv.Itoa(contentCacheMB))
	args = args.AppendLoggableKV(metadataCacheSizeMBFlag, strconv.Itoa(metadataCacheMB))
	return args
=======
>>>>>>> 4dca8c82
}<|MERGE_RESOLUTION|>--- conflicted
+++ resolved
@@ -68,7 +68,6 @@
 // ExecKopiaArgs returns the basic Argv for executing kopia with the given config file path.
 func ExecKopiaArgs(configFilePath string) []string {
 	return commonArgs(&CommandArgs{ConfigFilePath: configFilePath}, false).StringSliceCMD()
-<<<<<<< HEAD
 }
 
 const (
@@ -82,6 +81,4 @@
 	args = args.AppendLoggableKV(contentCacheSizeMBFlag, strconv.Itoa(contentCacheMB))
 	args = args.AppendLoggableKV(metadataCacheSizeMBFlag, strconv.Itoa(metadataCacheMB))
 	return args
-=======
->>>>>>> 4dca8c82
 }