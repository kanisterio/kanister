--- conflicted
+++ resolved
@@ -588,16 +588,10 @@
 				metricResolution: ACTION_SET_COUNTER_VEC_LABEL_RES_SUCCESS,
 			},
 			{
-<<<<<<< HEAD
-				funcNames: []string{testutil.ArgFuncName},
-				name:      "ArgFuncVersionFallback",
-				version:   "corev1.2.3",
-=======
 				funcNames:        []string{testutil.ArgFuncName},
 				name:             "ArgFuncVersionFallback",
 				version:          "v1.2.3",
 				metricResolution: ACTION_SET_COUNTER_VEC_LABEL_RES_SUCCESS,
->>>>>>> ef78a07e
 			},
 			{
 				funcNames:        []string{testutil.ArgFuncName},
@@ -606,16 +600,10 @@
 				metricResolution: ACTION_SET_COUNTER_VEC_LABEL_RES_SUCCESS,
 			},
 			{
-<<<<<<< HEAD
-				funcNames: []string{testutil.VersionMismatchFuncName},
-				name:      "VersionMismatchFunc",
-				version:   "corev1.2.3",
-=======
 				funcNames:        []string{testutil.VersionMismatchFuncName},
 				name:             "VersionMismatchFunc",
 				version:          "v1.2.3",
 				metricResolution: ACTION_SET_COUNTER_VEC_LABEL_RES_FAILURE,
->>>>>>> ef78a07e
 			},
 			{
 				funcNames:        []string{testutil.ArgFuncName, testutil.OutputFuncName},
