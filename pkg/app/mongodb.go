// Copyright 2019 The Kanister Authors.
//
// Licensed under the Apache License, Version 2.0 (the "License");
// you may not use this file except in compliance with the License.
// You may obtain a copy of the License at
//
//      http://www.apache.org/licenses/LICENSE-2.0
//
// Unless required by applicable law or agreed to in writing, software
// distributed under the License is distributed on an "AS IS" BASIS,
// WITHOUT WARRANTIES OR CONDITIONS OF ANY KIND, either express or implied.
// See the License for the specific language governing permissions and
// limitations under the License.

package app

import (
	"context"
	"encoding/json"
	"fmt"
	"strconv"
	"time"

	"github.com/google/uuid"
	"github.com/pkg/errors"
	"k8s.io/client-go/kubernetes"

	crv1alpha1 "github.com/kanisterio/kanister/pkg/apis/cr/v1alpha1"
	"github.com/kanisterio/kanister/pkg/field"
	"github.com/kanisterio/kanister/pkg/helm"
	"github.com/kanisterio/kanister/pkg/kube"
	"github.com/kanisterio/kanister/pkg/log"
)

const (
	mongoWaitTimeout = 5 * time.Minute
)

// IsMaster struct gets mapped to the output of the mongo command that checks if node is master or not.
type IsMasterOutput struct {
	Ismaster bool `json:"ismaster"`
}

type MongoDB struct {
	cli       kubernetes.Interface
	namespace string
	username  string
	name      string
	chart     helm.ChartInfo
}

// Last tested working version "7.4.6"
func NewMongoDB(name string) App {
	return &MongoDB{
		username: "root",
		name:     name,
		chart: helm.ChartInfo{
			Release:  appendRandString(name),
			RepoURL:  helm.BitnamiRepoURL,
			RepoName: helm.BitnamiRepoName,
			Chart:    "mongodb",
			Version:  "9.0.0",
			Values: map[string]string{
<<<<<<< HEAD
				"architecture":     "replicaset",
				"image.repository": "kanisterio/mongodb",
				"image.tag":        "0.34.0",
=======
				"replicaSet.enabled": "true",
				"image.repository":   "kanisterio/mongodb",
				"image.tag":          "0.36.0",
>>>>>>> 92885342
			},
		},
	}
}

func (mongo *MongoDB) Init(ctx context.Context) error {
	// Instantiate Client SDKs
	cfg, err := kube.LoadConfig()
	if err != nil {
		return err
	}
	mongo.cli, err = kubernetes.NewForConfig(cfg)
	return err
}

func (mongo *MongoDB) Install(ctx context.Context, namespace string) error {
	mongo.namespace = namespace
	cli, err := helm.NewCliClient()
	if err != nil {
		return errors.Wrap(err, "failed to create helm client")
	}

	log.Print("Adding repo for the application.", field.M{"app": mongo.name})
	err = cli.AddRepo(ctx, mongo.chart.RepoName, mongo.chart.RepoURL)
	if err != nil {
		return err
	}

	log.Print("Installing application using helm.", field.M{"app": mongo.name})
	err = cli.Install(ctx, fmt.Sprintf("%s/%s", mongo.chart.RepoName, mongo.chart.Chart), mongo.chart.Version, mongo.chart.Release, mongo.namespace, mongo.chart.Values)
	if err != nil {
		return err
	}
	log.Print("Application was installed successfully.", field.M{"app": mongo.name})
	return nil
}

func (mongo *MongoDB) IsReady(ctx context.Context) (bool, error) {
	log.Print("Waiting for application to be ready", field.M{"app": mongo.name})
	ctx, cancel := context.WithTimeout(ctx, mongoWaitTimeout)
	defer cancel()

	statefSets := []string{fmt.Sprintf("%s-mongodb", mongo.chart.Release), fmt.Sprintf("%s-mongodb-arbiter", mongo.chart.Release)}
	for _, resource := range statefSets {
		err := kube.WaitOnStatefulSetReady(ctx, mongo.cli, mongo.namespace, resource)
		if err != nil {
			return false, err
		}
	}

	log.Print("Application is ready.", field.M{"app": mongo.name})
	return true, nil
}

func (mongo *MongoDB) Object() crv1alpha1.ObjectReference {
	return crv1alpha1.ObjectReference{
		Kind:      "StatefulSet",
		Name:      fmt.Sprintf("%s-mongodb", mongo.chart.Release),
		Namespace: mongo.namespace,
	}
}

func (mongo *MongoDB) Uninstall(ctx context.Context) error {
	cli, err := helm.NewCliClient()
	if err != nil {
		return errors.Wrap(err, "failed to create helm client")
	}
	log.Print("Uninstalling application.", field.M{"app": mongo.name})
	err = cli.Uninstall(ctx, mongo.chart.Release, mongo.namespace)
	return errors.Wrapf(err, "Error while uninstalling the application.")
}

func (mongo *MongoDB) Ping(ctx context.Context) error {
	log.Print("Pinging the application.", field.M{"app": mongo.name})
	pingCMD := []string{"sh", "-c", fmt.Sprintf("mongo admin --authenticationDatabase admin -u %s -p $MONGODB_ROOT_PASSWORD --quiet --eval \"rs.secondaryOk(); db\"", mongo.username)}
	_, stderr, err := mongo.execCommand(ctx, pingCMD)
	if err != nil {
		return errors.Wrapf(err, "Error while pinging the mongodb application %s", stderr)
	}

	// even after ping is successful, it takes some time for primary pod to becomd the master
	// we will have to wait for that so that the write subsequent write requests wont fail.
	isMasterCMD := []string{"sh", "-c", fmt.Sprintf(" mongo admin --authenticationDatabase admin -u %s -p $MONGODB_ROOT_PASSWORD --quiet --eval \"JSON.stringify(db.isMaster())\"", mongo.username)}
	stdout, stderr, err := mongo.execCommand(ctx, isMasterCMD)
	if err != nil {
		return errors.Wrapf(err, "Error %s checking if the pod is master.", stderr)
	}

	// convert the mongo's output to go struct so that we can check if the pod has become master or not.
	op := IsMasterOutput{}
	err = json.Unmarshal([]byte(stdout), &op)
	if err != nil {
		return errors.Wrapf(err, "Error unmarshalling the ismaster ouptut.")
	}
	if !op.Ismaster {
		return errors.New("the pod is not master yet")
	}

	log.Print("Ping was successful to application.", field.M{"app": mongo.name})
	return nil
}

func (mongo *MongoDB) Insert(ctx context.Context) error {
	log.Print("Inserting documents into collection.", field.M{"app": mongo.name})
	insertCMD := []string{"sh", "-c", fmt.Sprintf("mongo admin --authenticationDatabase admin -u %s -p $MONGODB_ROOT_PASSWORD --quiet --eval \"db.restaurants.insert({'_id': '%s','name' : 'Tom', 'cuisine' : 'Hawaiian', 'id' : '8675309'})\"", mongo.username, uuid.New())}
	_, stderr, err := mongo.execCommand(ctx, insertCMD)
	if err != nil {
		return errors.Wrapf(err, "Error %s while inserting data data into mongodb collection.", stderr)
	}

	log.Print("Insertion of documents into collection was successful.", field.M{"app": mongo.name})
	return nil
}
func (mongo *MongoDB) Count(ctx context.Context) (int, error) {
	log.Print("Counting documents of collection.", field.M{"app": mongo.name})
	countCMD := []string{"sh", "-c", fmt.Sprintf("mongo admin --authenticationDatabase admin -u %s -p $MONGODB_ROOT_PASSWORD --quiet --eval \"rs.secondaryOk(); db.restaurants.count()\"", mongo.username)}
	stdout, stderr, err := mongo.execCommand(ctx, countCMD)
	if err != nil {
		return 0, errors.Wrapf(err, "Error %s while counting the data in mongodb collection.", stderr)
	}

	count, err := strconv.Atoi(stdout)
	if err != nil {
		return 0, err
	}

	log.Print("Count that we are returning from count method is.", field.M{"app": "mongodb", "count": count})
	return count, nil
}
func (mongo *MongoDB) Reset(ctx context.Context) error {
	log.Print("Resetting the application.", field.M{"app": mongo.name})
	// delete all the entries from the restaurants collection
	// we are not deleting the database because we are dealing with admin database here
	// and deletion admin database is prohibited
	deleteDBCMD := []string{"sh", "-c", fmt.Sprintf("mongo admin --authenticationDatabase admin -u %s -p $MONGODB_ROOT_PASSWORD --quiet --eval \"db.restaurants.drop()\"", mongo.username)}
	stdout, stderr, err := mongo.execCommand(ctx, deleteDBCMD)
	return errors.Wrapf(err, "Error %s, resetting the mongodb application. stdout is %s", stderr, stdout)
}

func (mongo *MongoDB) execCommand(ctx context.Context, command []string) (string, string, error) {
	podName, containerName, err := kube.GetPodContainerFromStatefulSet(ctx, mongo.cli, mongo.namespace, fmt.Sprintf("%s-mongodb", mongo.chart.Release))
	if err != nil || podName == "" {
		return "", "", err
	}
	return kube.Exec(mongo.cli, mongo.namespace, podName, containerName, command, nil)
}<|MERGE_RESOLUTION|>--- conflicted
+++ resolved
@@ -61,15 +61,9 @@
 			Chart:    "mongodb",
 			Version:  "9.0.0",
 			Values: map[string]string{
-<<<<<<< HEAD
 				"architecture":     "replicaset",
 				"image.repository": "kanisterio/mongodb",
-				"image.tag":        "0.34.0",
-=======
-				"replicaSet.enabled": "true",
-				"image.repository":   "kanisterio/mongodb",
-				"image.tag":          "0.36.0",
->>>>>>> 92885342
+				"image.tag":        "0.36.0",
 			},
 		},
 	}
