// Copyright 2021 The Kanister Authors.
//
// Licensed under the Apache License, Version 2.0 (the "License");
// you may not use this file except in compliance with the License.
// You may obtain a copy of the License at
//
//      http://www.apache.org/licenses/LICENSE-2.0
//
// Unless required by applicable law or agreed to in writing, software
// distributed under the License is distributed on an "AS IS" BASIS,
// WITHOUT WARRANTIES OR CONDITIONS OF ANY KIND, either express or implied.
// See the License for the specific language governing permissions and
// limitations under the License.

package app

import (
	"context"
	"fmt"
	"os"
	"strconv"

	awssdk "github.com/aws/aws-sdk-go/aws"
	"github.com/aws/aws-sdk-go/aws/awserr"
	awsrds "github.com/aws/aws-sdk-go/service/rds"
	"github.com/pkg/errors"
	v1 "k8s.io/api/core/v1"
	apierrors "k8s.io/apimachinery/pkg/api/errors"
	metav1 "k8s.io/apimachinery/pkg/apis/meta/v1"
	"k8s.io/client-go/kubernetes"

	crv1alpha1 "github.com/kanisterio/kanister/pkg/apis/cr/v1alpha1"
	aws "github.com/kanisterio/kanister/pkg/aws"
	"github.com/kanisterio/kanister/pkg/aws/ec2"
	"github.com/kanisterio/kanister/pkg/aws/rds"
	"github.com/kanisterio/kanister/pkg/field"
	"github.com/kanisterio/kanister/pkg/function"
	"github.com/kanisterio/kanister/pkg/kube"
	"github.com/kanisterio/kanister/pkg/log"
)

const (
	AuroraDBInstanceClass = "db.r5.large"
	AuroraDBStorage       = 20
	DetailsCMName         = "dbconfig"
	mysqlConnectionString = "mysql -h %s -u %s -p%s %s -N -e"
)

type RDSAuroraMySQLDB struct {
	name                     string
	cli                      kubernetes.Interface
	namespace                string
	id                       string
	host                     string
	dbName                   string
<<<<<<< HEAD
	dbSubnetGroup            string
=======
>>>>>>> 523230e9
	username                 string
	password                 string
	accessID                 string
	secretKey                string
	region                   string
	sessionToken             string
	securityGroupID          string
	securityGroupName        string
	bastionDebugWorkloadName string
<<<<<<< HEAD
	vpcID                    string
=======
>>>>>>> 523230e9
}

func NewRDSAuroraMySQLDB(name, region string) App {
	return &RDSAuroraMySQLDB{
		name:              name,
		id:                fmt.Sprintf("test-%s", name),
		securityGroupName: fmt.Sprintf("%s-sg", name),
		region:            region,
		username:          "admin",
		password:          "secret99",
		dbName:            "testdb",
	}
}

func (a *RDSAuroraMySQLDB) Init(context.Context) error {
	cfg, err := kube.LoadConfig()
	if err != nil {
		return err
	}

	var ok bool
	a.cli, err = kubernetes.NewForConfig(cfg)
	if err != nil {
		return err
	}
	if a.region == "" {
		a.region, ok = os.LookupEnv(aws.Region)
		if !ok {
			return errors.New(fmt.Sprintf("Env var %s is not set", aws.Region))
		}
	}

	// If sessionToken is set, accessID and secretKey not required
	a.sessionToken, ok = os.LookupEnv(aws.SessionToken)
	if ok {
		return nil
	}

	a.accessID, ok = os.LookupEnv(aws.AccessKeyID)
	if !ok {
		return errors.New(fmt.Sprintf("Env var %s is not set", aws.AccessKeyID))
	}
	a.secretKey, ok = os.LookupEnv(aws.SecretAccessKey)
	if !ok {
		return errors.New(fmt.Sprintf("Env var %s is not set", aws.SecretAccessKey))
	}

	return nil
}

func (a *RDSAuroraMySQLDB) Install(ctx context.Context, namespace string) error {
	a.namespace = namespace

	// Get aws config
	awsConfig, region, err := a.getAWSConfig(ctx)
	if err != nil {
		return errors.Wrapf(err, "Error getting aws config app=%s", a.name)
	}

	// Create ec2 client
	ec2Cli, err := ec2.NewClient(ctx, awsConfig, region)
	if err != nil {
		return err
	}

	a.bastionDebugWorkloadName = fmt.Sprintf("%s-workload", a.name)

<<<<<<< HEAD
	testDeployment := bastionDebugWorkloadSpec(ctx, a.bastionDebugWorkloadName, "mysql", a.namespace)
	_, err = a.cli.AppsV1().Deployments(a.namespace).Create(ctx, testDeployment, metav1.CreateOptions{})
=======
	deploymentSpec := bastionDebugWorkloadSpec(ctx, a.bastionDebugWorkloadName, "mysql", a.namespace)
	_, err = a.cli.AppsV1().Deployments(a.namespace).Create(ctx, deploymentSpec, metav1.CreateOptions{})
>>>>>>> 523230e9
	if err != nil {
		return errors.Wrapf(err, "Failed to create test deployment %s, app=%s", a.bastionDebugWorkloadName, a.name)
	}

	if err := kube.WaitOnDeploymentReady(ctx, a.cli, a.namespace, a.bastionDebugWorkloadName); err != nil {
		return errors.Wrapf(err, "Failed while waiting for deployment %s to be ready, app=%s", a.bastionDebugWorkloadName, a.name)
	}
<<<<<<< HEAD

	rdsCli, err := rds.NewClient(ctx, awsConfig, region)
	if err != nil {
		return err
	}

	a.vpcID = os.Getenv("VPC_ID")

	// VPCId is not provided, use Default VPC
	if a.vpcID == "" {
		defaultVpc, err := ec2Cli.DescribeDefaultVpc(ctx)
		if err != nil {
			return err
		}
		if len(defaultVpc.Vpcs) == 0 {
			return fmt.Errorf("No default VPC found")
		}
		a.vpcID = *defaultVpc.Vpcs[0].VpcId
	}

	// describe subnets in the VPC
	resp, err := ec2Cli.DescribeSubnets(ctx, a.vpcID)
	if err != nil {
		return errors.Wrapf(err, "Failed to describe subnets")
	}

	// Extract subnet IDs from the response
	var subnetIDs []string
	for _, subnet := range resp.Subnets {
		subnetIDs = append(subnetIDs, *subnet.SubnetId)
	}
	// create a subnetgroup with subnets in the VPC
	subnetGroup, err := rdsCli.CreateDBSubnetGroup(ctx, fmt.Sprintf("%s-subnetgroup", a.name), "kanister-test-subnet-group", subnetIDs)
	if err != nil {
		return errors.Wrapf(err, "Failed to create subnet group")
	}
	a.dbSubnetGroup = *subnetGroup.DBSubnetGroup.DBSubnetGroupName

=======
>>>>>>> 523230e9
	// Create security group
	log.Info().Print("Creating security group.", field.M{"app": a.name, "name": a.securityGroupName})
	sg, err := ec2Cli.CreateSecurityGroup(ctx, a.securityGroupName, "To allow ingress to Aurora DB cluster")
	if err != nil {
		return errors.Wrap(err, "Error creating security group")
	}
	a.securityGroupID = *sg.GroupId

	// Add ingress rule
	_, err = ec2Cli.AuthorizeSecurityGroupIngress(ctx, a.securityGroupName, "0.0.0.0/0", "tcp", 3306)
	if err != nil {
		return errors.Wrap(err, "Error authorizing security group")
	}

	// Create RDS instance
	log.Info().Print("Creating RDS Aurora DB cluster.", field.M{"app": a.name, "id": a.id})
	_, err = rdsCli.CreateDBCluster(ctx, AuroraDBStorage, AuroraDBInstanceClass, a.id, string(function.DBEngineAuroraMySQL), a.dbName, a.username, a.password, []string{a.securityGroupID})
	if err != nil {
		return errors.Wrap(err, "Error creating DB cluster")
	}

	err = rdsCli.WaitUntilDBClusterAvailable(ctx, a.id)
	if err != nil {
		return errors.Wrap(err, "Error waiting for DB cluster to be available")
	}

	// create db instance in the cluster
	_, err = rdsCli.CreateDBInstanceInCluster(ctx, a.id, fmt.Sprintf("%s-instance-1", a.id), AuroraDBInstanceClass, string(function.DBEngineAuroraMySQL))
	if err != nil {
		return errors.Wrap(err, "Error creating an instance in Aurora DB cluster")
	}

	err = rdsCli.WaitUntilDBInstanceAvailable(ctx, fmt.Sprintf("%s-instance-1", a.id))
	if err != nil {
		return errors.Wrap(err, "Error waiting for DB instance to be available")
	}

	dbCluster, err := rdsCli.DescribeDBClusters(ctx, a.id)
	if err != nil {
		return err
	}
	if len(dbCluster.DBClusters) == 0 {
		return errors.New(fmt.Sprintf("Error installing application %s, DBCluster not available", a.name))
	}
	a.host = *dbCluster.DBClusters[0].Endpoint

	// Configmap that is going to store the details for blueprint
	cm := &v1.ConfigMap{
		TypeMeta: metav1.TypeMeta{
			Kind:       "ConfigMap",
			APIVersion: "v1",
		},
		ObjectMeta: metav1.ObjectMeta{
			Name: DetailsCMName,
		},
		Data: map[string]string{
			"aurora.clusterID": a.id,
		},
	}

	_, err = a.cli.CoreV1().ConfigMaps(namespace).Create(ctx, cm, metav1.CreateOptions{})
	return err
}

func (a *RDSAuroraMySQLDB) IsReady(context.Context) (bool, error) {
	// we are already waiting for dbcluster using WaitUntilDBClusterAvailable while installing it
	return true, nil
}

func (a *RDSAuroraMySQLDB) Ping(ctx context.Context) error {
	log.Print("Pinging rds aurora database", field.M{"app": a.name})
<<<<<<< HEAD
	isReadyCommand := fmt.Sprintf(mysqlConnectionString+"'SELECT 1;'", a.host, a.username, a.password, a.dbName)

	pingCommand := []string{"sh", "-c", isReadyCommand}
=======
	isReadyQuery := fmt.Sprintf(mysqlConnectionString+"'SELECT 1;'", a.host, a.username, a.password, a.dbName)

	pingCommand := []string{"sh", "-c", isReadyQuery}
>>>>>>> 523230e9

	_, stderr, err := a.execCommand(ctx, pingCommand)
	if err != nil {
		return errors.Wrapf(err, "Error while Pinging the database: %s, app: %s", stderr, a.name)
	}

	log.Print("Ping to the application was success.", field.M{"app": a.name})
	return nil
}

func (a *RDSAuroraMySQLDB) Insert(ctx context.Context) error {
	log.Print("Adding entry to database", field.M{"app": a.name})
<<<<<<< HEAD
	insert := fmt.Sprintf(mysqlConnectionString+
		"\"INSERT INTO pets VALUES ('Puffball', 'Diane', 'hamster', 'f', '1999-03-30', 'NULL');\"", a.host, a.username, a.password, a.dbName)

	insertQuery := []string{"sh", "-c", insert}
	_, stderr, err := a.execCommand(ctx, insertQuery)
=======
	insertQuery := fmt.Sprintf(mysqlConnectionString+
		"\"INSERT INTO pets VALUES ('Puffball', 'Diane', 'hamster', 'f', '1999-03-30', 'NULL');\"", a.host, a.username, a.password, a.dbName)

	insertCommand := []string{"sh", "-c", insertQuery}
	_, stderr, err := a.execCommand(ctx, insertCommand)
>>>>>>> 523230e9
	if err != nil {
		return errors.Wrapf(err, "Error while inserting data into table: %s, app: %s", stderr, a.name)
	}
	log.Info().Print("Inserted a row in test db.", field.M{"app": a.name})
	return nil
}

func (a *RDSAuroraMySQLDB) Count(ctx context.Context) (int, error) {
	log.Print("Counting entries from database", field.M{"app": a.name})
<<<<<<< HEAD
	count := fmt.Sprintf(mysqlConnectionString+
		"\"SELECT COUNT(*) FROM pets;\"", a.host, a.username, a.password, a.dbName)

	countQuery := []string{"sh", "-c", count}
	stdout, stderr, err := a.execCommand(ctx, countQuery)
=======
	countQuery := fmt.Sprintf(mysqlConnectionString+
		"\"SELECT COUNT(*) FROM pets;\"", a.host, a.username, a.password, a.dbName)

	countCommand := []string{"sh", "-c", countQuery}
	stdout, stderr, err := a.execCommand(ctx, countCommand)
>>>>>>> 523230e9
	if err != nil {
		return 0, errors.Wrapf(err, "Error while counting data into table: %s, app: %s", stderr, a.name)
	}

	rowsReturned, err := strconv.Atoi(stdout)
	if err != nil {
		return 0, errors.Wrapf(err, "Error while converting response of count query: %s, app: %s", stderr, a.name)
	}

	log.Info().Print("Counting rows in test db.", field.M{"app": a.name, "count": rowsReturned})
	return rowsReturned, nil
}

func (a *RDSAuroraMySQLDB) Reset(ctx context.Context) error {
	log.Print("Resetting the mysql instance.", field.M{"app": a.name})

<<<<<<< HEAD
	delete := fmt.Sprintf(mysqlConnectionString+"\"DROP TABLE IF EXISTS pets;\"", a.host, a.username, a.password, a.dbName)
	deleteQuery := []string{"sh", "-c", delete}
	_, stderr, err := a.execCommand(ctx, deleteQuery)
=======
	deleteQuery := fmt.Sprintf(mysqlConnectionString+"\"DROP TABLE IF EXISTS pets;\"", a.host, a.username, a.password, a.dbName)
	deleteCommand := []string{"sh", "-c", deleteQuery}
	_, stderr, err := a.execCommand(ctx, deleteCommand)
>>>>>>> 523230e9
	if err != nil {
		return errors.Wrapf(err, "Error while deleting data into table: %s, app: %s", stderr, a.name)
	}

	log.Info().Print("Database reset successful!", field.M{"app": a.name})
	return nil
}

func (a *RDSAuroraMySQLDB) Initialize(ctx context.Context) error {
	// Create table.
	log.Print("Initializing database", field.M{"app": a.name})
<<<<<<< HEAD
	createTable := fmt.Sprintf(mysqlConnectionString+"\"CREATE TABLE pets (name VARCHAR(20), owner VARCHAR(20), species VARCHAR(20), sex CHAR(1), birth DATE, death DATE);\"", a.host, a.username, a.password, a.dbName)
	createQuery := []string{"sh", "-c", createTable}
	_, stderr, err := a.execCommand(ctx, createQuery)
=======
	createQuery := fmt.Sprintf(mysqlConnectionString+"\"CREATE TABLE pets (name VARCHAR(20), owner VARCHAR(20), species VARCHAR(20), sex CHAR(1), birth DATE, death DATE);\"", a.host, a.username, a.password, a.dbName)
	createCommand := []string{"sh", "-c", createQuery}
	_, stderr, err := a.execCommand(ctx, createCommand)
>>>>>>> 523230e9
	if err != nil {
		return errors.Wrapf(err, "Error while creating the database: %s, app: %s", stderr, a.name)
	}
	return nil
}

func (a *RDSAuroraMySQLDB) Object() crv1alpha1.ObjectReference {
	return crv1alpha1.ObjectReference{
		APIVersion: "v1",
		Name:       DetailsCMName,
		Namespace:  a.namespace,
		Resource:   "configmaps",
	}
}

func (a *RDSAuroraMySQLDB) Uninstall(ctx context.Context) error {
	awsConfig, region, err := a.getAWSConfig(ctx)
	if err != nil {
		return errors.Wrapf(err, "app=%s", a.name)
	}
	// Create rds client
	rdsCli, err := rds.NewClient(ctx, awsConfig, region)
	if err != nil {
		return errors.Wrap(err, "Failed to create rds client. You may need to delete RDS resources manually. app=rds-postgresql")
	}

	descOp, err := rdsCli.DescribeDBClusters(ctx, a.id)
	if err != nil {
		if aerr, ok := err.(awserr.Error); ok {
			if aerr.Code() != awsrds.ErrCodeDBClusterNotFoundFault {
				return err
			}
			log.Print("Aurora DB cluster is not found")
		}
	} else {
		// DB Cluster is present, delete and wait for it to be deleted
		if err := function.DeleteAuroraDBCluster(ctx, rdsCli, descOp, a.id); err != nil {
			return nil
		}
	}

	// Create ec2 client
	ec2Cli, err := ec2.NewClient(ctx, awsConfig, region)
	if err != nil {
		return errors.Wrap(err, "Failed to create ec2 client.")
	}

	// Delete dbSubnetGroup
	log.Info().Print("Deleting db subnet group.", field.M{"app": a.name})
	_, err = rdsCli.DeleteDBSubnetGroup(ctx, a.dbSubnetGroup)
	if err != nil {
		// If the subnet group does not exist, ignore the error and return
		if err, ok := err.(awserr.Error); ok {
			switch err.Code() {
			case awsrds.ErrCodeDBSubnetGroupNotFoundFault:
				log.Info().Print("Subnet Group Does not exist: ErrCodeDBSubnetGroupNotFoundFault.", field.M{"app": a.name, "name": a.dbSubnetGroup})
			default:
				return errors.Wrapf(err, "Failed to delete subnet group. You may need to delete it manually. app=%s name=%s", a.name, a.dbSubnetGroup)
			}
		}
	}

	// delete security group
	log.Info().Print("Deleting security group.", field.M{"app": a.name})
	_, err = ec2Cli.DeleteSecurityGroup(ctx, a.securityGroupID)
	if err != nil {
		if err, ok := err.(awserr.Error); ok {
			switch err.Code() {
			case "InvalidGroup.NotFound":
				log.Error().Print("Security group already deleted: InvalidGroup.NotFound.", field.M{"app": a.name, "name": a.securityGroupName})
			default:
				return errors.Wrapf(err, "Failed to delete security group. You may need to delete it manually. app=%s name=%s", a.name, a.securityGroupName)
			}
		}
	}

	// Remove workload object created for executing commands
	err = a.cli.AppsV1().Deployments(a.namespace).Delete(ctx, a.bastionDebugWorkloadName, metav1.DeleteOptions{})
	if err != nil && !apierrors.IsNotFound(err) {
		return errors.Wrapf(err, "Error deleting Workload %s, app=%s", a.bastionDebugWorkloadName, a.name)
	}
	return nil
}

func (a *RDSAuroraMySQLDB) GetClusterScopedResources(ctx context.Context) []crv1alpha1.ObjectReference {
	return nil
}

func (a *RDSAuroraMySQLDB) getAWSConfig(ctx context.Context) (*awssdk.Config, string, error) {
	config := make(map[string]string)
	config[aws.ConfigRegion] = a.region
	config[aws.AccessKeyID] = a.accessID
	config[aws.SecretAccessKey] = a.secretKey
	config[aws.SessionToken] = a.sessionToken
	return aws.GetConfig(ctx, config)
}

func (a RDSAuroraMySQLDB) execCommand(ctx context.Context, command []string) (string, string, error) {
	podName, containerName, err := kube.GetPodContainerFromDeployment(ctx, a.cli, a.namespace, a.bastionDebugWorkloadName)
	if err != nil || podName == "" {
		return "", "", err
	}
	return kube.Exec(a.cli, a.namespace, podName, containerName, command, nil)
}<|MERGE_RESOLUTION|>--- conflicted
+++ resolved
@@ -53,10 +53,7 @@
 	id                       string
 	host                     string
 	dbName                   string
-<<<<<<< HEAD
 	dbSubnetGroup            string
-=======
->>>>>>> 523230e9
 	username                 string
 	password                 string
 	accessID                 string
@@ -66,10 +63,7 @@
 	securityGroupID          string
 	securityGroupName        string
 	bastionDebugWorkloadName string
-<<<<<<< HEAD
 	vpcID                    string
-=======
->>>>>>> 523230e9
 }
 
 func NewRDSAuroraMySQLDB(name, region string) App {
@@ -137,13 +131,9 @@
 
 	a.bastionDebugWorkloadName = fmt.Sprintf("%s-workload", a.name)
 
-<<<<<<< HEAD
-	testDeployment := bastionDebugWorkloadSpec(ctx, a.bastionDebugWorkloadName, "mysql", a.namespace)
-	_, err = a.cli.AppsV1().Deployments(a.namespace).Create(ctx, testDeployment, metav1.CreateOptions{})
-=======
+
 	deploymentSpec := bastionDebugWorkloadSpec(ctx, a.bastionDebugWorkloadName, "mysql", a.namespace)
 	_, err = a.cli.AppsV1().Deployments(a.namespace).Create(ctx, deploymentSpec, metav1.CreateOptions{})
->>>>>>> 523230e9
 	if err != nil {
 		return errors.Wrapf(err, "Failed to create test deployment %s, app=%s", a.bastionDebugWorkloadName, a.name)
 	}
@@ -151,7 +141,6 @@
 	if err := kube.WaitOnDeploymentReady(ctx, a.cli, a.namespace, a.bastionDebugWorkloadName); err != nil {
 		return errors.Wrapf(err, "Failed while waiting for deployment %s to be ready, app=%s", a.bastionDebugWorkloadName, a.name)
 	}
-<<<<<<< HEAD
 
 	rdsCli, err := rds.NewClient(ctx, awsConfig, region)
 	if err != nil {
@@ -190,8 +179,6 @@
 	}
 	a.dbSubnetGroup = *subnetGroup.DBSubnetGroup.DBSubnetGroupName
 
-=======
->>>>>>> 523230e9
 	// Create security group
 	log.Info().Print("Creating security group.", field.M{"app": a.name, "name": a.securityGroupName})
 	sg, err := ec2Cli.CreateSecurityGroup(ctx, a.securityGroupName, "To allow ingress to Aurora DB cluster")
@@ -263,15 +250,9 @@
 
 func (a *RDSAuroraMySQLDB) Ping(ctx context.Context) error {
 	log.Print("Pinging rds aurora database", field.M{"app": a.name})
-<<<<<<< HEAD
-	isReadyCommand := fmt.Sprintf(mysqlConnectionString+"'SELECT 1;'", a.host, a.username, a.password, a.dbName)
-
-	pingCommand := []string{"sh", "-c", isReadyCommand}
-=======
 	isReadyQuery := fmt.Sprintf(mysqlConnectionString+"'SELECT 1;'", a.host, a.username, a.password, a.dbName)
 
 	pingCommand := []string{"sh", "-c", isReadyQuery}
->>>>>>> 523230e9
 
 	_, stderr, err := a.execCommand(ctx, pingCommand)
 	if err != nil {
@@ -284,19 +265,11 @@
 
 func (a *RDSAuroraMySQLDB) Insert(ctx context.Context) error {
 	log.Print("Adding entry to database", field.M{"app": a.name})
-<<<<<<< HEAD
-	insert := fmt.Sprintf(mysqlConnectionString+
-		"\"INSERT INTO pets VALUES ('Puffball', 'Diane', 'hamster', 'f', '1999-03-30', 'NULL');\"", a.host, a.username, a.password, a.dbName)
-
-	insertQuery := []string{"sh", "-c", insert}
-	_, stderr, err := a.execCommand(ctx, insertQuery)
-=======
 	insertQuery := fmt.Sprintf(mysqlConnectionString+
 		"\"INSERT INTO pets VALUES ('Puffball', 'Diane', 'hamster', 'f', '1999-03-30', 'NULL');\"", a.host, a.username, a.password, a.dbName)
 
 	insertCommand := []string{"sh", "-c", insertQuery}
 	_, stderr, err := a.execCommand(ctx, insertCommand)
->>>>>>> 523230e9
 	if err != nil {
 		return errors.Wrapf(err, "Error while inserting data into table: %s, app: %s", stderr, a.name)
 	}
@@ -306,19 +279,11 @@
 
 func (a *RDSAuroraMySQLDB) Count(ctx context.Context) (int, error) {
 	log.Print("Counting entries from database", field.M{"app": a.name})
-<<<<<<< HEAD
-	count := fmt.Sprintf(mysqlConnectionString+
-		"\"SELECT COUNT(*) FROM pets;\"", a.host, a.username, a.password, a.dbName)
-
-	countQuery := []string{"sh", "-c", count}
-	stdout, stderr, err := a.execCommand(ctx, countQuery)
-=======
 	countQuery := fmt.Sprintf(mysqlConnectionString+
 		"\"SELECT COUNT(*) FROM pets;\"", a.host, a.username, a.password, a.dbName)
 
 	countCommand := []string{"sh", "-c", countQuery}
 	stdout, stderr, err := a.execCommand(ctx, countCommand)
->>>>>>> 523230e9
 	if err != nil {
 		return 0, errors.Wrapf(err, "Error while counting data into table: %s, app: %s", stderr, a.name)
 	}
@@ -335,15 +300,9 @@
 func (a *RDSAuroraMySQLDB) Reset(ctx context.Context) error {
 	log.Print("Resetting the mysql instance.", field.M{"app": a.name})
 
-<<<<<<< HEAD
-	delete := fmt.Sprintf(mysqlConnectionString+"\"DROP TABLE IF EXISTS pets;\"", a.host, a.username, a.password, a.dbName)
-	deleteQuery := []string{"sh", "-c", delete}
-	_, stderr, err := a.execCommand(ctx, deleteQuery)
-=======
 	deleteQuery := fmt.Sprintf(mysqlConnectionString+"\"DROP TABLE IF EXISTS pets;\"", a.host, a.username, a.password, a.dbName)
 	deleteCommand := []string{"sh", "-c", deleteQuery}
 	_, stderr, err := a.execCommand(ctx, deleteCommand)
->>>>>>> 523230e9
 	if err != nil {
 		return errors.Wrapf(err, "Error while deleting data into table: %s, app: %s", stderr, a.name)
 	}
@@ -355,15 +314,9 @@
 func (a *RDSAuroraMySQLDB) Initialize(ctx context.Context) error {
 	// Create table.
 	log.Print("Initializing database", field.M{"app": a.name})
-<<<<<<< HEAD
-	createTable := fmt.Sprintf(mysqlConnectionString+"\"CREATE TABLE pets (name VARCHAR(20), owner VARCHAR(20), species VARCHAR(20), sex CHAR(1), birth DATE, death DATE);\"", a.host, a.username, a.password, a.dbName)
-	createQuery := []string{"sh", "-c", createTable}
-	_, stderr, err := a.execCommand(ctx, createQuery)
-=======
 	createQuery := fmt.Sprintf(mysqlConnectionString+"\"CREATE TABLE pets (name VARCHAR(20), owner VARCHAR(20), species VARCHAR(20), sex CHAR(1), birth DATE, death DATE);\"", a.host, a.username, a.password, a.dbName)
 	createCommand := []string{"sh", "-c", createQuery}
 	_, stderr, err := a.execCommand(ctx, createCommand)
->>>>>>> 523230e9
 	if err != nil {
 		return errors.Wrapf(err, "Error while creating the database: %s, app: %s", stderr, a.name)
 	}
