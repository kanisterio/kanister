// Copyright 2021 The Kanister Authors.
//
// Licensed under the Apache License, Version 2.0 (the "License");
// you may not use this file except in compliance with the License.
// You may obtain a copy of the License at
//
//      http://www.apache.org/licenses/LICENSE-2.0
//
// Unless required by applicable law or agreed to in writing, software
// distributed under the License is distributed on an "AS IS" BASIS,
// WITHOUT WARRANTIES OR CONDITIONS OF ANY KIND, either express or implied.
// See the License for the specific language governing permissions and
// limitations under the License.

package app

import (
	"context"
	"fmt"
	"os"
	"strconv"

	awssdk "github.com/aws/aws-sdk-go/aws"
	"github.com/aws/aws-sdk-go/aws/awserr"
	awsrds "github.com/aws/aws-sdk-go/service/rds"
	"github.com/pkg/errors"
	v1 "k8s.io/api/core/v1"
	apierrors "k8s.io/apimachinery/pkg/api/errors"
	metav1 "k8s.io/apimachinery/pkg/apis/meta/v1"
	"k8s.io/client-go/kubernetes"

	crv1alpha1 "github.com/kanisterio/kanister/pkg/apis/cr/v1alpha1"
	aws "github.com/kanisterio/kanister/pkg/aws"
	"github.com/kanisterio/kanister/pkg/aws/ec2"
	"github.com/kanisterio/kanister/pkg/aws/rds"
	"github.com/kanisterio/kanister/pkg/field"
	"github.com/kanisterio/kanister/pkg/function"
	"github.com/kanisterio/kanister/pkg/kube"
	"github.com/kanisterio/kanister/pkg/log"
)

const (
	AuroraDBInstanceClass = "db.r5.large"
	AuroraDBStorage       = 20
	DetailsCMName         = "dbconfig"
	mysqlConnectionString = "mysql -h %s -u %s -p%s %s -N -e"
)

type RDSAuroraMySQLDB struct {
	name                     string
	cli                      kubernetes.Interface
	namespace                string
	id                       string
	host                     string
	dbName                   string
	dbSubnetGroup            string
	username                 string
	password                 string
	accessID                 string
	secretKey                string
	region                   string
	sessionToken             string
	securityGroupID          string
	securityGroupName        string
	bastionDebugWorkloadName string
	vpcID                    string
}

func NewRDSAuroraMySQLDB(name, region string) App {
	return &RDSAuroraMySQLDB{
		name:              name,
		id:                fmt.Sprintf("test-%s", name),
		securityGroupName: fmt.Sprintf("%s-sg", name),
		region:            region,
		username:          "admin",
		password:          "secret99",
		dbName:            "testdb",
	}
}

func (a *RDSAuroraMySQLDB) Init(context.Context) error {
	cfg, err := kube.LoadConfig()
	if err != nil {
		return err
	}

	var ok bool
	a.cli, err = kubernetes.NewForConfig(cfg)
	if err != nil {
		return err
	}
	if a.region == "" {
		a.region, ok = os.LookupEnv(aws.Region)
		if !ok {
			return errors.New(fmt.Sprintf("Env var %s is not set", aws.Region))
		}
	}

	// If sessionToken is set, accessID and secretKey not required
	a.sessionToken, ok = os.LookupEnv(aws.SessionToken)
	if ok {
		return nil
	}

	a.accessID, ok = os.LookupEnv(aws.AccessKeyID)
	if !ok {
		return errors.New(fmt.Sprintf("Env var %s is not set", aws.AccessKeyID))
	}
	a.secretKey, ok = os.LookupEnv(aws.SecretAccessKey)
	if !ok {
		return errors.New(fmt.Sprintf("Env var %s is not set", aws.SecretAccessKey))
	}

	return nil
}

func (a *RDSAuroraMySQLDB) Install(ctx context.Context, namespace string) error {
	a.namespace = namespace

	// Get aws config
	awsConfig, region, err := a.getAWSConfig(ctx)
	if err != nil {
		return errors.Wrapf(err, "Error getting aws config app=%s", a.name)
	}

	// Create ec2 client
	ec2Cli, err := ec2.NewClient(ctx, awsConfig, region)
	if err != nil {
		return err
	}

	a.bastionDebugWorkloadName = fmt.Sprintf("%s-workload", a.name)

	deploymentSpec := bastionDebugWorkloadSpec(ctx, a.bastionDebugWorkloadName, "mysql", a.namespace)
	_, err = a.cli.AppsV1().Deployments(a.namespace).Create(ctx, deploymentSpec, metav1.CreateOptions{})
	if err != nil {
<<<<<<< HEAD
		return errors.Wrapf(err, "Failed to create test deployment %s, app=%s", a.bastionDebugWorkloadName, a.name)
=======
		return errors.Wrapf(err, "Failed to create deployment %s, app=%s", a.bastionDebugWorkloadName, a.name)
>>>>>>> d23ccdf8
	}

	if err := kube.WaitOnDeploymentReady(ctx, a.cli, a.namespace, a.bastionDebugWorkloadName); err != nil {
		return errors.Wrapf(err, "Failed while waiting for deployment %s to be ready, app=%s", a.bastionDebugWorkloadName, a.name)
	}

	rdsCli, err := rds.NewClient(ctx, awsConfig, region)
	if err != nil {
		return err
	}

<<<<<<< HEAD
	a.vpcID, err = getVpcIdForRDSInstance(ctx, ec2Cli)
=======
	a.vpcID, err = vpcIDForRDSInstance(ctx, ec2Cli)
>>>>>>> d23ccdf8
	if err != nil {
		return err
	}

<<<<<<< HEAD
	// describe subnets in the VPC
	resp, err := ec2Cli.DescribeSubnets(ctx, a.vpcID)
	if err != nil {
		return errors.Wrapf(err, "Failed to describe subnets")
	}

	// Extract subnet IDs from the response
	var subnetIDs []string
	for _, subnet := range resp.Subnets {
		subnetIDs = append(subnetIDs, *subnet.SubnetId)
	}
	// create a subnetgroup with subnets in the VPC
	subnetGroup, err := rdsCli.CreateDBSubnetGroup(ctx, fmt.Sprintf("%s-subnetgroup", a.name), "kanister-test-subnet-group", subnetIDs)
	if err != nil {
		return errors.Wrapf(err, "Failed to create subnet group")
	}
	a.dbSubnetGroup = *subnetGroup.DBSubnetGroup.DBSubnetGroupName
=======
	dbSubnetGroup, err := dbSubnetGroup(ctx, ec2Cli, rdsCli, a.vpcID, a.name, subnetGroupDescription)
	if err != nil {
		return err
	}
	a.dbSubnetGroup = dbSubnetGroup
>>>>>>> d23ccdf8

	// Create security group
	log.Info().Print("Creating security group.", field.M{"app": a.name, "name": a.securityGroupName})
	sg, err := ec2Cli.CreateSecurityGroup(ctx, a.securityGroupName, "To allow ingress to Aurora DB cluster", a.vpcID)
	if err != nil {
		return errors.Wrap(err, "Error creating security group")
	}
	a.securityGroupID = *sg.GroupId

	// Add ingress rule
	_, err = ec2Cli.AuthorizeSecurityGroupIngress(ctx, a.securityGroupID, "0.0.0.0/0", "tcp", 3306)
	if err != nil {
		return errors.Wrap(err, "Error authorizing security group")
	}

	// Create RDS instance
	log.Info().Print("Creating RDS Aurora DB cluster.", field.M{"app": a.name, "id": a.id})
	_, err = rdsCli.CreateDBCluster(ctx, AuroraDBStorage, AuroraDBInstanceClass, a.id, string(function.DBEngineAuroraMySQL), a.dbName, a.username, a.password, []string{a.securityGroupID})
	if err != nil {
		return errors.Wrap(err, "Error creating DB cluster")
	}

	err = rdsCli.WaitUntilDBClusterAvailable(ctx, a.id)
	if err != nil {
		return errors.Wrap(err, "Error waiting for DB cluster to be available")
	}

	// create db instance in the cluster
	_, err = rdsCli.CreateDBInstanceInCluster(ctx, a.id, fmt.Sprintf("%s-instance-1", a.id), AuroraDBInstanceClass, string(function.DBEngineAuroraMySQL))
	if err != nil {
		return errors.Wrap(err, "Error creating an instance in Aurora DB cluster")
	}

	err = rdsCli.WaitUntilDBInstanceAvailable(ctx, fmt.Sprintf("%s-instance-1", a.id))
	if err != nil {
		return errors.Wrap(err, "Error waiting for DB instance to be available")
	}

	dbCluster, err := rdsCli.DescribeDBClusters(ctx, a.id)
	if err != nil {
		return err
	}
	if len(dbCluster.DBClusters) == 0 {
		return errors.New(fmt.Sprintf("Error installing application %s, DBCluster not available", a.name))
	}
	a.host = *dbCluster.DBClusters[0].Endpoint

	// Configmap that is going to store the details for blueprint
	cm := &v1.ConfigMap{
		TypeMeta: metav1.TypeMeta{
			Kind:       "ConfigMap",
			APIVersion: "v1",
		},
		ObjectMeta: metav1.ObjectMeta{
			Name: DetailsCMName,
		},
		Data: map[string]string{
			"aurora.clusterID": a.id,
		},
	}

	_, err = a.cli.CoreV1().ConfigMaps(namespace).Create(ctx, cm, metav1.CreateOptions{})
	return err
}

func (a *RDSAuroraMySQLDB) IsReady(context.Context) (bool, error) {
	// we are already waiting for dbcluster using WaitUntilDBClusterAvailable while installing it
	return true, nil
}

func (a *RDSAuroraMySQLDB) Ping(ctx context.Context) error {
	log.Print("Pinging rds aurora database", field.M{"app": a.name})
<<<<<<< HEAD
	isReadyQuery := fmt.Sprintf(mysqlConnectionString+"'SELECT 1;'", a.host, a.username, a.password, a.dbName)

	pingCommand := []string{"sh", "-c", isReadyQuery}
=======
	pingQuery := fmt.Sprintf(mysqlConnectionString+"'SELECT 1;'", a.host, a.username, a.password, a.dbName)

	pingCommand := []string{"sh", "-c", pingQuery}
>>>>>>> d23ccdf8

	_, stderr, err := a.execCommand(ctx, pingCommand)
	if err != nil {
		return errors.Wrapf(err, "Error while Pinging the database: %s, app: %s", stderr, a.name)
	}

	log.Print("Ping to the application was success.", field.M{"app": a.name})
	return nil
}

func (a *RDSAuroraMySQLDB) Insert(ctx context.Context) error {
	log.Print("Adding entry to database", field.M{"app": a.name})
	insertQuery := fmt.Sprintf(mysqlConnectionString+
		"\"INSERT INTO pets VALUES ('Puffball', 'Diane', 'hamster', 'f', '1999-03-30', 'NULL');\"", a.host, a.username, a.password, a.dbName)

	insertCommand := []string{"sh", "-c", insertQuery}
	_, stderr, err := a.execCommand(ctx, insertCommand)
	if err != nil {
		return errors.Wrapf(err, "Error while inserting data into table: %s, app: %s", stderr, a.name)
	}
	log.Info().Print("Inserted a row in test db.", field.M{"app": a.name})
	return nil
}

func (a *RDSAuroraMySQLDB) Count(ctx context.Context) (int, error) {
	log.Print("Counting entries from database", field.M{"app": a.name})
	countQuery := fmt.Sprintf(mysqlConnectionString+
		"\"SELECT COUNT(*) FROM pets;\"", a.host, a.username, a.password, a.dbName)

	countCommand := []string{"sh", "-c", countQuery}
	stdout, stderr, err := a.execCommand(ctx, countCommand)
	if err != nil {
<<<<<<< HEAD
		return 0, errors.Wrapf(err, "Error while counting data into table: %s, app: %s", stderr, a.name)
=======
		return 0, errors.Wrapf(err, "Error while counting data of table: %s, app: %s", stderr, a.name)
>>>>>>> d23ccdf8
	}

	rowsReturned, err := strconv.Atoi(stdout)
	if err != nil {
<<<<<<< HEAD
		return 0, errors.Wrapf(err, "Error while converting response of count query: %s, app: %s", stderr, a.name)
	}

	log.Info().Print("Counting rows in test db.", field.M{"app": a.name, "count": rowsReturned})
=======
		return 0, errors.Wrapf(err, "Error while converting response of count query to int: %s, app: %s", stderr, a.name)
	}

	log.Info().Print("Number of rows in test DB.", field.M{"app": a.name, "count": rowsReturned})
>>>>>>> d23ccdf8
	return rowsReturned, nil
}

func (a *RDSAuroraMySQLDB) Reset(ctx context.Context) error {
	log.Print("Resetting the mysql instance.", field.M{"app": a.name})

	deleteQuery := fmt.Sprintf(mysqlConnectionString+"\"DROP TABLE IF EXISTS pets;\"", a.host, a.username, a.password, a.dbName)
	deleteCommand := []string{"sh", "-c", deleteQuery}
	_, stderr, err := a.execCommand(ctx, deleteCommand)
	if err != nil {
<<<<<<< HEAD
		return errors.Wrapf(err, "Error while deleting data into table: %s, app: %s", stderr, a.name)
	}

	log.Info().Print("Database reset successful!", field.M{"app": a.name})
=======
		return errors.Wrapf(err, "Error while deleting data from table: %s, app: %s", stderr, a.name)
	}

	log.Info().Print("Database reset was successful!", field.M{"app": a.name})
>>>>>>> d23ccdf8
	return nil
}

func (a *RDSAuroraMySQLDB) Initialize(ctx context.Context) error {
<<<<<<< HEAD
	// Create table.
=======
>>>>>>> d23ccdf8
	log.Print("Initializing database", field.M{"app": a.name})
	createQuery := fmt.Sprintf(mysqlConnectionString+"\"CREATE TABLE pets (name VARCHAR(20), owner VARCHAR(20), species VARCHAR(20), sex CHAR(1), birth DATE, death DATE);\"", a.host, a.username, a.password, a.dbName)
	createCommand := []string{"sh", "-c", createQuery}
	_, stderr, err := a.execCommand(ctx, createCommand)
	if err != nil {
		return errors.Wrapf(err, "Error while creating the database: %s, app: %s", stderr, a.name)
	}
	return nil
}

func (a *RDSAuroraMySQLDB) Object() crv1alpha1.ObjectReference {
	return crv1alpha1.ObjectReference{
		APIVersion: "v1",
		Name:       DetailsCMName,
		Namespace:  a.namespace,
		Resource:   "configmaps",
	}
}

func (a *RDSAuroraMySQLDB) Uninstall(ctx context.Context) error {
	awsConfig, region, err := a.getAWSConfig(ctx)
	if err != nil {
		return errors.Wrapf(err, "app=%s", a.name)
	}
	// Create rds client
	rdsCli, err := rds.NewClient(ctx, awsConfig, region)
	if err != nil {
		return errors.Wrap(err, "Failed to create rds client. You may need to delete RDS resources manually. app=rds-postgresql")
	}

	descOp, err := rdsCli.DescribeDBClusters(ctx, a.id)
	if err != nil {
		if aerr, ok := err.(awserr.Error); ok {
			if aerr.Code() != awsrds.ErrCodeDBClusterNotFoundFault {
				return err
			}
			log.Print("Aurora DB cluster is not found")
		}
	} else {
		// DB Cluster is present, delete and wait for it to be deleted
		if err := function.DeleteAuroraDBCluster(ctx, rdsCli, descOp, a.id); err != nil {
			return nil
		}
	}

	// Create ec2 client
	ec2Cli, err := ec2.NewClient(ctx, awsConfig, region)
	if err != nil {
		return errors.Wrap(err, "Failed to create ec2 client.")
	}

	log.Info().Print("Deleting db subnet group.", field.M{"app": a.name})
	_, err = rdsCli.DeleteDBSubnetGroup(ctx, a.dbSubnetGroup)
	if err != nil {
		// If the subnet group does not exist, ignore the error and return
		if err, ok := err.(awserr.Error); ok {
			switch err.Code() {
			case awsrds.ErrCodeDBSubnetGroupNotFoundFault:
				log.Info().Print("Subnet Group Does not exist: ErrCodeDBSubnetGroupNotFoundFault.", field.M{"app": a.name, "name": a.dbSubnetGroup})
			default:
				return errors.Wrapf(err, "Failed to delete subnet group. You may need to delete it manually. app=%s name=%s", a.name, a.dbSubnetGroup)
			}
		}
	}

	// delete security group
	log.Info().Print("Deleting security group.", field.M{"app": a.name})
	_, err = ec2Cli.DeleteSecurityGroup(ctx, a.securityGroupID)
	if err != nil {
		if err, ok := err.(awserr.Error); ok {
			switch err.Code() {
			case "InvalidGroup.NotFound":
				log.Error().Print("Security group already deleted: InvalidGroup.NotFound.", field.M{"app": a.name, "name": a.securityGroupName})
			default:
				return errors.Wrapf(err, "Failed to delete security group. You may need to delete it manually. app=%s name=%s", a.name, a.securityGroupName)
			}
		}
	}

	// Remove workload object created for executing commands
	err = a.cli.AppsV1().Deployments(a.namespace).Delete(ctx, a.bastionDebugWorkloadName, metav1.DeleteOptions{})
	if err != nil && !apierrors.IsNotFound(err) {
		return errors.Wrapf(err, "Error deleting Workload %s, app=%s", a.bastionDebugWorkloadName, a.name)
	}
	return nil
}

func (a *RDSAuroraMySQLDB) GetClusterScopedResources(ctx context.Context) []crv1alpha1.ObjectReference {
	return nil
}

func (a *RDSAuroraMySQLDB) getAWSConfig(ctx context.Context) (*awssdk.Config, string, error) {
	config := make(map[string]string)
	config[aws.ConfigRegion] = a.region
	config[aws.AccessKeyID] = a.accessID
	config[aws.SecretAccessKey] = a.secretKey
	config[aws.SessionToken] = a.sessionToken
	return aws.GetConfig(ctx, config)
}

func (a RDSAuroraMySQLDB) execCommand(ctx context.Context, command []string) (string, string, error) {
	podName, containerName, err := kube.GetPodContainerFromDeployment(ctx, a.cli, a.namespace, a.bastionDebugWorkloadName)
	if err != nil || podName == "" {
		return "", "", err
	}
	return kube.Exec(a.cli, a.namespace, podName, containerName, command, nil)
}<|MERGE_RESOLUTION|>--- conflicted
+++ resolved
@@ -134,11 +134,7 @@
 	deploymentSpec := bastionDebugWorkloadSpec(ctx, a.bastionDebugWorkloadName, "mysql", a.namespace)
 	_, err = a.cli.AppsV1().Deployments(a.namespace).Create(ctx, deploymentSpec, metav1.CreateOptions{})
 	if err != nil {
-<<<<<<< HEAD
-		return errors.Wrapf(err, "Failed to create test deployment %s, app=%s", a.bastionDebugWorkloadName, a.name)
-=======
 		return errors.Wrapf(err, "Failed to create deployment %s, app=%s", a.bastionDebugWorkloadName, a.name)
->>>>>>> d23ccdf8
 	}
 
 	if err := kube.WaitOnDeploymentReady(ctx, a.cli, a.namespace, a.bastionDebugWorkloadName); err != nil {
@@ -150,40 +146,16 @@
 		return err
 	}
 
-<<<<<<< HEAD
-	a.vpcID, err = getVpcIdForRDSInstance(ctx, ec2Cli)
-=======
 	a.vpcID, err = vpcIDForRDSInstance(ctx, ec2Cli)
->>>>>>> d23ccdf8
-	if err != nil {
-		return err
-	}
-
-<<<<<<< HEAD
-	// describe subnets in the VPC
-	resp, err := ec2Cli.DescribeSubnets(ctx, a.vpcID)
-	if err != nil {
-		return errors.Wrapf(err, "Failed to describe subnets")
-	}
-
-	// Extract subnet IDs from the response
-	var subnetIDs []string
-	for _, subnet := range resp.Subnets {
-		subnetIDs = append(subnetIDs, *subnet.SubnetId)
-	}
-	// create a subnetgroup with subnets in the VPC
-	subnetGroup, err := rdsCli.CreateDBSubnetGroup(ctx, fmt.Sprintf("%s-subnetgroup", a.name), "kanister-test-subnet-group", subnetIDs)
-	if err != nil {
-		return errors.Wrapf(err, "Failed to create subnet group")
-	}
-	a.dbSubnetGroup = *subnetGroup.DBSubnetGroup.DBSubnetGroupName
-=======
+	if err != nil {
+		return err
+	}
+
 	dbSubnetGroup, err := dbSubnetGroup(ctx, ec2Cli, rdsCli, a.vpcID, a.name, subnetGroupDescription)
 	if err != nil {
 		return err
 	}
 	a.dbSubnetGroup = dbSubnetGroup
->>>>>>> d23ccdf8
 
 	// Create security group
 	log.Info().Print("Creating security group.", field.M{"app": a.name, "name": a.securityGroupName})
@@ -256,15 +228,9 @@
 
 func (a *RDSAuroraMySQLDB) Ping(ctx context.Context) error {
 	log.Print("Pinging rds aurora database", field.M{"app": a.name})
-<<<<<<< HEAD
-	isReadyQuery := fmt.Sprintf(mysqlConnectionString+"'SELECT 1;'", a.host, a.username, a.password, a.dbName)
-
-	pingCommand := []string{"sh", "-c", isReadyQuery}
-=======
 	pingQuery := fmt.Sprintf(mysqlConnectionString+"'SELECT 1;'", a.host, a.username, a.password, a.dbName)
 
 	pingCommand := []string{"sh", "-c", pingQuery}
->>>>>>> d23ccdf8
 
 	_, stderr, err := a.execCommand(ctx, pingCommand)
 	if err != nil {
@@ -297,26 +263,15 @@
 	countCommand := []string{"sh", "-c", countQuery}
 	stdout, stderr, err := a.execCommand(ctx, countCommand)
 	if err != nil {
-<<<<<<< HEAD
-		return 0, errors.Wrapf(err, "Error while counting data into table: %s, app: %s", stderr, a.name)
-=======
 		return 0, errors.Wrapf(err, "Error while counting data of table: %s, app: %s", stderr, a.name)
->>>>>>> d23ccdf8
 	}
 
 	rowsReturned, err := strconv.Atoi(stdout)
 	if err != nil {
-<<<<<<< HEAD
-		return 0, errors.Wrapf(err, "Error while converting response of count query: %s, app: %s", stderr, a.name)
-	}
-
-	log.Info().Print("Counting rows in test db.", field.M{"app": a.name, "count": rowsReturned})
-=======
 		return 0, errors.Wrapf(err, "Error while converting response of count query to int: %s, app: %s", stderr, a.name)
 	}
 
 	log.Info().Print("Number of rows in test DB.", field.M{"app": a.name, "count": rowsReturned})
->>>>>>> d23ccdf8
 	return rowsReturned, nil
 }
 
@@ -327,25 +282,14 @@
 	deleteCommand := []string{"sh", "-c", deleteQuery}
 	_, stderr, err := a.execCommand(ctx, deleteCommand)
 	if err != nil {
-<<<<<<< HEAD
-		return errors.Wrapf(err, "Error while deleting data into table: %s, app: %s", stderr, a.name)
-	}
-
-	log.Info().Print("Database reset successful!", field.M{"app": a.name})
-=======
 		return errors.Wrapf(err, "Error while deleting data from table: %s, app: %s", stderr, a.name)
 	}
 
 	log.Info().Print("Database reset was successful!", field.M{"app": a.name})
->>>>>>> d23ccdf8
 	return nil
 }
 
 func (a *RDSAuroraMySQLDB) Initialize(ctx context.Context) error {
-<<<<<<< HEAD
-	// Create table.
-=======
->>>>>>> d23ccdf8
 	log.Print("Initializing database", field.M{"app": a.name})
 	createQuery := fmt.Sprintf(mysqlConnectionString+"\"CREATE TABLE pets (name VARCHAR(20), owner VARCHAR(20), species VARCHAR(20), sex CHAR(1), birth DATE, death DATE);\"", a.host, a.username, a.password, a.dbName)
 	createCommand := []string{"sh", "-c", createQuery}
