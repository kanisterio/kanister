--- conflicted
+++ resolved
@@ -47,31 +47,13 @@
 )
 
 type RDSAuroraMySQLDB struct {
-<<<<<<< HEAD
-	name              string
-	cli               kubernetes.Interface
-	namespace         string
-	id                string
-	host              string
-	dbName            string
-	dbSubnetGroup     string
-	username          string
-	password          string
-	accessID          string
-	secretKey         string
-	region            string
-	sessionToken      string
-	securityGroupID   string
-	securityGroupName string
-	testWorkloadName  string
-	vpcID             string
-=======
 	name                     string
 	cli                      kubernetes.Interface
 	namespace                string
 	id                       string
 	host                     string
 	dbName                   string
+  dbSubnetGroup            string
 	username                 string
 	password                 string
 	accessID                 string
@@ -81,7 +63,7 @@
 	securityGroupID          string
 	securityGroupName        string
 	bastionDebugWorkloadName string
->>>>>>> 7d5078af
+  vpcID                    string
 }
 
 func NewRDSAuroraMySQLDB(name, region string) App {
