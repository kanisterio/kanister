// Copyright 2021 The Kanister Authors.
//
// Licensed under the Apache License, Version 2.0 (the "License");
// you may not use this file except in compliance with the License.
// You may obtain a copy of the License at
//
//      http://www.apache.org/licenses/LICENSE-2.0
//
// Unless required by applicable law or agreed to in writing, software
// distributed under the License is distributed on an "AS IS" BASIS,
// WITHOUT WARRANTIES OR CONDITIONS OF ANY KIND, either express or implied.
// See the License for the specific language governing permissions and
// limitations under the License.

package app

import (
	"context"
	"fmt"
	"os"
	"strconv"

	awssdk "github.com/aws/aws-sdk-go/aws"
	"github.com/aws/aws-sdk-go/aws/awserr"
	awsrds "github.com/aws/aws-sdk-go/service/rds"
	"github.com/pkg/errors"
	v1 "k8s.io/api/core/v1"
	apierrors "k8s.io/apimachinery/pkg/api/errors"
	metav1 "k8s.io/apimachinery/pkg/apis/meta/v1"
	"k8s.io/client-go/kubernetes"

	crv1alpha1 "github.com/kanisterio/kanister/pkg/apis/cr/v1alpha1"
	aws "github.com/kanisterio/kanister/pkg/aws"
	"github.com/kanisterio/kanister/pkg/aws/ec2"
	"github.com/kanisterio/kanister/pkg/aws/rds"
	"github.com/kanisterio/kanister/pkg/field"
	"github.com/kanisterio/kanister/pkg/function"
	"github.com/kanisterio/kanister/pkg/kube"
	"github.com/kanisterio/kanister/pkg/log"
)

const (
	AuroraDBInstanceClass = "db.r5.large"
	AuroraDBStorage       = 20
	DetailsCMName         = "dbconfig"
	mysqlConnectionString = "mysql -h %s -u %s -p%s %s -N -e"
)

type RDSAuroraMySQLDB struct {
	name                     string
	cli                      kubernetes.Interface
	namespace                string
	id                       string
	host                     string
	dbName                   string
	dbSubnetGroup            string
	username                 string
	password                 string
	accessID                 string
	secretKey                string
	region                   string
	sessionToken             string
	securityGroupID          string
	securityGroupName        string
	bastionDebugWorkloadName string
	publicAccess             bool
	vpcID                    string
}

func NewRDSAuroraMySQLDB(name, region string) App {
	return &RDSAuroraMySQLDB{
		name:              name,
		id:                fmt.Sprintf("test-%s", name),
		securityGroupName: fmt.Sprintf("%s-sg", name),
		region:            region,
		username:          "admin",
		password:          "secret99",
		dbName:            "testdb",
	}
}

func (a *RDSAuroraMySQLDB) Init(context.Context) error {
	cfg, err := kube.LoadConfig()
	if err != nil {
		return err
	}

	var ok bool
	a.cli, err = kubernetes.NewForConfig(cfg)
	if err != nil {
		return err
	}
	if a.region == "" {
		a.region, ok = os.LookupEnv(aws.Region)
		if !ok {
			return errors.New(fmt.Sprintf("Env var %s is not set", aws.Region))
		}
	}

	// If sessionToken is set, accessID and secretKey not required
	a.sessionToken, ok = os.LookupEnv(aws.SessionToken)
	if ok {
		return nil
	}

	a.accessID, ok = os.LookupEnv(aws.AccessKeyID)
	if !ok {
		return errors.New(fmt.Sprintf("Env var %s is not set", aws.AccessKeyID))
	}
	a.secretKey, ok = os.LookupEnv(aws.SecretAccessKey)
	if !ok {
		return errors.New(fmt.Sprintf("Env var %s is not set", aws.SecretAccessKey))
	}

	return nil
}

func (a *RDSAuroraMySQLDB) Install(ctx context.Context, namespace string) error {
	a.namespace = namespace

	// Get aws config
	awsConfig, region, err := a.getAWSConfig(ctx)
	if err != nil {
		return errors.Wrapf(err, "Error getting aws config app=%s", a.name)
	}

	// Create ec2 client
	ec2Cli, err := ec2.NewClient(ctx, awsConfig, region)
	if err != nil {
		return err
	}

	a.bastionDebugWorkloadName = fmt.Sprintf("%s-workload", a.name)

	deploymentSpec := bastionDebugWorkloadSpec(ctx, a.bastionDebugWorkloadName, "mysql", a.namespace)
	_, err = a.cli.AppsV1().Deployments(a.namespace).Create(ctx, deploymentSpec, metav1.CreateOptions{})
	if err != nil {
		return errors.Wrapf(err, "Failed to create test deployment %s, app=%s", a.bastionDebugWorkloadName, a.name)
	}

	if err := kube.WaitOnDeploymentReady(ctx, a.cli, a.namespace, a.bastionDebugWorkloadName); err != nil {
		return errors.Wrapf(err, "Failed while waiting for deployment %s to be ready, app=%s", a.bastionDebugWorkloadName, a.name)
	}

	rdsCli, err := rds.NewClient(ctx, awsConfig, region)
	if err != nil {
		return err
	}

	a.vpcID = os.Getenv("VPC_ID")

	// VPCId is not provided, use Default VPC
	if a.vpcID == "" {
		defaultVpc, err := ec2Cli.DescribeDefaultVpc(ctx)
		if err != nil {
			return err
		}
		if len(defaultVpc.Vpcs) == 0 {
			return fmt.Errorf("No default VPC found")
		}
		a.vpcID = *defaultVpc.Vpcs[0].VpcId
	}

	// describe subnets in the VPC
	resp, err := ec2Cli.DescribeSubnets(ctx, a.vpcID)
	if err != nil {
		return errors.Wrapf(err, "Failed to describe subnets")
	}

	// Extract subnet IDs from the response
	var subnetIDs []string
	for _, subnet := range resp.Subnets {
		subnetIDs = append(subnetIDs, *subnet.SubnetId)
	}
	// create a subnetgroup with subnets in the VPC
	subnetGroup, err := rdsCli.CreateDBSubnetGroup(ctx, fmt.Sprintf("%s-subnetgroup", a.name), "kanister-test-subnet-group", subnetIDs)
	if err != nil {
		return errors.Wrapf(err, "Failed to create subnet group")
	}
	a.dbSubnetGroup = *subnetGroup.DBSubnetGroup.DBSubnetGroupName

	// Create security group
	log.Info().Print("Creating security group.", field.M{"app": a.name, "name": a.securityGroupName})
	sg, err := ec2Cli.CreateSecurityGroup(ctx, a.securityGroupName, "To allow ingress to Aurora DB cluster", a.vpcID)
	if err != nil {
		return errors.Wrap(err, "Error creating security group")
	}
	a.securityGroupID = *sg.GroupId

	// Add ingress rule
	_, err = ec2Cli.AuthorizeSecurityGroupIngress(ctx, a.securityGroupID, "0.0.0.0/0", "tcp", 3306)
	if err != nil {
		return errors.Wrap(err, "Error authorizing security group")
	}

	// Create RDS instance
	log.Info().Print("Creating RDS Aurora DB cluster.", field.M{"app": a.name, "id": a.id})
	_, err = rdsCli.CreateDBCluster(ctx, AuroraDBStorage, AuroraDBInstanceClass, a.id, string(function.DBEngineAuroraMySQL), a.dbName, a.username, a.password, []string{a.securityGroupID})
	if err != nil {
		return errors.Wrap(err, "Error creating DB cluster")
	}

	err = rdsCli.WaitUntilDBClusterAvailable(ctx, a.id)
	if err != nil {
		return errors.Wrap(err, "Error waiting for DB cluster to be available")
	}

	// create db instance in the cluster
<<<<<<< HEAD
	_, err = rdsCli.CreateDBInstanceInClusterForTest(ctx, a.id, fmt.Sprintf("%s-instance-1", a.id), AuroraDBInstanceClass, string(function.DBEngineAuroraMySQL), a.dbSubnetGroup, a.publicAccess)
=======
	_, err = rdsCli.CreateDBInstanceInCluster(ctx, a.id, fmt.Sprintf("%s-instance-1", a.id), AuroraDBInstanceClass, string(function.DBEngineAuroraMySQL), a.dbSubnetGroup)
>>>>>>> 6c9f27bb
	if err != nil {
		return errors.Wrap(err, "Error creating an instance in Aurora DB cluster")
	}

	err = rdsCli.WaitUntilDBInstanceAvailable(ctx, fmt.Sprintf("%s-instance-1", a.id))
	if err != nil {
		return errors.Wrap(err, "Error waiting for DB instance to be available")
	}

	dbCluster, err := rdsCli.DescribeDBClusters(ctx, a.id)
	if err != nil {
		return err
	}
	if len(dbCluster.DBClusters) == 0 {
		return errors.New(fmt.Sprintf("Error installing application %s, DBCluster not available", a.name))
	}
	a.host = *dbCluster.DBClusters[0].Endpoint

	// Configmap that is going to store the details for blueprint
	cm := &v1.ConfigMap{
		TypeMeta: metav1.TypeMeta{
			Kind:       "ConfigMap",
			APIVersion: "v1",
		},
		ObjectMeta: metav1.ObjectMeta{
			Name: DetailsCMName,
		},
		Data: map[string]string{
			"aurora.clusterID": a.id,
		},
	}

	_, err = a.cli.CoreV1().ConfigMaps(namespace).Create(ctx, cm, metav1.CreateOptions{})
	return err
}

func (a *RDSAuroraMySQLDB) IsReady(context.Context) (bool, error) {
	// we are already waiting for dbcluster using WaitUntilDBClusterAvailable while installing it
	return true, nil
}

func (a *RDSAuroraMySQLDB) Ping(ctx context.Context) error {
	log.Print("Pinging rds aurora database", field.M{"app": a.name})
	isReadyQuery := fmt.Sprintf(mysqlConnectionString+"'SELECT 1;'", a.host, a.username, a.password, a.dbName)

	pingCommand := []string{"sh", "-c", isReadyQuery}

	_, stderr, err := a.execCommand(ctx, pingCommand)
	if err != nil {
		return errors.Wrapf(err, "Error while Pinging the database: %s, app: %s", stderr, a.name)
	}

	log.Print("Ping to the application was success.", field.M{"app": a.name})
	return nil
}

func (a *RDSAuroraMySQLDB) Insert(ctx context.Context) error {
	log.Print("Adding entry to database", field.M{"app": a.name})
	insertQuery := fmt.Sprintf(mysqlConnectionString+
		"\"INSERT INTO pets VALUES ('Puffball', 'Diane', 'hamster', 'f', '1999-03-30', 'NULL');\"", a.host, a.username, a.password, a.dbName)

	insertCommand := []string{"sh", "-c", insertQuery}
	_, stderr, err := a.execCommand(ctx, insertCommand)
	if err != nil {
		return errors.Wrapf(err, "Error while inserting data into table: %s, app: %s", stderr, a.name)
	}
	log.Info().Print("Inserted a row in test db.", field.M{"app": a.name})
	return nil
}

func (a *RDSAuroraMySQLDB) Count(ctx context.Context) (int, error) {
	log.Print("Counting entries from database", field.M{"app": a.name})
	countQuery := fmt.Sprintf(mysqlConnectionString+
		"\"SELECT COUNT(*) FROM pets;\"", a.host, a.username, a.password, a.dbName)

	countCommand := []string{"sh", "-c", countQuery}
	stdout, stderr, err := a.execCommand(ctx, countCommand)
	if err != nil {
		return 0, errors.Wrapf(err, "Error while counting data into table: %s, app: %s", stderr, a.name)
	}

	rowsReturned, err := strconv.Atoi(stdout)
	if err != nil {
		return 0, errors.Wrapf(err, "Error while converting response of count query: %s, app: %s", stderr, a.name)
	}

	log.Info().Print("Counting rows in test db.", field.M{"app": a.name, "count": rowsReturned})
	return rowsReturned, nil
}

func (a *RDSAuroraMySQLDB) Reset(ctx context.Context) error {
	log.Print("Resetting the mysql instance.", field.M{"app": a.name})

	deleteQuery := fmt.Sprintf(mysqlConnectionString+"\"DROP TABLE IF EXISTS pets;\"", a.host, a.username, a.password, a.dbName)
	deleteCommand := []string{"sh", "-c", deleteQuery}
	_, stderr, err := a.execCommand(ctx, deleteCommand)
	if err != nil {
		return errors.Wrapf(err, "Error while deleting data into table: %s, app: %s", stderr, a.name)
	}

	log.Info().Print("Database reset successful!", field.M{"app": a.name})
	return nil
}

func (a *RDSAuroraMySQLDB) Initialize(ctx context.Context) error {
	// Create table.
	log.Print("Initializing database", field.M{"app": a.name})
	createQuery := fmt.Sprintf(mysqlConnectionString+"\"CREATE TABLE pets (name VARCHAR(20), owner VARCHAR(20), species VARCHAR(20), sex CHAR(1), birth DATE, death DATE);\"", a.host, a.username, a.password, a.dbName)
	createCommand := []string{"sh", "-c", createQuery}
	_, stderr, err := a.execCommand(ctx, createCommand)
	if err != nil {
		return errors.Wrapf(err, "Error while creating the database: %s, app: %s", stderr, a.name)
	}
	return nil
}

func (a *RDSAuroraMySQLDB) Object() crv1alpha1.ObjectReference {
	return crv1alpha1.ObjectReference{
		APIVersion: "v1",
		Name:       DetailsCMName,
		Namespace:  a.namespace,
		Resource:   "configmaps",
	}
}

func (a *RDSAuroraMySQLDB) Uninstall(ctx context.Context) error {
	awsConfig, region, err := a.getAWSConfig(ctx)
	if err != nil {
		return errors.Wrapf(err, "app=%s", a.name)
	}
	// Create rds client
	rdsCli, err := rds.NewClient(ctx, awsConfig, region)
	if err != nil {
		return errors.Wrap(err, "Failed to create rds client. You may need to delete RDS resources manually. app=rds-postgresql")
	}

	descOp, err := rdsCli.DescribeDBClusters(ctx, a.id)
	if err != nil {
		if aerr, ok := err.(awserr.Error); ok {
			if aerr.Code() != awsrds.ErrCodeDBClusterNotFoundFault {
				return err
			}
			log.Print("Aurora DB cluster is not found")
		}
	} else {
		// DB Cluster is present, delete and wait for it to be deleted
		if err := function.DeleteAuroraDBCluster(ctx, rdsCli, descOp, a.id); err != nil {
			return nil
		}
	}

	// Create ec2 client
	ec2Cli, err := ec2.NewClient(ctx, awsConfig, region)
	if err != nil {
		return errors.Wrap(err, "Failed to create ec2 client.")
	}

	// Delete dbSubnetGroup
	log.Info().Print("Deleting db subnet group.", field.M{"app": a.name})
	_, err = rdsCli.DeleteDBSubnetGroup(ctx, a.dbSubnetGroup)
	if err != nil {
		// If the subnet group does not exist, ignore the error and return
		if err, ok := err.(awserr.Error); ok {
			switch err.Code() {
			case awsrds.ErrCodeDBSubnetGroupNotFoundFault:
				log.Info().Print("Subnet Group Does not exist: ErrCodeDBSubnetGroupNotFoundFault.", field.M{"app": a.name, "name": a.dbSubnetGroup})
			default:
				return errors.Wrapf(err, "Failed to delete subnet group. You may need to delete it manually. app=%s name=%s", a.name, a.dbSubnetGroup)
			}
		}
	}

	// delete security group
	log.Info().Print("Deleting security group.", field.M{"app": a.name})
	_, err = ec2Cli.DeleteSecurityGroup(ctx, a.securityGroupID)
	if err != nil {
		if err, ok := err.(awserr.Error); ok {
			switch err.Code() {
			case "InvalidGroup.NotFound":
				log.Error().Print("Security group already deleted: InvalidGroup.NotFound.", field.M{"app": a.name, "name": a.securityGroupName})
			default:
				return errors.Wrapf(err, "Failed to delete security group. You may need to delete it manually. app=%s name=%s", a.name, a.securityGroupName)
			}
		}
	}

	// Remove workload object created for executing commands
	err = a.cli.AppsV1().Deployments(a.namespace).Delete(ctx, a.bastionDebugWorkloadName, metav1.DeleteOptions{})
	if err != nil && !apierrors.IsNotFound(err) {
		return errors.Wrapf(err, "Error deleting Workload %s, app=%s", a.bastionDebugWorkloadName, a.name)
	}
	return nil
}

func (a *RDSAuroraMySQLDB) GetClusterScopedResources(ctx context.Context) []crv1alpha1.ObjectReference {
	return nil
}

func (a *RDSAuroraMySQLDB) getAWSConfig(ctx context.Context) (*awssdk.Config, string, error) {
	config := make(map[string]string)
	config[aws.ConfigRegion] = a.region
	config[aws.AccessKeyID] = a.accessID
	config[aws.SecretAccessKey] = a.secretKey
	config[aws.SessionToken] = a.sessionToken
	return aws.GetConfig(ctx, config)
}

func (a RDSAuroraMySQLDB) execCommand(ctx context.Context, command []string) (string, string, error) {
	podName, containerName, err := kube.GetPodContainerFromDeployment(ctx, a.cli, a.namespace, a.bastionDebugWorkloadName)
	if err != nil || podName == "" {
		return "", "", err
	}
	return kube.Exec(a.cli, a.namespace, podName, containerName, command, nil)
}<|MERGE_RESOLUTION|>--- conflicted
+++ resolved
@@ -206,11 +206,7 @@
 	}
 
 	// create db instance in the cluster
-<<<<<<< HEAD
 	_, err = rdsCli.CreateDBInstanceInClusterForTest(ctx, a.id, fmt.Sprintf("%s-instance-1", a.id), AuroraDBInstanceClass, string(function.DBEngineAuroraMySQL), a.dbSubnetGroup, a.publicAccess)
-=======
-	_, err = rdsCli.CreateDBInstanceInCluster(ctx, a.id, fmt.Sprintf("%s-instance-1", a.id), AuroraDBInstanceClass, string(function.DBEngineAuroraMySQL), a.dbSubnetGroup)
->>>>>>> 6c9f27bb
 	if err != nil {
 		return errors.Wrap(err, "Error creating an instance in Aurora DB cluster")
 	}
