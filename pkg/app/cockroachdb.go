package app

import (
	"context"
	"fmt"
	"strconv"
	"strings"
	"time"

	"github.com/kanisterio/errkit"
	metav1 "k8s.io/apimachinery/pkg/apis/meta/v1"
	"k8s.io/client-go/kubernetes"

	crv1alpha1 "github.com/kanisterio/kanister/pkg/apis/cr/v1alpha1"
	"github.com/kanisterio/kanister/pkg/field"
	"github.com/kanisterio/kanister/pkg/helm"
	"github.com/kanisterio/kanister/pkg/kube"
	"github.com/kanisterio/kanister/pkg/log"
	"github.com/kanisterio/kanister/pkg/poll"
)

const cReadyTimeout = 10 * time.Minute

type CockroachDB struct {
	name      string
	namespace string
	cacrt     string
	tlscrt    string
	tlskey    string
	cli       kubernetes.Interface
	chart     helm.ChartInfo
}

// NewCockroachDB Last tested working version "22.1.5"
func NewCockroachDB(name string) App {
	return &CockroachDB{
		name: name,
		chart: helm.ChartInfo{
			Release:  appendRandString(name),
			RepoName: helm.CockroachDBRepoName,
			RepoURL:  helm.CockroachDBRepoURL,
			Chart:    "cockroachdb",
			Values: map[string]string{
				"image.tag":        "v22.1.5",
				"image.pullPolicy": "IfNotPresent",
			},
		},
	}
}

func (c *CockroachDB) Init(context.Context) error {
	cfg, err := kube.LoadConfig()
	if err != nil {
		return err
	}
	c.cli, err = kubernetes.NewForConfig(cfg)
	return err
}

func (c *CockroachDB) Install(ctx context.Context, namespace string) error { //nolint:dupl // Not a duplicate, common code already extracted
	log.Info().Print("Installing cockroachdb cluster helm chart.", field.M{"app": c.name})
	c.namespace = namespace

	cli, err := helm.NewCliClient()
	if err != nil {
		return errkit.Wrap(err, "failed to create helm client")
	}

	if err = cli.AddRepo(ctx, c.chart.RepoName, c.chart.RepoURL); err != nil {
		return errkit.Wrap(err, "Failed to install helm repo.", "app", c.name, "repo", c.chart.RepoName)
	}

<<<<<<< HEAD
	err = cli.Install(ctx, fmt.Sprintf("%s/%s", c.chart.RepoName, c.chart.Chart), c.chart.Version, c.chart.Release, c.namespace, c.chart.Values, false)
	return errkit.Wrap(err, "Failed to install helm chart.", "app", c.name, "chart", c.chart.Chart, "release", c.chart.Release)
=======
	_, err = cli.Install(ctx, fmt.Sprintf("%s/%s", c.chart.RepoName, c.chart.Chart), c.chart.Version, c.chart.Release, c.namespace, c.chart.Values, false, false)
	return errors.Wrapf(err, "Failed to install helm chart. app=%s chart=%s release=%s", c.name, c.chart.Chart, c.chart.Release)
>>>>>>> 52efe4be
}

func (c *CockroachDB) IsReady(ctx context.Context) (bool, error) {
	log.Info().Print("Waiting for cockroachdb cluster to be ready.", field.M{"app": c.name, "namespace": c.namespace, "release": c.chart.Release})
	ctx, cancel := context.WithTimeout(ctx, cReadyTimeout)
	defer cancel()
	err := kube.WaitOnStatefulSetReady(ctx, c.cli, c.namespace, c.chart.Release)
	if err != nil {
		log.WithError(err).Print("Error Occurred --> ", field.M{"error": err.Error()})
		return false, err
	}
	log.Info().Print("Application instance is ready.", field.M{"app": c.name})

	// Get the secret that gets installed with Cockroach DB installation
	// and read the client certs from that secret.
	// These client certs are then stored in a directory in client pod so
	// that we can use them later to communicate with cockroach DB
	// cluster, and executing queries like Creating Database and Table,
	// Inserting Data, Setting up Garbage Collection Time,
	// Delete Database etc
	secretName := fmt.Sprintf("%s-client-secret", c.chart.Release)
	secret, err := c.cli.CoreV1().Secrets(c.namespace).Get(ctx, secretName, metav1.GetOptions{})
	if err != nil {
		return false, err
	}

	if _, exist := secret.Data["ca.crt"]; !exist {
		return false, errkit.New("Error: ca.crt not found in the cluster credential", "secret", secretName)
	}
	c.cacrt = string(secret.Data["ca.crt"])

	if _, exist := secret.Data["tls.crt"]; !exist {
		return false, errkit.New("Error: tls.crt not found in the cluster credential", "secret", secretName)
	}
	c.tlscrt = string(secret.Data["tls.crt"])

	if _, exist := secret.Data["tls.key"]; !exist {
		return false, errkit.New("Error: tls.key not found in the cluster credential", "secret", secretName)
	}
	c.tlskey = string(secret.Data["tls.key"])

	createCrtDirCmd := "mkdir -p /cockroach/cockroach-client-certs"
	createCrtDir := []string{"sh", "-c", createCrtDirCmd}
	_, stderr, err := c.execCommand(ctx, createCrtDir)
	if err != nil {
		return false, errkit.Wrap(err, "Error while Creating Cert Directory", "stderr", stderr)
	}

	createCaCrtCmd := fmt.Sprintf("echo '%s' >> /cockroach/cockroach-client-certs/ca.crt", c.cacrt)
	createCaCrt := []string{"sh", "-c", createCaCrtCmd}
	_, stderr, err = c.execCommand(ctx, createCaCrt)
	if err != nil {
		return false, errkit.Wrap(err, "Error while Creating ca.crt", "stderr", stderr)
	}

	createTlsCrtCmd := fmt.Sprintf("echo '%s'>> /cockroach/cockroach-client-certs/client.root.crt", c.tlscrt)
	createTlsCrt := []string{"sh", "-c", createTlsCrtCmd}
	_, stderr, err = c.execCommand(ctx, createTlsCrt)
	if err != nil {
		return false, errkit.Wrap(err, "Error while Creating tls.crt", "stderr", stderr)
	}

	createTlsKeyCmd := fmt.Sprintf("echo '%s' >> /cockroach/cockroach-client-certs/client.root.key", c.tlskey)
	createTlsKey := []string{"sh", "-c", createTlsKeyCmd}
	_, stderr, err = c.execCommand(ctx, createTlsKey)
	if err != nil {
		return false, errkit.Wrap(err, "Error while Creating tls.key", "stderr", stderr)
	}

	changeFilePermCmd := "cd /cockroach/cockroach-client-certs/ && chmod 0600 *"
	changeFilePerm := []string{"sh", "-c", changeFilePermCmd}
	_, stderr, err = c.execCommand(ctx, changeFilePerm)
	if err != nil {
		return false, errkit.Wrap(err, "Error while changing certificate file permissions", "stderr", stderr)
	}

	changeDefaultGCTimeCmd := "./cockroach sql --certs-dir=/cockroach/cockroach-client-certs -e 'ALTER RANGE default CONFIGURE ZONE USING gc.ttlseconds = 10;'"
	changeDefaultGCTime := []string{"sh", "-c", changeDefaultGCTimeCmd}
	_, stderr, err = c.execCommand(ctx, changeDefaultGCTime)
	if err != nil {
		return false, errkit.Wrap(err, "Error while setting up Garbage Collection time", "stderr", stderr)
	}

	return err == nil, err
}

func (c *CockroachDB) Object() crv1alpha1.ObjectReference {
	return crv1alpha1.ObjectReference{
		Kind:      "statefulset",
		Name:      c.chart.Release,
		Namespace: c.namespace,
	}
}

func (c *CockroachDB) Uninstall(ctx context.Context) error {
	cli, err := helm.NewCliClient()
	if err != nil {
		return errkit.Wrap(err, "failed to create helm client")
	}
	err = cli.Uninstall(ctx, c.chart.Release, c.namespace)
	if err != nil {
		log.WithError(err).Print("Failed to uninstall app, you will have to uninstall it manually.", field.M{"app": c.name})
		return err
	}
	log.Print("Uninstalled application.", field.M{"app": c.name})

	return nil
}

func (c *CockroachDB) GetClusterScopedResources(context.Context) []crv1alpha1.ObjectReference {
	return nil
}

func (c *CockroachDB) Ping(ctx context.Context) error {
	log.Print("Pinging the cockroachdb database.", field.M{"app": c.name})

	loginCmd := fmt.Sprintf("./cockroach sql --certs-dir=/cockroach/cockroach-client-certs --host=%s-public", c.chart.Release)
	login := []string{"sh", "-c", loginCmd}
	_, stderr, err := c.execCommand(ctx, login)
	if err != nil {
		return errkit.Wrap(err, "Error while pinging database", "stderr", stderr)
	}

	log.Print("Ping to the application was success.", field.M{"app": c.name})
	return nil
}

// Initialize is used to initialize the database or create schema
func (c *CockroachDB) Initialize(ctx context.Context) error {
	createDatabaseCMD := "./cockroach sql --certs-dir=/cockroach/cockroach-client-certs -e 'CREATE DATABASE bank; CREATE TABLE bank.accounts (id INT, balance DECIMAL);'"
	createDatabase := []string{"sh", "-c", createDatabaseCMD}
	_, stderr, err := c.execCommand(ctx, createDatabase)
	if err != nil {
		return errkit.Wrap(err, "Error while initializing", "stderr", stderr)
	}
	return nil
}

func (c *CockroachDB) Insert(ctx context.Context) error {
	log.Print("Inserting some records in  cockroachdb instance.", field.M{"app": c.name})

	insertRecordCMD := "./cockroach sql --certs-dir=/cockroach/cockroach-client-certs -e 'INSERT INTO bank.accounts VALUES (1, 1000.50);'"
	insertRecord := []string{"sh", "-c", insertRecordCMD}
	_, stderr, err := c.execCommand(ctx, insertRecord)
	if err != nil {
		return errkit.Wrap(err, "Error while inserting the data into database", "stderr", stderr)
	}

	log.Print("Successfully inserted records in the application.", field.M{"app": c.name})
	return nil
}

func (c *CockroachDB) Count(ctx context.Context) (int, error) {
	log.Print("Counting the records from the cockroachdb instance.", field.M{"app": c.name})

	selectRowsCMD := "./cockroach sql --certs-dir=/cockroach/cockroach-client-certs -e 'SELECT COUNT(*) FROM bank.accounts;'"
	selectRows := []string{"sh", "-c", selectRowsCMD}
	stdout, stderr, err := c.execCommand(ctx, selectRows)
	if err != nil {
		return 0, errkit.Wrap(err, "Error while counting the data of the database", "stderr", stderr)
	}
	// output returned from above query is "count\n3"
	// get the returned count and convert it to int, to return
	rowsReturned, err := strconv.Atoi(strings.Split(stdout, "\n")[1])
	if err != nil {
		return 0, errkit.Wrap(err, "Error while converting row count to int.")
	}
	log.Print("Count that we received from application is.", field.M{"app": c.name, "count": rowsReturned})
	return rowsReturned, nil
}

func (c *CockroachDB) Reset(ctx context.Context) error {
	timeoutCtx, waitCancel := context.WithTimeout(ctx, cReadyTimeout)
	defer waitCancel()
	err := poll.Wait(timeoutCtx, func(ctx context.Context) (bool, error) {
		err := c.Ping(ctx)
		return err == nil, nil
	})

	if err != nil {
		return errkit.Wrap(err, "Error waiting for application to be ready to reset it", "app", c.name)
	}

	log.Print("Resetting the cockroachdb instance.", field.M{"app": "cockroachdb"})

	// delete all the data from the table
	deleteFromTableCMD := "./cockroach sql --certs-dir=/cockroach/cockroach-client-certs -e 'DROP DATABASE IF EXISTS bank;'"
	deleteFromTable := []string{"sh", "-c", deleteFromTableCMD}
	_, stderr, err := c.execCommand(ctx, deleteFromTable)
	if err != nil {
		return errkit.Wrap(err, "Error while dropping the table", "stderr", stderr)
	}
	// Even though the table is deleted from the database, it's present in the
	// descriptor table. We will have to wait for it to be deleted from there  as
	// well (using garbage collection), so that we can restore the snapshot in
	// the same DB cluster.
	err = poll.Wait(timeoutCtx, func(ctx context.Context) (bool, error) {
		err = c.waitForGC(ctx)
		return err == nil, nil
	})
	log.Print("Reset of the application was successful.", field.M{"app": c.name})

	return nil
}

func (c *CockroachDB) ConfigMaps() map[string]crv1alpha1.ObjectReference {
	return nil
}

func (c *CockroachDB) Secrets() map[string]crv1alpha1.ObjectReference {
	return map[string]crv1alpha1.ObjectReference{
		"cockroachSecret": {
			Kind:      "Secret",
			Name:      c.chart.Release + "-client-secret",
			Namespace: c.namespace,
		},
	}
}

func (c *CockroachDB) execCommand(ctx context.Context, command []string) (string, string, error) {
	podName, containerName, err := kube.GetPodContainerFromStatefulSet(ctx, c.cli, c.namespace, c.chart.Release)
	if err != nil || podName == "" {
		return "", "", errkit.Wrap(err, "Error getting pod and container name.", "app", c.name)
	}
	return kube.Exec(ctx, c.cli, c.namespace, podName, containerName, command, nil)
}

func (c *CockroachDB) waitForGC(ctx context.Context) error {
	log.Info().Print("Getting Data from descriptor table", field.M{"app": c.name})
	getDescriptorCMD := "./cockroach sql --certs-dir=/cockroach/cockroach-client-certs -e 'SELECT * FROM system.descriptor;'"
	getDescriptor := []string{"sh", "-c", getDescriptorCMD}
	stdout, stderr, err := c.execCommand(ctx, getDescriptor)
	if err != nil {
		return errkit.Wrap(err, "Error while getiing descriptor table data", "stderr", stderr)
	}
	bankInDescriptor := strings.Contains(stdout, "bank") || strings.Contains(stdout, "account")
	log.Info().Print("bankInDescriptor:  ", field.M{"value": bankInDescriptor})
	if bankInDescriptor {
		return errkit.New("Bank Database exists. Waiting for garbage collector to run and remove the database")
	}
	return nil
}<|MERGE_RESOLUTION|>--- conflicted
+++ resolved
@@ -70,13 +70,8 @@
 		return errkit.Wrap(err, "Failed to install helm repo.", "app", c.name, "repo", c.chart.RepoName)
 	}
 
-<<<<<<< HEAD
-	err = cli.Install(ctx, fmt.Sprintf("%s/%s", c.chart.RepoName, c.chart.Chart), c.chart.Version, c.chart.Release, c.namespace, c.chart.Values, false)
+	_, err = cli.Install(ctx, fmt.Sprintf("%s/%s", c.chart.RepoName, c.chart.Chart), c.chart.Version, c.chart.Release, c.namespace, c.chart.Values, false, false)
 	return errkit.Wrap(err, "Failed to install helm chart.", "app", c.name, "chart", c.chart.Chart, "release", c.chart.Release)
-=======
-	_, err = cli.Install(ctx, fmt.Sprintf("%s/%s", c.chart.RepoName, c.chart.Chart), c.chart.Version, c.chart.Release, c.namespace, c.chart.Values, false, false)
-	return errors.Wrapf(err, "Failed to install helm chart. app=%s chart=%s release=%s", c.name, c.chart.Chart, c.chart.Release)
->>>>>>> 52efe4be
 }
 
 func (c *CockroachDB) IsReady(ctx context.Context) (bool, error) {
