package app

import (
	"context"
	"fmt"
	"strconv"
	"strings"
	"time"

	"github.com/pkg/errors"
	metav1 "k8s.io/apimachinery/pkg/apis/meta/v1"
	"k8s.io/client-go/kubernetes"

	crv1alpha1 "github.com/kanisterio/kanister/pkg/apis/cr/v1alpha1"
	"github.com/kanisterio/kanister/pkg/field"
	"github.com/kanisterio/kanister/pkg/helm"
	"github.com/kanisterio/kanister/pkg/kube"
	"github.com/kanisterio/kanister/pkg/log"
	"github.com/kanisterio/kanister/pkg/poll"
)

const cReadyTimeout = 10 * time.Minute

type CockroachDB struct {
	name      string
	namespace string
	cacrt     string
	tlscrt    string
	tlskey    string
	cli       kubernetes.Interface
	chart     helm.ChartInfo
}

// NewCockroachDB Last tested working version "22.1.5"
func NewCockroachDB(name string) App {
	return &CockroachDB{
		name: name,
		chart: helm.ChartInfo{
			Release:  appendRandString(name),
			RepoName: helm.CockroachDBRepoName,
			RepoURL:  helm.CockroachDBRepoURL,
			Chart:    "cockroachdb",
			Values: map[string]string{
				"image.tag":        "v22.1.5",
				"image.pullPolicy": "IfNotPresent",
			},
		},
	}
}

func (c *CockroachDB) Init(context.Context) error {
	cfg, err := kube.LoadConfig()
	if err != nil {
		return err
	}
	c.cli, err = kubernetes.NewForConfig(cfg)
	return err
}

func (c *CockroachDB) Install(ctx context.Context, namespace string) error {
	log.Info().Print("Installing cockroachdb cluster helm chart.", field.M{"app": c.name})
	c.namespace = namespace

	cli, err := helm.NewCliClient()
	if err != nil {
		return errors.Wrap(err, "failed to create helm client")
	}

	if err = cli.AddRepo(ctx, c.chart.RepoName, c.chart.RepoURL); err != nil {
		return errors.Wrapf(err, "Failed to install helm repo. app=%s repo=%s", c.name, c.chart.RepoName)
	}

	err = cli.Install(ctx, fmt.Sprintf("%s/%s", c.chart.RepoName, c.chart.Chart), c.chart.Version, c.chart.Release, c.namespace, c.chart.Values, false)
	return errors.Wrapf(err, "Failed to install helm chart. app=%s chart=%s release=%s", c.name, c.chart.Chart, c.chart.Release)
}

func (c *CockroachDB) IsReady(ctx context.Context) (bool, error) {
	log.Info().Print("Waiting for cockroachdb cluster to be ready.", field.M{"app": c.name, "namespace": c.namespace, "release": c.chart.Release})
	ctx, cancel := context.WithTimeout(ctx, cReadyTimeout)
	defer cancel()
	err := kube.WaitOnStatefulSetReady(ctx, c.cli, c.namespace, c.chart.Release)
	if err != nil {
		log.WithError(err).Print("Error Occurred --> ", field.M{"error": err.Error()})
		return false, err
	}
	log.Info().Print("Application instance is ready.", field.M{"app": c.name})

<<<<<<< HEAD
	//Get the secret that gets installed with Cockroach DB installation and read the client certs from that secret.
	//These client certs are then stored in a directory in client pod so that we can use them later to communicate with cockroach DB cluster,
	//and executing queries like Creating Database and Table, Inserting Data, Setting up Garbage Collection Time, Delete Database etc
=======
	/*
		Get the secret that gets installed with Cockroach DB installation and read the client certs from that secret.
		These client certs are then stored in a directory in client pod so that we can use them later to communicate with cockroach DB cluster,
		and executing queries like Creating Database and Table, Inserting Data, Setting up Garbage Collection Time, Delete Database etc
	*/
>>>>>>> bd3a9008

	secret, err := c.cli.CoreV1().Secrets(c.namespace).Get(ctx, fmt.Sprintf("%s-client-secret", c.chart.Release), metav1.GetOptions{})
	if err != nil {
		return false, err
	}

	if _, exist := secret.Data["ca.crt"]; !exist {
		return false, errors.Errorf("Error: ca.crt not found in the cluster credential %s-client-secret", c.chart.Release)
	}
	c.cacrt = string(secret.Data["ca.crt"])

	if _, exist := secret.Data["tls.crt"]; !exist {
		return false, errors.Errorf("Error: tls.crt not found in the cluster credential %s-client-secret", c.chart.Release)
	}
	c.tlscrt = string(secret.Data["tls.crt"])

	if _, exist := secret.Data["tls.key"]; !exist {
		return false, errors.Errorf("Error: tls.key not found in the cluster credential %s-client-secret", c.chart.Release)
	}
	c.tlskey = string(secret.Data["tls.key"])

	createCrtDirCmd := "mkdir -p /cockroach/cockroach-client-certs"
	createCrtDir := []string{"sh", "-c", createCrtDirCmd}
	_, stderr, err := c.execCommand(ctx, createCrtDir)
	if err != nil {
		return false, errors.Wrapf(err, "Error while Creating Cert Directory %s", stderr)
	}

	createCaCrtCmd := fmt.Sprintf("echo '%s' >> /cockroach/cockroach-client-certs/ca.crt", c.cacrt)
	createCaCrt := []string{"sh", "-c", createCaCrtCmd}
	_, stderr, err = c.execCommand(ctx, createCaCrt)
	if err != nil {
		return false, errors.Wrapf(err, "Error while Creating ca.crt %s", stderr)
	}

	createTlsCrtCmd := fmt.Sprintf("echo '%s'>> /cockroach/cockroach-client-certs/client.root.crt", c.tlscrt)
	createTlsCrt := []string{"sh", "-c", createTlsCrtCmd}
	_, stderr, err = c.execCommand(ctx, createTlsCrt)
	if err != nil {
		return false, errors.Wrapf(err, "Error while Creating tls.crt %s", stderr)
	}

	createTlsKeyCmd := fmt.Sprintf("echo '%s' >> /cockroach/cockroach-client-certs/client.root.key", c.tlskey)
	createTlsKey := []string{"sh", "-c", createTlsKeyCmd}
	_, stderr, err = c.execCommand(ctx, createTlsKey)
	if err != nil {
		return false, errors.Wrapf(err, "Error while Creating tls.key %s", stderr)
	}

	changeFilePermCmd := "cd /cockroach/cockroach-client-certs/ && chmod 0600 *"
	changeFilePerm := []string{"sh", "-c", changeFilePermCmd}
	_, stderr, err = c.execCommand(ctx, changeFilePerm)
	if err != nil {
		return false, errors.Wrapf(err, "Error while changing certificate file permissions %s", stderr)
	}

	changeDefaultGCTimeCmd := "./cockroach sql --certs-dir=/cockroach/cockroach-client-certs -e 'ALTER RANGE default CONFIGURE ZONE USING gc.ttlseconds = 10;'"
	changeDefaultGCTime := []string{"sh", "-c", changeDefaultGCTimeCmd}
	_, stderr, err = c.execCommand(ctx, changeDefaultGCTime)
	if err != nil {
		return false, errors.Wrapf(err, "Error while setting up Garbage Collection time %s", stderr)
	}

	return err == nil, err
}

func (c *CockroachDB) Object() crv1alpha1.ObjectReference {
	return crv1alpha1.ObjectReference{
		Kind:      "statefulset",
		Name:      c.chart.Release,
		Namespace: c.namespace,
	}
}

func (c *CockroachDB) Uninstall(ctx context.Context) error {
	cli, err := helm.NewCliClient()
	if err != nil {
		return errors.Wrap(err, "failed to create helm client")
	}
	err = cli.Uninstall(ctx, c.chart.Release, c.namespace)
	if err != nil {
		log.WithError(err).Print("Failed to uninstall app, you will have to uninstall it manually.", field.M{"app": c.name})
		return err
	}
	log.Print("Uninstalled application.", field.M{"app": c.name})

	return nil
}

func (c *CockroachDB) GetClusterScopedResources(context.Context) []crv1alpha1.ObjectReference {
	return nil
}

func (c *CockroachDB) Ping(ctx context.Context) error {
	log.Print("Pinging the cockroachdb database.", field.M{"app": c.name})

	loginCmd := fmt.Sprintf("./cockroach sql --certs-dir=/cockroach/cockroach-client-certs --host=%s-public", c.chart.Release)
	login := []string{"sh", "-c", loginCmd}
	_, stderr, err := c.execCommand(ctx, login)
	if err != nil {
		return errors.Wrapf(err, "Error while pinging database %s", stderr)
	}

	log.Print("Ping to the application was success.", field.M{"app": c.name})
	return nil
}

// Initialize is used to initialize the database or create schema
func (c *CockroachDB) Initialize(ctx context.Context) error {
	createDatabaseCMD := "./cockroach sql --certs-dir=/cockroach/cockroach-client-certs -e 'CREATE DATABASE bank; CREATE TABLE bank.accounts (id INT, balance DECIMAL);'"
	createDatabase := []string{"sh", "-c", createDatabaseCMD}
	_, stderr, err := c.execCommand(ctx, createDatabase)
	if err != nil {
		return errors.Wrapf(err, "Error while initializing: %s", stderr)
	}
	return nil
}

func (c *CockroachDB) Insert(ctx context.Context) error {
	log.Print("Inserting some records in  cockroachdb instance.", field.M{"app": c.name})

	insertRecordCMD := "./cockroach sql --certs-dir=/cockroach/cockroach-client-certs -e 'INSERT INTO bank.accounts VALUES (1, 1000.50);'"
	insertRecord := []string{"sh", "-c", insertRecordCMD}
	_, stderr, err := c.execCommand(ctx, insertRecord)
	if err != nil {
		return errors.Wrapf(err, "Error while inserting the data into database: %s", stderr)
	}

	log.Print("Successfully inserted records in the application.", field.M{"app": c.name})
	return nil
}

func (c *CockroachDB) Count(ctx context.Context) (int, error) {
	log.Print("Counting the records from the cockroachdb instance.", field.M{"app": c.name})

	selectRowsCMD := "./cockroach sql --certs-dir=/cockroach/cockroach-client-certs -e 'SELECT COUNT(*) FROM bank.accounts;'"
	selectRows := []string{"sh", "-c", selectRowsCMD}
	stdout, stderr, err := c.execCommand(ctx, selectRows)
	if err != nil {
		return 0, errors.Wrapf(err, "Error while counting the data of the database: %s", stderr)
	}
	// get the returned count and convert it to int, to return
	rowsReturned, err := strconv.Atoi(strings.Split(stdout, "\n")[1])
	if err != nil {
		return 0, errors.Wrapf(err, "Error while converting row count to int.")
	}
	log.Print("Count that we received from application is.", field.M{"app": c.name, "count": rowsReturned})
	return rowsReturned, nil
}

func (c *CockroachDB) Reset(ctx context.Context) error {
	timeoutCtx, waitCancel := context.WithTimeout(ctx, cReadyTimeout)
	defer waitCancel()
	err := poll.Wait(timeoutCtx, func(ctx context.Context) (bool, error) {
		err := c.Ping(ctx)
		return err == nil, nil
	})

	if err != nil {
		return errors.Wrapf(err, "Error waiting for application %s to be ready to reset it", c.name)
	}

	log.Print("Resetting the cockroachdb instance.", field.M{"app": "cockroachdb"})

	// delete all the data from the table
	deleteFromTableCMD := "./cockroach sql --certs-dir=/cockroach/cockroach-client-certs -e 'DROP DATABASE IF EXISTS bank;'"
	deleteFromTable := []string{"sh", "-c", deleteFromTableCMD}
	_, stderr, err := c.execCommand(ctx, deleteFromTable)
	if err != nil {
		return errors.Wrapf(err, "Error while dropping the table: %s", stderr)
	}

	err = poll.Wait(timeoutCtx, func(ctx context.Context) (bool, error) {
		err = c.waitForGC(ctx)
		return err == nil, nil
	})
	log.Print("Reset of the application was successful.", field.M{"app": c.name})

	return nil
}

func (c *CockroachDB) ConfigMaps() map[string]crv1alpha1.ObjectReference {
	return nil
}

func (c *CockroachDB) Secrets() map[string]crv1alpha1.ObjectReference {
	return map[string]crv1alpha1.ObjectReference{
		"cockroachSecret": {
			Kind:      "Secret",
			Name:      c.chart.Release + "-client-secret",
			Namespace: c.namespace,
		},
	}
}

func (c *CockroachDB) execCommand(ctx context.Context, command []string) (string, string, error) {
	podName, containerName, err := kube.GetPodContainerFromStatefulSet(ctx, c.cli, c.namespace, c.chart.Release)
	if err != nil || podName == "" {
		return "", "", errors.Wrapf(err, "Error  getting pod and container name %s.", c.name)
	}
	return kube.Exec(c.cli, c.namespace, podName, containerName, command, nil)
}

func (c *CockroachDB) waitForGC(ctx context.Context) error {
	log.Info().Print("Getting Data from descriptor table", field.M{"app": c.name})
	getDescriptorCMD := "./cockroach sql --certs-dir=/cockroach/cockroach-client-certs -e 'SELECT * FROM system.descriptor;'"
	getDescriptor := []string{"sh", "-c", getDescriptorCMD}
	stdout, stderr, err := c.execCommand(ctx, getDescriptor)
	if err != nil {
		return errors.Wrapf(err, "Error while getiing descriptor table data: %s", stderr)
	}
	bankInDescriptor := strings.Contains(stdout, "bank") || strings.Contains(stdout, "account")
	log.Info().Print("bankInDescriptor:  ", field.M{"value": bankInDescriptor})
	if bankInDescriptor {
		return errors.New("Bank Database exists. Waiting for garbage collector to run and remove the database")
	}
	return nil
}<|MERGE_RESOLUTION|>--- conflicted
+++ resolved
@@ -85,17 +85,11 @@
 	}
 	log.Info().Print("Application instance is ready.", field.M{"app": c.name})
 
-<<<<<<< HEAD
-	//Get the secret that gets installed with Cockroach DB installation and read the client certs from that secret.
-	//These client certs are then stored in a directory in client pod so that we can use them later to communicate with cockroach DB cluster,
-	//and executing queries like Creating Database and Table, Inserting Data, Setting up Garbage Collection Time, Delete Database etc
-=======
 	/*
 		Get the secret that gets installed with Cockroach DB installation and read the client certs from that secret.
 		These client certs are then stored in a directory in client pod so that we can use them later to communicate with cockroach DB cluster,
 		and executing queries like Creating Database and Table, Inserting Data, Setting up Garbage Collection Time, Delete Database etc
 	*/
->>>>>>> bd3a9008
 
 	secret, err := c.cli.CoreV1().Secrets(c.namespace).Get(ctx, fmt.Sprintf("%s-client-secret", c.chart.Release), metav1.GetOptions{})
 	if err != nil {
