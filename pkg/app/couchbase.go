--- conflicted
+++ resolved
@@ -96,13 +96,8 @@
 	}
 
 	// Install cb operator, admission controller and cluster
-<<<<<<< HEAD
-	err = cli.Install(ctx, fmt.Sprintf("%s/%s", cb.chart.RepoName, cb.chart.Chart), cb.chart.Version, cb.chart.Release, cb.namespace, cb.chart.Values, true)
+	_, err = cli.Install(ctx, fmt.Sprintf("%s/%s", cb.chart.RepoName, cb.chart.Chart), cb.chart.Version, cb.chart.Release, cb.namespace, cb.chart.Values, true, false)
 	return errkit.Wrap(err, "Failed to install helm chart.", "app", cb.name, "chart", cb.chart.Chart, "release", cb.chart.Release)
-=======
-	_, err = cli.Install(ctx, fmt.Sprintf("%s/%s", cb.chart.RepoName, cb.chart.Chart), cb.chart.Version, cb.chart.Release, cb.namespace, cb.chart.Values, true, false)
-	return errors.Wrapf(err, "Failed to install helm chart. app=%s chart=%s release=%s", cb.name, cb.chart.Chart, cb.chart.Release)
->>>>>>> 52efe4be
 }
 
 func (cb *CouchbaseDB) IsReady(ctx context.Context) (bool, error) {
