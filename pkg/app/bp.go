--- conflicted
+++ resolved
@@ -151,7 +151,16 @@
 	return pitr.UTC().Format("2006-01-02T15:04:05Z")
 }
 
-<<<<<<< HEAD
+// ParseBlueprint parses YAML data into a Blueprint struct
+func ParseBlueprint(data []byte) (*crv1alpha1.Blueprint, error) {
+	var bp crv1alpha1.Blueprint
+	dec := yaml.NewYAMLOrJSONDecoder(bytes.NewReader(data), 1000)
+	if err := dec.Decode(&bp); err != nil {
+		return nil, err
+	}
+	return &bp, nil
+}
+
 func getImageTag() string {
 	cmd := exec.Command("sh", "-c", "git rev-parse HEAD 2>/dev/null || echo \"unknown\"")
 	output, err := cmd.Output()
@@ -165,14 +174,4 @@
 	}
 	log.Debug().Print("Git commit not available, using default dev image tag")
 	return "v9.99.9-dev"
-=======
-// ParseBlueprint parses YAML data into a Blueprint struct
-func ParseBlueprint(data []byte) (*crv1alpha1.Blueprint, error) {
-	var bp crv1alpha1.Blueprint
-	dec := yaml.NewYAMLOrJSONDecoder(bytes.NewReader(data), 1000)
-	if err := dec.Decode(&bp); err != nil {
-		return nil, err
-	}
-	return &bp, nil
->>>>>>> a0457d3c
 }