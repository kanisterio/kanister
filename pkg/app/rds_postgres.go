--- conflicted
+++ resolved
@@ -59,20 +59,14 @@
 	configMapName            string
 	secretName               string
 	bastionDebugWorkloadName string
-<<<<<<< HEAD
 	publicAccess             bool
-=======
->>>>>>> b1a4792d
 	vpcID                    string
 }
 
 const (
 	dbInstanceType           = "db.t3.micro"
 	postgresConnectionString = "PGPASSWORD=%s psql -h %s -p 5432 -U %s -d %s -t -c"
-<<<<<<< HEAD
-=======
 	subnetGroupDescription   = "kanister-test-subnet-group"
->>>>>>> b1a4792d
 )
 
 func NewRDSPostgresDB(name string, customRegion string) App {
@@ -141,10 +135,6 @@
 		return err
 	}
 
-<<<<<<< HEAD
-	// Create rds client
-=======
->>>>>>> b1a4792d
 	rdsCli, err := rds.NewClient(ctx, awsConfig, region)
 	if err != nil {
 		return err
@@ -155,50 +145,13 @@
 	deploymentSpec := bastionDebugWorkloadSpec(ctx, pdb.bastionDebugWorkloadName, "postgres", pdb.namespace)
 	_, err = pdb.cli.AppsV1().Deployments(pdb.namespace).Create(ctx, deploymentSpec, metav1.CreateOptions{})
 	if err != nil {
-<<<<<<< HEAD
-		return errors.Wrapf(err, "Failed to create test deployment %s , app: %s", pdb.bastionDebugWorkloadName, pdb.name)
-=======
 		return errors.Wrapf(err, "Failed to create deployment %s, app: %s", pdb.bastionDebugWorkloadName, pdb.name)
->>>>>>> b1a4792d
 	}
 
 	if err := kube.WaitOnDeploymentReady(ctx, pdb.cli, pdb.namespace, pdb.bastionDebugWorkloadName); err != nil {
 		return errors.Wrapf(err, "Failed while waiting for deployment %s to be ready, app: %s", pdb.bastionDebugWorkloadName, pdb.name)
 	}
 
-<<<<<<< HEAD
-	pdb.vpcID = os.Getenv("VPC_ID")
-
-	// VPCId is not provided, use Default VPC
-	if pdb.vpcID == "" {
-		defaultVpc, err := ec2Cli.DescribeDefaultVpc(ctx)
-		if err != nil {
-			return err
-		}
-		if len(defaultVpc.Vpcs) == 0 {
-			return fmt.Errorf("No default VPC found")
-		}
-		pdb.vpcID = *defaultVpc.Vpcs[0].VpcId
-	}
-
-	// describe subnets in the VPC
-	resp, err := ec2Cli.DescribeSubnets(ctx, pdb.vpcID)
-	if err != nil {
-		return errors.Wrapf(err, "Failed to describe subnets")
-	}
-
-	// Extract subnet IDs from the response
-	var subnetIDs []string
-	for _, subnet := range resp.Subnets {
-		subnetIDs = append(subnetIDs, *subnet.SubnetId)
-	}
-	// create a subnetgroup with subnets in the VPC
-	subnetGroup, err := rdsCli.CreateDBSubnetGroup(ctx, fmt.Sprintf("%s-subnetgroup", pdb.name), "kanister-test-subnet-group", subnetIDs)
-	if err != nil {
-		return errors.Wrapf(err, "Failed to create subnet group")
-	}
-	pdb.dbSubnetGroup = *subnetGroup.DBSubnetGroup.DBSubnetGroupName
-=======
 	pdb.vpcID, err = vpcIDForRDSInstance(ctx, ec2Cli)
 	if err != nil {
 		return err
@@ -209,7 +162,6 @@
 		return err
 	}
 	pdb.dbSubnetGroup = dbSubnetGroup
->>>>>>> b1a4792d
 
 	// Create security group
 	log.Info().Print("Creating security group.", field.M{"app": pdb.name, "name": pdb.securityGroupName})
@@ -364,9 +316,8 @@
 
 	countCommand := []string{"sh", "-c", countQuery}
 	stdout, stderr, err := pdb.execCommand(ctx, countCommand)
-<<<<<<< HEAD
-	if err != nil {
-		return 0, errors.Wrapf(err, "Error while counting data into table: %s, app: %s", stderr, pdb.name)
+	if err != nil {
+		return 0, errors.Wrapf(err, "Error while counting data of table: %s, app: %s", stderr, pdb.name)
 	}
 
 	rowsReturned, err := strconv.Atoi(stdout)
@@ -374,17 +325,6 @@
 		return 0, errors.Wrapf(err, "Error while converting response of count query: %s, app: %s", stderr, pdb.name)
 	}
 
-=======
-	if err != nil {
-		return 0, errors.Wrapf(err, "Error while counting data of table: %s, app: %s", stderr, pdb.name)
-	}
-
-	rowsReturned, err := strconv.Atoi(stdout)
-	if err != nil {
-		return 0, errors.Wrapf(err, "Error while converting response of count query: %s, app: %s", stderr, pdb.name)
-	}
-
->>>>>>> b1a4792d
 	log.Info().Print("Counting rows in test db.", field.M{"app": pdb.name, "count": rowsReturned})
 	return rowsReturned, nil
 }
@@ -475,10 +415,6 @@
 		return errors.Wrap(err, "Failed to ec2 client. You may need to delete EC2 resources manually. app=rds-postgresql")
 	}
 
-<<<<<<< HEAD
-	// Delete dbSubnetGroup
-=======
->>>>>>> b1a4792d
 	log.Info().Print("Deleting db subnet group.", field.M{"app": pdb.name})
 	_, err = rdsCli.DeleteDBSubnetGroup(ctx, pdb.dbSubnetGroup)
 	if err != nil {
