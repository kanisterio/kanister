--- conflicted
+++ resolved
@@ -19,12 +19,9 @@
 	"fmt"
 	"os"
 
-<<<<<<< HEAD
-=======
 	"github.com/kanisterio/kanister/pkg/aws/ec2"
 	"github.com/kanisterio/kanister/pkg/aws/rds"
 	"github.com/pkg/errors"
->>>>>>> 4e697733
 	appsv1 "k8s.io/api/apps/v1"
 	v1 "k8s.io/api/core/v1"
 	metav1 "k8s.io/apimachinery/pkg/apis/meta/v1"
@@ -93,15 +90,6 @@
 						{
 							Name:    name,
 							Image:   image,
-<<<<<<< HEAD
-							Command: []string{"sleep", "infinity"},
-						},
-					},
-				},
-			},
-		},
-	}
-=======
 							Command: []string{"sh", "-c", "tail -f /dev/null"},
 						},
 					},
@@ -150,5 +138,4 @@
 	}
 
 	return *subnetGroup.DBSubnetGroup.DBSubnetGroupName, nil
->>>>>>> 4e697733
 }