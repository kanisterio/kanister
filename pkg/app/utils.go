--- conflicted
+++ resolved
@@ -19,10 +19,7 @@
 	"fmt"
 	"os"
 
-<<<<<<< HEAD
 	"github.com/kanisterio/kanister/pkg/aws/ec2"
-=======
->>>>>>> 24d45594
 	appsv1 "k8s.io/api/apps/v1"
 	v1 "k8s.io/api/core/v1"
 	metav1 "k8s.io/apimachinery/pkg/apis/meta/v1"
@@ -91,8 +88,7 @@
 						{
 							Name:    name,
 							Image:   image,
-<<<<<<< HEAD
-							Command: []string{"sleep", "infinity"},
+							Command: []string{"sh", "-c", "tail -f /dev/null"},
 						},
 					},
 				},
@@ -117,13 +113,4 @@
 		return *defaultVpc.Vpcs[0].VpcId, nil
 	}
 	return vpcID, nil
-=======
-							Command: []string{"sh", "-c", "tail -f /dev/null"},
-						},
-					},
-				},
-			},
-		},
-	}
->>>>>>> 24d45594
 }