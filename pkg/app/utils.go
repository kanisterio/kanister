// Copyright 2019 The Kanister Authors.
//
// Licensed under the Apache License, Version 2.0 (the "License");
// you may not use this file except in compliance with the License.
// You may obtain a copy of the License at
//
//      http://www.apache.org/licenses/LICENSE-2.0
//
// Unless required by applicable law or agreed to in writing, software
// distributed under the License is distributed on an "AS IS" BASIS,
// WITHOUT WARRANTIES OR CONDITIONS OF ANY KIND, either express or implied.
// See the License for the specific language governing permissions and
// limitations under the License.

package app

import (
	"context"
	"fmt"
	"os"

<<<<<<< HEAD
	"github.com/pkg/errors"
=======
	"github.com/kanisterio/errkit"
>>>>>>> 8ef0e2b0
	appsv1 "k8s.io/api/apps/v1"
	corev1 "k8s.io/api/core/v1"
	metav1 "k8s.io/apimachinery/pkg/apis/meta/v1"
	"k8s.io/apimachinery/pkg/util/rand"

	"github.com/kanisterio/kanister/pkg/aws/ec2"
	"github.com/kanisterio/kanister/pkg/aws/rds"
)

const (
	dbTemplateURI = "https://raw.githubusercontent.com/openshift/origin/%s/examples/db-templates/%s-%s-template.json"
	// PersistentStorage can be used if we want to deploy database with Persistent Volumes
	PersistentStorage storage = "persistent" //nolint:varcheck

	// EphemeralStorage can be used if we don't want to deploy database with Persistent
	EphemeralStorage storage = "ephemeral"
	// TemplateVersionOCP3_11 stores version of db template 3.11
	TemplateVersionOCP3_11 DBTemplate = "release-3.11"
	// TemplateVersionOCP4_4 stores version of db template 4.4
	TemplateVersionOCP4_4 DBTemplate = "release-4.4"
	// TemplateVersionOCP4_5 stores version of db template 4.5
	TemplateVersionOCP4_5 DBTemplate = "release-4.5"
	// TemplateVersionOCP4_10 stores version of db template 4.10
	TemplateVersionOCP4_10 DBTemplate = "release-4.10"
	// TemplateVersionOCP4_11 stores version of db template 4.11
	TemplateVersionOCP4_11 DBTemplate = "release-4.11"
	// TemplateVersionOCP4_12 stores version of db template 4.12
	TemplateVersionOCP4_12 DBTemplate = "release-4.12"
	// TemplateVersionOCP4_13 stores version of db template 4.13
	TemplateVersionOCP4_13 DBTemplate = "release-4.13"
	// TemplateVersionOCP4_14 stores version of db template 4.14
	TemplateVersionOCP4_14 DBTemplate = "release-4.14"
)

type storage string

// DBTemplate is type of openshift db template version
type DBTemplate string

// appendRandString, appends a random string to the passed string value
func appendRandString(name string) string {
	return fmt.Sprintf("%s-%s", name, rand.String(5))
}

// getOpenShiftDBTemplate accepts the application name and returns the
// db template for that application
// https://github.com/openshift/origin/tree/master/examples/db-templates
func getOpenShiftDBTemplate(appName string, templateVersion DBTemplate, storageType storage) string {
	return fmt.Sprintf(dbTemplateURI, templateVersion, appName, storageType)
}

// getLabelOfApp returns label of the passed application this label can be
// used to delete all the resources that were created while deploying this application
func getLabelOfApp(appName string, storageType storage) string {
	return fmt.Sprintf("app=%s-%s", appName, storageType)
}

// bastionDebugWorkloadSpec creates Deployment Resource Manifest from which RDS database queries can be executed
func bastionDebugWorkloadSpec(ctx context.Context, name string, image string, namespace string) *appsv1.Deployment {
	return &appsv1.Deployment{
		ObjectMeta: metav1.ObjectMeta{
			Name:      name,
			Namespace: namespace,
		},
		Spec: appsv1.DeploymentSpec{
			Selector: &metav1.LabelSelector{MatchLabels: map[string]string{"app": name}},
			Template: corev1.PodTemplateSpec{
				ObjectMeta: metav1.ObjectMeta{
					Labels: map[string]string{
						"app": name,
					},
				},
				Spec: corev1.PodSpec{
					Containers: []corev1.Container{
						{
							Name:    name,
							Image:   image,
							Command: []string{"sh", "-c", "tail -f /dev/null"},
						},
					},
				},
			},
		},
	}
}

// vpcIdForRDSInstance gets the VPC ID from env var `VPC_ID` if set, or from the default VPC
func vpcIDForRDSInstance(ctx context.Context, ec2Cli *ec2.EC2) (string, error) {
	vpcID := os.Getenv("VPC_ID")

	// VPCId is not provided, use Default VPC
	if vpcID != "" {
		return vpcID, nil
	}
	defaultVpc, err := ec2Cli.DescribeDefaultVpc(ctx)
	if err != nil {
		return "", err
	}
	if len(defaultVpc.Vpcs) == 0 {
		return "", errkit.New("No default VPC found")
	}
	return *defaultVpc.Vpcs[0].VpcId, nil
}

// dbSubnetGroup gets the DBSubnetGroup based on VPC ID
func dbSubnetGroup(ctx context.Context, ec2Cli *ec2.EC2, rdsCli *rds.RDS, vpcID, name, subnetGroupDescription string) (string, error) {
	// describe subnets in the VPC
	resp, err := ec2Cli.DescribeSubnets(ctx, vpcID)
	if err != nil {
		return "", errkit.Wrap(err, "Failed to describe subnets")
	}

	// Extract subnet IDs from the response
	var subnetIDs []string
	for _, subnet := range resp.Subnets {
		subnetIDs = append(subnetIDs, *subnet.SubnetId)
	}

	// create a subnetgroup with subnets in the VPC
	subnetGroup, err := rdsCli.CreateDBSubnetGroup(ctx, fmt.Sprintf("%s-subnetgroup", name), subnetGroupDescription, subnetIDs)
	if err != nil {
		return "", errkit.Wrap(err, "Failed to create subnet group")
	}

	return *subnetGroup.DBSubnetGroup.DBSubnetGroupName, nil
}<|MERGE_RESOLUTION|>--- conflicted
+++ resolved
@@ -19,11 +19,7 @@
 	"fmt"
 	"os"
 
-<<<<<<< HEAD
-	"github.com/pkg/errors"
-=======
 	"github.com/kanisterio/errkit"
->>>>>>> 8ef0e2b0
 	appsv1 "k8s.io/api/apps/v1"
 	corev1 "k8s.io/api/core/v1"
 	metav1 "k8s.io/apimachinery/pkg/apis/meta/v1"
