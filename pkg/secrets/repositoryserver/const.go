// Copyright 2023 The Kanister Authors.
//
// Licensed under the Apache License, Version 2.0 (the "License");
// you may not use this file except in compliance with the License.
// You may obtain a copy of the License at
//
//	http://www.apache.org/licenses/LICENSE-2.0
//
// Unless required by applicable law or agreed to in writing, software
// distributed under the License is distributed on an "AS IS" BASIS,
// WITHOUT WARRANTIES OR CONDITIONS OF ANY KIND, either express or implied.
// See the License for the specific language governing permissions and
// limitations under the License.

package repositoryserver

import (
	corev1 "k8s.io/api/core/v1"
)

type LocType string

const (
	LocTypeS3          LocType = "s3"
<<<<<<< HEAD
	LocTypeGCS         LocType = "gcs"
	LocTypeAzure       LocType = "azure"
	LocTypeFilestore   LocType = "filestore"
	LocTypeS3Compliant LocType = "s3Compliant"
=======
	LocTypes3Compliant LocType = "s3Compliant"
	LocTypeGCS         LocType = "gcs"
	LocTypeAzure       LocType = "azure"
	LocTypeFilestore   LocType = "filestore"
>>>>>>> ae078800

	// Location represents the storage location secret type for kopia repository server
	Location corev1.SecretType = "secrets.kanister.io/storage-location"
	// RepositoryPasswordSecret represents the kopia repository passowrd secret type
	RepositoryPasswordSecret corev1.SecretType = "secrets.kanister.io/kopia-repository/password"
	// AdminCredentialsSecret represents the kopia server admin credentials secret type
	AdminCredentialsSecret corev1.SecretType = "secrets.kanister.io/kopia-repository/serveradmin"
)

const (
	// Location secret keys
	BucketKey        = "bucket"
	EndpointKey      = "endpoint"
	PrefixKey        = "prefix"
	RegionKey        = "region"
	SkipSSLVerifyKey = "skipSSLVerify"
	TypeKey          = "type"
	// Location secret key to be used only for filestore location type
	ClaimNameKey = "claimName"

	// Kopia Repository Server secret keys
	RepoPasswordKey  = "repo-password"
	AdminUsernameKey = "username"
	AdminPasswordKey = "password"
)<|MERGE_RESOLUTION|>--- conflicted
+++ resolved
@@ -22,17 +22,10 @@
 
 const (
 	LocTypeS3          LocType = "s3"
-<<<<<<< HEAD
-	LocTypeGCS         LocType = "gcs"
-	LocTypeAzure       LocType = "azure"
-	LocTypeFilestore   LocType = "filestore"
-	LocTypeS3Compliant LocType = "s3Compliant"
-=======
 	LocTypes3Compliant LocType = "s3Compliant"
 	LocTypeGCS         LocType = "gcs"
 	LocTypeAzure       LocType = "azure"
 	LocTypeFilestore   LocType = "filestore"
->>>>>>> ae078800
 
 	// Location represents the storage location secret type for kopia repository server
 	Location corev1.SecretType = "secrets.kanister.io/storage-location"
