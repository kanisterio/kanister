--- conflicted
+++ resolved
@@ -136,15 +136,9 @@
 	var dbSubnetGroup *string
 	switch {
 	case isAuroraCluster(string(dbEngine)):
-<<<<<<< HEAD
 		dbSubnetGroup, e = GetRDSAuroraDBSubnetGroup(ctx, rdsCli, instanceID)
 	default:
 		dbSubnetGroup, e = GetRDSDBSubnetGroup(ctx, rdsCli, instanceID)
-=======
-		dbSubnetGroup, e = GetRDSAuroraDbSubnetGroup(ctx, rdsCli, instanceID)
-	default:
-		dbSubnetGroup, e = GetRDSDbSubnetGroup(ctx, rdsCli, instanceID)
->>>>>>> 10495206
 	}
 	if e != nil {
 		return nil, errors.Wrapf(e, "Failed to get dbSubnetGroup ids. InstanceID=%s", instanceID)
