--- conflicted
+++ resolved
@@ -20,10 +20,6 @@
 	"strings"
 
 	"github.com/pkg/errors"
-<<<<<<< HEAD
-	corev1 "k8s.io/api/core/v1"
-=======
->>>>>>> ef78a07e
 	"k8s.io/client-go/kubernetes"
 
 	kanister "github.com/kanisterio/kanister/pkg"
@@ -81,10 +77,6 @@
 	return pr.RunEx(ctx, podFunc)
 }
 
-<<<<<<< HEAD
-func describeBackupsPodFunc(cli kubernetes.Interface, tp param.TemplateParams, namespace, encryptionKey, targetPath string) func(ctx context.Context, pod *corev1.Pod) (map[string]interface{}, error) {
-	return func(ctx context.Context, pod *corev1.Pod) (map[string]interface{}, error) {
-=======
 func describeBackupsPodFunc(
 	cli kubernetes.Interface,
 	tp param.TemplateParams,
@@ -94,7 +86,6 @@
 	return func(ctx context.Context, pc kube.PodController) (map[string]interface{}, error) {
 		pod := pc.Pod()
 
->>>>>>> ef78a07e
 		// Wait for pod to reach running state
 		if err := pc.WaitForPodReady(ctx); err != nil {
 			return nil, errors.Wrapf(err, "Failed while waiting for Pod %s to be ready", pod.Name)
