// Copyright 2019 The Kanister Authors.
//
// Licensed under the Apache License, Version 2.0 (the "License");
// you may not use this file except in compliance with the License.
// You may obtain a copy of the License at
//
//      http://www.apache.org/licenses/LICENSE-2.0
//
// Unless required by applicable law or agreed to in writing, software
// distributed under the License is distributed on an "AS IS" BASIS,
// WITHOUT WARRANTIES OR CONDITIONS OF ANY KIND, either express or implied.
// See the License for the specific language governing permissions and
// limitations under the License.

package function

import (
	"context"
	"encoding/json"
	"fmt"
	"strings"
	"time"

	"github.com/pkg/errors"
	metav1 "k8s.io/apimachinery/pkg/apis/meta/v1"
	"k8s.io/apimachinery/pkg/util/rand"
	"sigs.k8s.io/yaml"

	kanister "github.com/kanisterio/kanister/pkg"
	crv1alpha1 "github.com/kanisterio/kanister/pkg/apis/cr/v1alpha1"
	"github.com/kanisterio/kanister/pkg/aws/rds"
	"github.com/kanisterio/kanister/pkg/field"
	"github.com/kanisterio/kanister/pkg/kube"
	"github.com/kanisterio/kanister/pkg/log"
	"github.com/kanisterio/kanister/pkg/param"
	"github.com/kanisterio/kanister/pkg/postgres"
	"github.com/kanisterio/kanister/pkg/progress"
)

func init() {
	_ = kanister.Register(&exportRDSSnapshotToLocationFunc{})
}

var (
	_ kanister.Func = (*exportRDSSnapshotToLocationFunc)(nil)
)

const (
	ExportRDSSnapshotToLocFuncName           = "ExportRDSSnapshotToLocation"
	ExportRDSSnapshotToLocNamespaceArg       = "namespace"
	ExportRDSSnapshotToLocInstanceIDArg      = "instanceID"
	ExportRDSSnapshotToLocSnapshotIDArg      = "snapshotID"
	ExportRDSSnapshotToLocDBUsernameArg      = "username"
	ExportRDSSnapshotToLocDBPasswordArg      = "password"
	ExportRDSSnapshotToLocBackupArtPrefixArg = "backupArtifactPrefix"
	ExportRDSSnapshotToLocDBEngineArg        = "dbEngine"
	ExportRDSSnapshotToLocDatabasesArg       = "databases"
	ExportRDSSnapshotToLocSecGrpIDArg        = "securityGroupID"
	ExportRDSSnapshotToLocBackupID           = "backupID"
	ExportRDSSnapshotToLocDBSubnetGroupArg   = "dbSubnetGroup"

	PostgrSQLEngine RDSDBEngine = "PostgreSQL"

	BackupAction  RDSAction = "backup"
	RestoreAction RDSAction = "restore"

	postgresToolsImage = "ghcr.io/kanisterio/postgres-kanister-tools:0.100.0"
)

type exportRDSSnapshotToLocationFunc struct {
	progressPercent string
}

// RDSDBEngine for RDS Engine types
type RDSDBEngine string

// RDSAction for RDS backup or restore actions
type RDSAction string

func (*exportRDSSnapshotToLocationFunc) Name() string {
	return ExportRDSSnapshotToLocFuncName
}

func exportRDSSnapshotToLoc(
	ctx context.Context,
	namespace,
	instanceID,
	snapshotID,
	username,
	password string,
	databases []string,
	dbSubnetGroup,
	backupPrefix string,
	dbEngine RDSDBEngine,
	sgIDs []string,
	profile *param.Profile,
) (map[string]interface{}, error) {
	// Validate profilextractDumpFromDBe
	if err := ValidateProfile(profile); err != nil {
		return nil, errors.Wrap(err, "Profile Validation failed")
	}

	awsConfig, region, err := getAWSConfigFromProfile(ctx, profile)
	if err != nil {
		return nil, errors.Wrap(err, "Failed to get AWS creds from profile")
	}

	// Create rds client
	rdsCli, err := rds.NewClient(ctx, awsConfig, region)
	if err != nil {
		return nil, errors.Wrap(err, "Failed to create RDS client")
	}

	// Create tmp instance from the snapshot
	tmpInstanceID := fmt.Sprintf("%s-%s", instanceID, rand.String(10))

	// If securityGroupID arg is nil, we will try to find the sgIDs by describing the existing instance
	if sgIDs == nil {
		sgIDs, err = findSecurityGroups(ctx, rdsCli, instanceID)
		if err != nil {
			return nil, errors.Wrapf(err, "Failed to fetch security group ids. InstanceID=%s", instanceID)
		}
	}

	log.WithContext(ctx).Print("Spin up temporary RDS instance from the snapshot.", field.M{"SnapshotID": snapshotID, "InstanceID": tmpInstanceID})
	// Create tmp instance from snapshot
	if err := restoreFromSnapshot(ctx, rdsCli, tmpInstanceID, dbSubnetGroup, snapshotID, sgIDs); err != nil {
		return nil, errors.Wrapf(err, "Failed to restore snapshot. SnapshotID=%s", snapshotID)
	}
	defer func() {
		if err := cleanupRDSDB(ctx, rdsCli, tmpInstanceID); err != nil {
			log.Error().WithError(err).Print("Failed to delete rds instance")
		}
	}()

	// Find host of the instance
	dbEndpoint, err := findRDSEndpoint(ctx, rdsCli, tmpInstanceID)
	if err != nil {
		return nil, errors.Wrapf(err, "Couldn't find endpoint for instance %s", tmpInstanceID)
	}

	// Create unique backupID
	backupID := fmt.Sprintf("backup-%s.tar.gz", rand.String(10))

	// get the engine version
	dbEngineVersion, err := rdsDBEngineVersion(ctx, rdsCli, tmpInstanceID)
	if err != nil {
		return nil, errors.Wrapf(err, "Couldn't find DBInstance Version")
	}

	// Extract dump from DB
	output, err := execDumpCommand(ctx, dbEngine, BackupAction, namespace, dbEndpoint, username, password, databases, backupPrefix, backupID, profile, dbEngineVersion)
	if err != nil {
		return nil, errors.Wrap(err, "Unable to extract and push db dump to location")
	}

	// Convert to yaml format
	sgIDYaml, err := yaml.Marshal(sgIDs)
	if err != nil {
		return nil, errors.Wrapf(err, "Failed to create securityGroupID artifact. InstanceID=%s", tmpInstanceID)
	}

	// Add output artifacts
	output[ExportRDSSnapshotToLocSnapshotIDArg] = snapshotID
	output[ExportRDSSnapshotToLocInstanceIDArg] = instanceID
	output[ExportRDSSnapshotToLocSecGrpIDArg] = string(sgIDYaml)

	return output, nil
}

func (crs *exportRDSSnapshotToLocationFunc) Exec(ctx context.Context, tp param.TemplateParams, args map[string]interface{}) (map[string]interface{}, error) {
	// Set progress percent
	crs.progressPercent = progress.StartedPercent
	defer func() { crs.progressPercent = progress.CompletedPercent }()

	var namespace, instanceID, snapshotID, username, password, dbSubnetGroup, backupArtifact string
	var dbEngine RDSDBEngine

	if err := Arg(args, ExportRDSSnapshotToLocNamespaceArg, &namespace); err != nil {
		return nil, err
	}
	if err := Arg(args, ExportRDSSnapshotToLocInstanceIDArg, &instanceID); err != nil {
		return nil, err
	}
	if err := Arg(args, ExportRDSSnapshotToLocSnapshotIDArg, &snapshotID); err != nil {
		return nil, err
	}
	if err := Arg(args, ExportRDSSnapshotToLocDBEngineArg, &dbEngine); err != nil {
		return nil, err
	}
	if err := OptArg(args, ExportRDSSnapshotToLocDBUsernameArg, &username, ""); err != nil {
		return nil, err
	}
	if err := OptArg(args, ExportRDSSnapshotToLocDBPasswordArg, &password, ""); err != nil {
		return nil, err
	}
	if err := OptArg(args, ExportRDSSnapshotToLocBackupArtPrefixArg, &backupArtifact, instanceID); err != nil {
		return nil, err
	}
	if err := OptArg(args, ExportRDSSnapshotToLocDBSubnetGroupArg, &dbSubnetGroup, "default"); err != nil {
		return nil, err
	}
	// Find databases
	databases, err := GetYamlList(args, ExportRDSSnapshotToLocDatabasesArg)
	if err != nil {
		return nil, err
	}

	// Find security groups
	sgIDs, err := GetYamlList(args, ExportRDSSnapshotToLocSecGrpIDArg)
	if err != nil {
		return nil, err
	}

	return exportRDSSnapshotToLoc(ctx, namespace, instanceID, snapshotID, username, password, databases, dbSubnetGroup, backupArtifact, dbEngine, sgIDs, tp.Profile)
}

func (*exportRDSSnapshotToLocationFunc) RequiredArgs() []string {
	return []string{
		ExportRDSSnapshotToLocNamespaceArg,
		ExportRDSSnapshotToLocInstanceIDArg,
		ExportRDSSnapshotToLocSnapshotIDArg,
		ExportRDSSnapshotToLocDBEngineArg,
	}
}

func (*exportRDSSnapshotToLocationFunc) Arguments() []string {
	return []string{
		ExportRDSSnapshotToLocNamespaceArg,
		ExportRDSSnapshotToLocInstanceIDArg,
		ExportRDSSnapshotToLocSnapshotIDArg,
		ExportRDSSnapshotToLocDBEngineArg,
		ExportRDSSnapshotToLocDBUsernameArg,
		ExportRDSSnapshotToLocDBPasswordArg,
		ExportRDSSnapshotToLocBackupArtPrefixArg,
		ExportRDSSnapshotToLocDatabasesArg,
		ExportRDSSnapshotToLocSecGrpIDArg,
		ExportRDSSnapshotToLocDBSubnetGroupArg,
	}
}

<<<<<<< HEAD
func execDumpCommand(
	ctx context.Context,
	dbEngine RDSDBEngine,
	action RDSAction,
	namespace,
	dbEndpoint,
	username,
	password string,
	databases []string,
	backupPrefix,
	backupID string,
	profile *param.Profile,
	dbEngineVersion string,
) (map[string]interface{}, error) {
=======
func (d *exportRDSSnapshotToLocationFunc) ExecutionProgress() (crv1alpha1.PhaseProgress, error) {
	metav1Time := metav1.NewTime(time.Now())
	return crv1alpha1.PhaseProgress{
		ProgressPercent:    d.progressPercent,
		LastTransitionTime: &metav1Time,
	}, nil
}

func execDumpCommand(ctx context.Context, dbEngine RDSDBEngine, action RDSAction, namespace, dbEndpoint, username, password string, databases []string, backupPrefix, backupID string, profile *param.Profile, dbEngineVersion string) (map[string]interface{}, error) {
>>>>>>> 612154bb
	// Trim "\n" from creds
	username = strings.TrimSpace(username)
	password = strings.TrimSpace(password)

	// Prepare and execute command with kubetask
	command, image, err := prepareCommand(ctx, dbEngine, action, dbEndpoint, username, password, databases, backupPrefix, backupID, profile, dbEngineVersion)
	if err != nil {
		return nil, err
	}

	// Create Kubernetes client
	cli, err := kube.NewClient()
	if err != nil {
		return nil, errors.Wrap(err, "Failed to create Kubernetes client")
	}

	// Create cred secret
	secretName := fmt.Sprintf("%s-%s", "postgres-secret", rand.String(10))
	err = createPostgresSecret(cli, secretName, namespace, username, password)
	if err != nil {
		return nil, errors.Wrap(err, "Unable to create postgres secret")
	}

	defer func() {
		if err := deletePostgresSecret(cli, secretName, namespace); err != nil {
			log.Error().WithError(err).Print("Failed to cleanup postgres-secret")
		}
	}()

	return kubeTask(ctx, cli, namespace, image, command, injectPostgresSecrets(secretName))
}

func prepareCommand(
	ctx context.Context,
	dbEngine RDSDBEngine,
	action RDSAction,
	dbEndpoint,
	username,
	password string,
	dbList []string,
	backupPrefix,
	backupID string,
	profile *param.Profile,
	dbEngineVersion string,
) ([]string, string, error) {
	// Convert profile object into json
	profileJson, err := json.Marshal(profile)
	if err != nil {
		return nil, "", err
	}

	if dbEngine == PostgrSQLEngine {
		switch action {
		case BackupAction:
			// For backup operation, if database arg is not set, we take backup of all databases
			if dbList == nil {
				dbList, err = findDBList(ctx, dbEndpoint, username, password)
				if err != nil {
					return nil, "", err
				}
			}
			command, err := postgresBackupCommand(dbEndpoint, username, password, dbList, backupPrefix, backupID, profileJson)
			return command, postgresToolsImage, err
		case RestoreAction:
			command, err := postgresRestoreCommand(dbEndpoint, username, password, backupPrefix, backupID, profileJson, dbEngineVersion)
			return command, postgresToolsImage, err
		}
	}
	return nil, "", errors.New("Invalid RDSDBEngine or RDSAction")
}

func findDBList(ctx context.Context, dbEndpoint, username, password string) ([]string, error) {
	pg, err := postgres.NewClient(dbEndpoint, username, password, postgres.DefaultConnectDatabase, "disable")
	if err != nil {
		return nil, errors.Wrap(err, "Error in creating postgres client")
	}

	// Test DB connection
	if err := pg.PingDB(ctx); err != nil {
		return nil, errors.Wrap(err, "Failed to ping postgres database")
	}

	dbList, err := pg.ListDatabases(ctx)
	if err != nil {
		return nil, errors.Wrap(err, "Error while listing databases")
	}
	return filterRestrictedDB(dbList), nil
}

//nolint:unparam
func postgresBackupCommand(dbEndpoint, username, password string, dbList []string, backupPrefix, backupID string, profile []byte) ([]string, error) {
	if len(dbList) == 0 {
		return nil, errors.New("No database found to backup")
	}

	command := []string{
		"bash",
		"-o",
		"errexit",
		"-o",
		"pipefail",
		"-c",
		fmt.Sprintf(`
			export PGHOST=%s
			BACKUP_PREFIX=%s
			BACKUP_ID=%s

			mkdir /backup
			dblist=( %s )
			for db in "${dblist[@]}";
			  do echo "backing up $db db" && pg_dump $db -C --inserts > /backup/$db.sql;
			done
			tar -zc backup | kando location push --profile '%s' --path "${BACKUP_PREFIX}/${BACKUP_ID}" -
			kando output %s ${BACKUP_ID}`,
			dbEndpoint, backupPrefix, backupID, strings.Join(dbList, " "), profile, ExportRDSSnapshotToLocBackupID),
	}
	return command, nil
}

func cleanupRDSDB(ctx context.Context, rdsCli *rds.RDS, instanceID string) error {
	// Deleting tmp instance
	log.WithContext(ctx).Print("Delete temporary RDS instance.", field.M{"InstanceID": instanceID})
	if _, err := rdsCli.DeleteDBInstance(ctx, instanceID); err != nil {
		return err
	}

	// Wait until instance is deleted
	log.WithContext(ctx).Print("Waiting for RDS DB instance to be deleted", field.M{"InstanceID": instanceID})
	return rdsCli.WaitUntilDBInstanceDeleted(ctx, instanceID)
}

func filterRestrictedDB(dbList []string) []string {
	// Map of restricted DBs
	restricted := map[string]bool{
		"template0": true,
		"rdsadmin":  true,
	}

	var validDBs []string
	for _, db := range dbList {
		if !restricted[db] {
			validDBs = append(validDBs, db)
		}
	}
	return validDBs
}

func injectPostgresSecrets(secretName string) crv1alpha1.JSONMap {
	return crv1alpha1.JSONMap{
		"containers": []map[string]interface{}{
			{
				"name": "container",
				"env": []map[string]interface{}{
					{
						"name": "PGUSER",
						"valueFrom": map[string]interface{}{
							"secretKeyRef": map[string]interface{}{
								"name": secretName,
								"key":  "username",
							},
						},
					},
					{
						"name": "PGPASSWORD",
						"valueFrom": map[string]interface{}{
							"secretKeyRef": map[string]interface{}{
								"name": secretName,
								"key":  "password",
							},
						},
					},
				},
			},
		},
	}
}<|MERGE_RESOLUTION|>--- conflicted
+++ resolved
@@ -239,22 +239,6 @@
 	}
 }
 
-<<<<<<< HEAD
-func execDumpCommand(
-	ctx context.Context,
-	dbEngine RDSDBEngine,
-	action RDSAction,
-	namespace,
-	dbEndpoint,
-	username,
-	password string,
-	databases []string,
-	backupPrefix,
-	backupID string,
-	profile *param.Profile,
-	dbEngineVersion string,
-) (map[string]interface{}, error) {
-=======
 func (d *exportRDSSnapshotToLocationFunc) ExecutionProgress() (crv1alpha1.PhaseProgress, error) {
 	metav1Time := metav1.NewTime(time.Now())
 	return crv1alpha1.PhaseProgress{
@@ -264,7 +248,6 @@
 }
 
 func execDumpCommand(ctx context.Context, dbEngine RDSDBEngine, action RDSAction, namespace, dbEndpoint, username, password string, databases []string, backupPrefix, backupID string, profile *param.Profile, dbEngineVersion string) (map[string]interface{}, error) {
->>>>>>> 612154bb
 	// Trim "\n" from creds
 	username = strings.TrimSpace(username)
 	password = strings.TrimSpace(password)
