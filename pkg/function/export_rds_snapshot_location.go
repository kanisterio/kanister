--- conflicted
+++ resolved
@@ -269,33 +269,7 @@
 		return nil, "", err
 	}
 
-<<<<<<< HEAD
-	// Find list of dbs
-	// For backup operation, if database arg is not set, we take backup of all databases
-	if dbList == nil {
-		// If no database is passed, we find list of all the existing databases
-		pg, err := postgres.NewClient(dbEndpoint, username, password, "postgres", "disable")
-		if err != nil {
-			return nil, "", errors.Wrap(err, "Error in creating postgres client")
-		}
-
-		// Test DB connection
-		if err := pg.PingDB(ctx); err != nil {
-			return nil, "", errors.Wrap(err, "Failed to ping postgres database")
-		}
-
-		dbList, err = pg.ListDatabases(ctx)
-		if err != nil {
-			return nil, "", errors.Wrap(err, "Error while listing databases")
-		}
-		dbList = filterRestrictedDB(dbList)
-	}
-
 	if dbEngine == PostgrSQLEngine {
-=======
-	switch dbEngine {
-	case PostgrSQLEngine:
->>>>>>> b7b6a785
 		switch action {
 		case BackupAction:
 			// For backup operation, if database arg is not set, we take backup of all databases
