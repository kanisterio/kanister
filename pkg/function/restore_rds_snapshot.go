--- conflicted
+++ resolved
@@ -156,22 +156,6 @@
 	return restoreRDSSnapshot(ctx, namespace, instanceID, subnetGroup, snapshotID, backupArtifactPrefix, backupID, username, password, dbEngine, sgIDs, tp.Profile)
 }
 
-<<<<<<< HEAD
-func restoreRDSSnapshot(
-	ctx context.Context,
-	namespace,
-	instanceID,
-	subnetGroup,
-	snapshotID,
-	backupArtifactPrefix,
-	backupID,
-	username,
-	password string,
-	dbEngine RDSDBEngine,
-	sgIDs []string,
-	profile *param.Profile,
-) (map[string]interface{}, error) {
-=======
 func (r *restoreRDSSnapshotFunc) ExecutionProgress() (crv1alpha1.PhaseProgress, error) {
 	metav1Time := metav1.NewTime(time.Now())
 	return crv1alpha1.PhaseProgress{
@@ -181,7 +165,6 @@
 }
 
 func restoreRDSSnapshot(ctx context.Context, namespace, instanceID, subnetGroup, snapshotID, backupArtifactPrefix, backupID, username, password string, dbEngine RDSDBEngine, sgIDs []string, profile *param.Profile) (map[string]interface{}, error) {
->>>>>>> 612154bb
 	// Validate profile
 	if err := ValidateProfile(profile); err != nil {
 		return nil, errors.Wrap(err, "Error validating profile")
