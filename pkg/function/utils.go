--- conflicted
+++ resolved
@@ -249,30 +249,18 @@
 	return false
 }
 
-<<<<<<< HEAD
 func GetRDSDBSubnetGroup(ctx context.Context, rdsCli *rds.RDS, instanceID string) (*string, error) {
-=======
-func GetRDSDbSubnetGroup(ctx context.Context, rdsCli *rds.RDS, instanceID string) (*string, error) {
->>>>>>> 10495206
 	result, err := rdsCli.DescribeDBInstances(ctx, instanceID)
 	if err != nil {
 		return nil, err
 	}
-<<<<<<< HEAD
-
-=======
->>>>>>> 10495206
 	if len(result.DBInstances) == 0 {
 		return nil, errors.Errorf("Could not get DBInstance with the instanceID %s", instanceID)
 	}
 	return result.DBInstances[0].DBSubnetGroup.DBSubnetGroupName, nil
 }
 
-<<<<<<< HEAD
 func GetRDSAuroraDBSubnetGroup(ctx context.Context, rdsCli *rds.RDS, instanceID string) (*string, error) {
-=======
-func GetRDSAuroraDbSubnetGroup(ctx context.Context, rdsCli *rds.RDS, instanceID string) (*string, error) {
->>>>>>> 10495206
 	desc, err := rdsCli.DescribeDBClusters(ctx, instanceID)
 	if err != nil {
 		if aerr, ok := err.(awserr.Error); ok {
