package function

import (
	"bytes"
	"context"
	"os"
	"path"
	"strings"

	awssdk "github.com/aws/aws-sdk-go/aws"
	"github.com/aws/aws-sdk-go/aws/awserr"
	rdserr "github.com/aws/aws-sdk-go/service/rds"
	"github.com/pkg/errors"
	v1 "k8s.io/api/core/v1"
	metav1 "k8s.io/apimachinery/pkg/apis/meta/v1"
	"k8s.io/client-go/kubernetes"

	crv1alpha1 "github.com/kanisterio/kanister/pkg/apis/cr/v1alpha1"
	"github.com/kanisterio/kanister/pkg/aws"
	"github.com/kanisterio/kanister/pkg/aws/rds"
	"github.com/kanisterio/kanister/pkg/consts"
	"github.com/kanisterio/kanister/pkg/kube"
	"github.com/kanisterio/kanister/pkg/log"
	"github.com/kanisterio/kanister/pkg/param"
	"github.com/kanisterio/kanister/pkg/secrets"
)

const (
	// FunctionOutputVersion returns version
	FunctionOutputVersion     = "version"
	kanisterToolsImage        = "ghcr.io/kanisterio/kanister-tools:0.90.0"
	kanisterToolsImageEnvName = "KANISTER_TOOLS"
)

func getKanisterToolsImage() string {
	if val, ok := os.LookupEnv(kanisterToolsImageEnvName); ok {
		return val
	}
	return kanisterToolsImage
}

// ValidateCredentials verifies if the given credentials have appropriate values set
func ValidateCredentials(creds *param.Credential) error {
	if creds == nil {
		return errors.New("Empty credentials")
	}
	switch creds.Type {
	case param.CredentialTypeKeyPair:
		if creds.KeyPair == nil {
			return errors.New("Empty KeyPair field")
		}
		if len(creds.KeyPair.ID) == 0 {
			return errors.New("Access key ID is not set")
		}
		if len(creds.KeyPair.Secret) == 0 {
			return errors.New("Secret access key is not set")
		}
		return nil
	case param.CredentialTypeSecret:
		return secrets.ValidateCredentials(creds.Secret)
	case param.CredentialTypeKopia:
		if creds.KopiaServerSecret == nil {
			return errors.New("Empty KopiaServerSecret field")
		}
		if len(creds.KopiaServerSecret.Username) == 0 {
			return errors.New("Kopia Username is not set")
		}
		if len(creds.KopiaServerSecret.Password) == 0 {
			return errors.New("Kopia UserPassphrase is not set")
		}
		if len(creds.KopiaServerSecret.Hostname) == 0 {
			return errors.New("Kopia Hostname is not set")
		}
		if len(creds.KopiaServerSecret.Cert) == 0 {
			return errors.New("Kopia TLSCert is not set")
		}
		return nil
	default:
		return errors.Errorf("Unsupported type '%s' for credentials", creds.Type)
	}
}

// ValidateProfile verifies if the given profile has valid creds and location type
func ValidateProfile(profile *param.Profile) error {
	if profile == nil {
		return errors.New("Profile must be non-nil")
	}
	if err := ValidateCredentials(&profile.Credential); err != nil {
		return err
	}
	switch profile.Location.Type {
	case crv1alpha1.LocationTypeS3Compliant:
	case crv1alpha1.LocationTypeGCS:
	case crv1alpha1.LocationTypeAzure:
	case crv1alpha1.LocationTypeKopia:
	default:
		return errors.New("Location type not supported")
	}
	return nil
}

// GetPodWriter creates a file with Google credentials if the given profile points to a GCS location
func GetPodWriter(cli kubernetes.Interface, ctx context.Context, namespace, podName, containerName string, profile *param.Profile) (kube.PodWriter, error) {
	if profile.Location.Type == crv1alpha1.LocationTypeGCS {
		pw := kube.NewPodWriter(cli, consts.GoogleCloudCredsFilePath, bytes.NewBufferString(profile.Credential.KeyPair.Secret))
		if err := pw.Write(ctx, namespace, podName, containerName); err != nil {
			return nil, err
		}
		return pw, nil
	}
	return nil, nil
}

// CleanUpCredsFile is used to remove the file created by the given PodWriter
func CleanUpCredsFile(ctx context.Context, pw kube.PodWriter, namespace, podName, containerName string) {
	if pw != nil {
		if err := pw.Remove(ctx, namespace, podName, containerName); err != nil {
			log.Error().WithContext(ctx).Print("Could not delete the temp file")
		}
	}
}

// FetchPodVolumes returns a map of PVCName->MountPath for a given pod
func FetchPodVolumes(pod string, tp param.TemplateParams) (map[string]string, error) {
	switch {
	case tp.Deployment != nil:
		if pvcToMountPath, ok := tp.Deployment.PersistentVolumeClaims[pod]; ok {
			return pvcToMountPath, nil
		}
		return nil, errors.New("Failed to find volumes for the Pod: " + pod)
	case tp.StatefulSet != nil:
		if pvcToMountPath, ok := tp.StatefulSet.PersistentVolumeClaims[pod]; ok {
			return pvcToMountPath, nil
		}
		return nil, errors.New("Failed to find volumes for the Pod: " + pod)
	default:
		return nil, errors.New("Invalid Template Params")
	}
}

// ResolveArtifactPrefix appends the bucket name as a suffix to the given artifact path if not already present
func ResolveArtifactPrefix(artifactPrefix string, profile *param.Profile) string {
	ps := strings.Split(artifactPrefix, "/")
	if ps[0] == profile.Location.Bucket {
		return artifactPrefix
	}
	return path.Join(profile.Location.Bucket, artifactPrefix)
}

func getAWSConfigFromProfile(ctx context.Context, profile *param.Profile) (*awssdk.Config, string, error) {
	// Validate profile secret
	config := make(map[string]string)
	if profile.Credential.Type == param.CredentialTypeKeyPair {
		config[aws.AccessKeyID] = profile.Credential.KeyPair.ID
		config[aws.SecretAccessKey] = profile.Credential.KeyPair.Secret
	} else if profile.Credential.Type == param.CredentialTypeSecret {
		config[aws.AccessKeyID] = string(profile.Credential.Secret.Data[secrets.AWSAccessKeyID])
		config[aws.SecretAccessKey] = string(profile.Credential.Secret.Data[secrets.AWSSecretAccessKey])
		config[aws.ConfigRole] = string(profile.Credential.Secret.Data[secrets.ConfigRole])
		config[aws.SessionToken] = string(profile.Credential.Secret.Data[secrets.AWSSessionToken])
	}
	config[aws.ConfigRegion] = profile.Location.Region
	return aws.GetConfig(ctx, config)
}

// findSecurityGroups return list of security group IDs associated with the RDS instance
func findSecurityGroups(ctx context.Context, rdsCli *rds.RDS, instanceID string) ([]string, error) {
	desc, err := rdsCli.DescribeDBInstances(ctx, instanceID)
	if err != nil {
		return nil, err
	}
	var sgIDs []string
	for _, vpc := range desc.DBInstances[0].VpcSecurityGroups {
		sgIDs = append(sgIDs, *vpc.VpcSecurityGroupId)
	}
	return sgIDs, err
}

func findAuroraSecurityGroups(ctx context.Context, rdsCli *rds.RDS, instanceID string) ([]string, error) {
	desc, err := rdsCli.DescribeDBClusters(ctx, instanceID)
	if err != nil {
		if aerr, ok := err.(awserr.Error); ok {
			if aerr.Code() != rdserr.ErrCodeDBClusterNotFoundFault {
				return nil, err
			}
			return nil, nil
		}
	}

	var sgIDs []string
	for _, vpc := range desc.DBClusters[0].VpcSecurityGroups {
		sgIDs = append(sgIDs, *vpc.VpcSecurityGroupId)
	}
	return sgIDs, nil
}

// findRDSEndpoint returns endpoint to access RDS instance
func findRDSEndpoint(ctx context.Context, rdsCli *rds.RDS, instanceID string) (string, error) {
	// Find host of the instance
	dbInstance, err := rdsCli.DescribeDBInstances(ctx, instanceID)
	if err != nil {
		return "", err
	}

	if (len(dbInstance.DBInstances) == 0) || (dbInstance.DBInstances[0].Endpoint == nil) {
		return "", errors.Errorf("Received nil endpoint")
	}
	return *dbInstance.DBInstances[0].Endpoint.Address, nil
}

// rdsDBEngineVersion returns the database engine version
func rdsDBEngineVersion(ctx context.Context, rdsCli *rds.RDS, instanceID string) (string, error) {
	dbInstance, err := rdsCli.DescribeDBInstances(ctx, instanceID)
	if err != nil {
		return "", err
	}

	if (len(dbInstance.DBInstances) == 0) || (dbInstance.DBInstances[0].EngineVersion == nil) {
		return "", errors.Errorf("DB Instance's Engine version is nil")
	}

	return *dbInstance.DBInstances[0].EngineVersion, nil
}

func createPostgresSecret(cli kubernetes.Interface, name, namespace, username, password string) error {
	secret := &v1.Secret{
		ObjectMeta: metav1.ObjectMeta{
			Name: name,
		},
		Data: map[string][]byte{
			"username": []byte(username),
			"password": []byte(password),
		},
	}
	_, err := cli.CoreV1().Secrets(namespace).Create(context.TODO(), secret, metav1.CreateOptions{})
	return err
}

func deletePostgresSecret(cli kubernetes.Interface, name, namespace string) error {
	return cli.CoreV1().Secrets(namespace).Delete(context.TODO(), name, metav1.DeleteOptions{})
}

func isAuroraCluster(engine string) bool {
	for _, v := range []string{string(DBEngineAurora), string(DBEngineAuroraMySQL), string(DBEngineAuroraPostgreSQL)} {
		if engine == v {
			return true
		}
	}
	return false
}

<<<<<<< HEAD
func GetRDSDbSubnetGroup(ctx context.Context, rdsCli *rds.RDS, instanceID string) (*string, error) {
=======
func GetRDSDBSubnetGroup(ctx context.Context, rdsCli *rds.RDS, instanceID string) (*string, error) {
>>>>>>> 4e697733
	result, err := rdsCli.DescribeDBInstances(ctx, instanceID)
	if err != nil {
		return nil, err
	}
<<<<<<< HEAD

	// Extract the dbSubnetGroup from the response
	return result.DBInstances[0].DBSubnetGroup.DBSubnetGroupName, nil
}

func GetRDSAuroraDbSubnetGroup(ctx context.Context, rdsCli *rds.RDS, instanceID string) (*string, error) {
=======
	if len(result.DBInstances) == 0 {
		return nil, errors.Errorf("Could not get DBInstance with the instanceID %s", instanceID)
	}
	return result.DBInstances[0].DBSubnetGroup.DBSubnetGroupName, nil
}

func GetRDSAuroraDBSubnetGroup(ctx context.Context, rdsCli *rds.RDS, instanceID string) (*string, error) {
>>>>>>> 4e697733
	desc, err := rdsCli.DescribeDBClusters(ctx, instanceID)
	if err != nil {
		if aerr, ok := err.(awserr.Error); ok {
			if aerr.Code() != rdserr.ErrCodeDBClusterNotFoundFault {
				return nil, err
			}
			return nil, nil
		}
	}
<<<<<<< HEAD
	// Extract the dbSubnetGroup from the response
=======
	if len(desc.DBClusters) == 0 {
		return nil, errors.Errorf("Could not get DBCluster with the instanceID %s", instanceID)
	}
>>>>>>> 4e697733
	return desc.DBClusters[0].DBSubnetGroup, nil
}<|MERGE_RESOLUTION|>--- conflicted
+++ resolved
@@ -249,23 +249,11 @@
 	return false
 }
 
-<<<<<<< HEAD
-func GetRDSDbSubnetGroup(ctx context.Context, rdsCli *rds.RDS, instanceID string) (*string, error) {
-=======
 func GetRDSDBSubnetGroup(ctx context.Context, rdsCli *rds.RDS, instanceID string) (*string, error) {
->>>>>>> 4e697733
 	result, err := rdsCli.DescribeDBInstances(ctx, instanceID)
 	if err != nil {
 		return nil, err
 	}
-<<<<<<< HEAD
-
-	// Extract the dbSubnetGroup from the response
-	return result.DBInstances[0].DBSubnetGroup.DBSubnetGroupName, nil
-}
-
-func GetRDSAuroraDbSubnetGroup(ctx context.Context, rdsCli *rds.RDS, instanceID string) (*string, error) {
-=======
 	if len(result.DBInstances) == 0 {
 		return nil, errors.Errorf("Could not get DBInstance with the instanceID %s", instanceID)
 	}
@@ -273,7 +261,6 @@
 }
 
 func GetRDSAuroraDBSubnetGroup(ctx context.Context, rdsCli *rds.RDS, instanceID string) (*string, error) {
->>>>>>> 4e697733
 	desc, err := rdsCli.DescribeDBClusters(ctx, instanceID)
 	if err != nil {
 		if aerr, ok := err.(awserr.Error); ok {
@@ -283,12 +270,8 @@
 			return nil, nil
 		}
 	}
-<<<<<<< HEAD
-	// Extract the dbSubnetGroup from the response
-=======
 	if len(desc.DBClusters) == 0 {
 		return nil, errors.Errorf("Could not get DBCluster with the instanceID %s", instanceID)
 	}
->>>>>>> 4e697733
 	return desc.DBClusters[0].DBSubnetGroup, nil
 }