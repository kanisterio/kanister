// Copyright 2019 The Kanister Authors.
//
// Licensed under the Apache License, Version 2.0 (the "License");
// you may not use this file except in compliance with the License.
// You may obtain a copy of the License at
//
//      http://www.apache.org/licenses/LICENSE-2.0
//
// Unless required by applicable law or agreed to in writing, software
// distributed under the License is distributed on an "AS IS" BASIS,
// WITHOUT WARRANTIES OR CONDITIONS OF ANY KIND, either express or implied.
// See the License for the specific language governing permissions and
// limitations under the License.

package function

import (
	"context"
	"time"

	"github.com/aws/aws-sdk-go/aws/awserr"
	awsrds "github.com/aws/aws-sdk-go/service/rds"
	"github.com/pkg/errors"
	metav1 "k8s.io/apimachinery/pkg/apis/meta/v1"

	kanister "github.com/kanisterio/kanister/pkg"
	crv1alpha1 "github.com/kanisterio/kanister/pkg/apis/cr/v1alpha1"
	"github.com/kanisterio/kanister/pkg/aws/rds"
	"github.com/kanisterio/kanister/pkg/field"
	"github.com/kanisterio/kanister/pkg/log"
	"github.com/kanisterio/kanister/pkg/param"
	"github.com/kanisterio/kanister/pkg/progress"
)

func init() {
	_ = kanister.Register(&deleteRDSSnapshotFunc{})
}

var (
	_ kanister.Func = (*deleteRDSSnapshotFunc)(nil)
)

const (
	// DeleteRDSSnapshotFuncName gives the name of the function
	DeleteRDSSnapshotFuncName      = "DeleteRDSSnapshot"
	DeleteRDSSnapshotSnapshotIDArg = "snapshotID"
)

type deleteRDSSnapshotFunc struct {
	progressPercent string
}

func (*deleteRDSSnapshotFunc) Name() string {
	return DeleteRDSSnapshotFuncName
}

<<<<<<< HEAD
//nolint:unparam,nolintlint
=======
>>>>>>> 80d001e5
func deleteRDSSnapshot(ctx context.Context, snapshotID string, profile *param.Profile, dbEngine RDSDBEngine) (map[string]interface{}, error) {
	// Validate profile
	if err := ValidateProfile(profile); err != nil {
		return nil, errors.Wrap(err, "Profile Validation failed")
	}

	// Get aws config from profile
	awsConfig, region, err := getAWSConfigFromProfile(ctx, profile)
	if err != nil {
		return nil, errors.Wrap(err, "Failed to get AWS creds from profile")
	}

	// Create rds client
	rdsCli, err := rds.NewClient(ctx, awsConfig, region)
	if err != nil {
		return nil, errors.Wrap(err, "Failed to create RDS client")
	}

	if !isAuroraCluster(string(dbEngine)) {
		// Delete Snapshot
		log.WithContext(ctx).Print("Deleting RDS snapshot", field.M{"SnapshotID": snapshotID})
		_, err := rdsCli.DeleteDBSnapshot(ctx, snapshotID)
		if err != nil {
			if err, ok := err.(awserr.Error); ok {
				switch err.Code() {
				case awsrds.ErrCodeDBSnapshotNotFoundFault:
					log.WithContext(ctx).Print("Could not find matching RDS snapshot; might have been deleted previously", field.M{"SnapshotId": snapshotID})
					return nil, nil
				default:
					return nil, errors.Wrap(err, "Failed to delete snapshot")
				}
			}
		}
		// Wait until snapshot is deleted
		log.WithContext(ctx).Print("Waiting for RDS snapshot to be deleted", field.M{"SnapshotID": snapshotID})
		err = rdsCli.WaitUntilDBSnapshotDeleted(ctx, snapshotID)
		return nil, errors.Wrap(err, "Error while waiting for snapshot to be deleted")
	}

	// delete Aurora DB cluster snapshot
	log.WithContext(ctx).Print("Deleting Aurora DB cluster snapshot")
	_, err = rdsCli.DeleteDBClusterSnapshot(ctx, snapshotID)
	if err != nil {
		if err, ok := err.(awserr.Error); ok {
			switch err.Code() {
			case awsrds.ErrCodeDBClusterSnapshotNotFoundFault:
				log.WithContext(ctx).Print("Could not find matching Aurora DB cluster snapshot; might have been deleted previously", field.M{"SnapshotId": snapshotID})
				return nil, nil
			default:
				return nil, errors.Wrap(err, "Error deleting Aurora DB cluster snapshot")
			}
		}
	}

	log.WithContext(ctx).Print("Waiting for Aurora DB cluster snapshot to be deleted")
	err = rdsCli.WaitUntilDBClusterDeleted(ctx, snapshotID)

	return nil, errors.Wrap(err, "Error waiting for Aurora DB cluster snapshot to be deleted")
}

func (crs *deleteRDSSnapshotFunc) Exec(ctx context.Context, tp param.TemplateParams, args map[string]interface{}) (map[string]interface{}, error) {
	// Set progress percent
	crs.progressPercent = progress.StartedPercent
	defer func() { crs.progressPercent = progress.CompletedPercent }()

	var snapshotID string
	var dbEngine RDSDBEngine
	if err := Arg(args, DeleteRDSSnapshotSnapshotIDArg, &snapshotID); err != nil {
		return nil, err
	}

	if err := OptArg(args, CreateRDSSnapshotDBEngine, &dbEngine, ""); err != nil {
		return nil, err
	}

	return deleteRDSSnapshot(ctx, snapshotID, tp.Profile, dbEngine)
}

func (*deleteRDSSnapshotFunc) RequiredArgs() []string {
	return []string{DeleteRDSSnapshotSnapshotIDArg}
}

func (*deleteRDSSnapshotFunc) Arguments() []string {
	return []string{
		DeleteRDSSnapshotSnapshotIDArg,
		CreateRDSSnapshotDBEngine,
	}
}

func (d *deleteRDSSnapshotFunc) ExecutionProgress() (crv1alpha1.PhaseProgress, error) {
	metav1Time := metav1.NewTime(time.Now())
	return crv1alpha1.PhaseProgress{
		ProgressPercent:    d.progressPercent,
		LastTransitionTime: &metav1Time,
	}, nil
}<|MERGE_RESOLUTION|>--- conflicted
+++ resolved
@@ -54,10 +54,6 @@
 	return DeleteRDSSnapshotFuncName
 }
 
-<<<<<<< HEAD
-//nolint:unparam,nolintlint
-=======
->>>>>>> 80d001e5
 func deleteRDSSnapshot(ctx context.Context, snapshotID string, profile *param.Profile, dbEngine RDSDBEngine) (map[string]interface{}, error) {
 	// Validate profile
 	if err := ValidateProfile(profile); err != nil {
