--- conflicted
+++ resolved
@@ -80,13 +80,10 @@
 	jobPrefix string,
 	podOverride crv1alpha1.JSONMap,
 ) (map[string]interface{}, error) {
-<<<<<<< HEAD
-=======
 	if (len(deleteIdentifiers) == 0) == (len(deleteTags) == 0) {
 		return nil, errors.Errorf("Require one argument: %s or %s", DeleteDataBackupIdentifierArg, DeleteDataBackupTagArg)
 	}
 
->>>>>>> 2f1bbe47
 	options := &kube.PodOptions{
 		Namespace:    namespace,
 		GenerateName: jobPrefix,
@@ -101,28 +98,16 @@
 
 //nolint:gocognit
 func deleteDataPodFunc(
-<<<<<<< HEAD
-	cli kubernetes.Interface,
 	tp param.TemplateParams,
 	reclaimSpace bool,
-	namespace,
-=======
-	tp param.TemplateParams,
-	reclaimSpace bool,
->>>>>>> 2f1bbe47
 	encryptionKey string,
 	targetPaths,
 	deleteTags,
 	deleteIdentifiers []string,
-<<<<<<< HEAD
-) func(ctx context.Context, pod *v1.Pod) (map[string]interface{}, error) {
-	return func(ctx context.Context, pod *v1.Pod) (map[string]interface{}, error) {
-=======
 ) func(ctx context.Context, pc kube.PodController) (map[string]interface{}, error) {
 	return func(ctx context.Context, pc kube.PodController) (map[string]interface{}, error) {
 		pod := pc.Pod()
 
->>>>>>> 2f1bbe47
 		// Wait for pod to reach running state
 		if err := pc.WaitForPodReady(ctx); err != nil {
 			return nil, errors.Wrapf(err, "Failed while waiting for Pod %s to be ready", pod.Name)
