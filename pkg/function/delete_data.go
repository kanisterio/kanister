// Copyright 2019 The Kanister Authors.
//
// Licensed under the Apache License, Version 2.0 (the "License");
// you may not use this file except in compliance with the License.
// You may obtain a copy of the License at
//
//      http://www.apache.org/licenses/LICENSE-2.0
//
// Unless required by applicable law or agreed to in writing, software
// distributed under the License is distributed on an "AS IS" BASIS,
// WITHOUT WARRANTIES OR CONDITIONS OF ANY KIND, either express or implied.
// See the License for the specific language governing permissions and
// limitations under the License.

package function

import (
	"bytes"
	"context"
	"fmt"
	"strings"

	"github.com/pkg/errors"
	corev1 "k8s.io/api/core/v1"
	"k8s.io/client-go/kubernetes"

	kanister "github.com/kanisterio/kanister/pkg"
	crv1alpha1 "github.com/kanisterio/kanister/pkg/apis/cr/v1alpha1"
	"github.com/kanisterio/kanister/pkg/consts"
	"github.com/kanisterio/kanister/pkg/format"
	"github.com/kanisterio/kanister/pkg/kube"
	"github.com/kanisterio/kanister/pkg/param"
	"github.com/kanisterio/kanister/pkg/restic"
)

const (
	// DeleteDataFuncName gives the function name
	DeleteDataFuncName = "DeleteData"
	// DeleteDataNamespaceArg provides the namespace
	DeleteDataNamespaceArg = "namespace"
	// DeleteDataBackupArtifactPrefixArg provides the path to restore backed up data
	DeleteDataBackupArtifactPrefixArg = "backupArtifactPrefix"
	// DeleteDataBackupIdentifierArg provides a unique ID added to the backed up artifacts
	DeleteDataBackupIdentifierArg = "backupID"
	// DeleteDataBackupTagArg provides a unique tag added to the backed up artifacts
	DeleteDataBackupTagArg = "backupTag"
	// DeleteDataEncryptionKeyArg provides the encryption key to be used for deletes
	DeleteDataEncryptionKeyArg = "encryptionKey"
	// DeleteDataReclaimSpace provides a way to specify if space should be reclaimed
	DeleteDataReclaimSpace = "reclaimSpace"
	// DeleteDataPodOverrideArg contains pod specs to override default pod specs
	DeleteDataPodOverrideArg = "podOverride"
	deleteDataJobPrefix      = "delete-data-"
	// DeleteDataOutputSpaceFreed is the key for the output reporting the space freed
	DeleteDataOutputSpaceFreed = "spaceFreed"
)

func init() {
	_ = kanister.Register(&deleteDataFunc{})
}

var _ kanister.Func = (*deleteDataFunc)(nil)

type deleteDataFunc struct{}

func (*deleteDataFunc) Name() string {
	return DeleteDataFuncName
}

func deleteData(
	ctx context.Context,
	cli kubernetes.Interface,
	tp param.TemplateParams,
	reclaimSpace bool,
	namespace,
	encryptionKey string,
	targetPaths,
	deleteTags,
	deleteIdentifiers []string,
	jobPrefix string,
	podOverride crv1alpha1.JSONMap,
) (map[string]interface{}, error) {
	if (len(deleteIdentifiers) == 0) == (len(deleteTags) == 0) {
		return nil, errors.Errorf("Require one argument: %s or %s", DeleteDataBackupIdentifierArg, DeleteDataBackupTagArg)
	}

	options := &kube.PodOptions{
		Namespace:    namespace,
		GenerateName: jobPrefix,
		Image:        consts.GetKanisterToolsImage(),
		Command:      []string{"sh", "-c", "tail -f /dev/null"},
		PodOverride:  podOverride,
	}
	pr := kube.NewPodRunner(cli, options)
	podFunc := deleteDataPodFunc(tp, reclaimSpace, encryptionKey, targetPaths, deleteTags, deleteIdentifiers)
	return pr.RunEx(ctx, podFunc)
}

//nolint:gocognit
func deleteDataPodFunc(
	tp param.TemplateParams,
	reclaimSpace bool,
	encryptionKey string,
	targetPaths,
	deleteTags,
	deleteIdentifiers []string,
<<<<<<< HEAD
) func(ctx context.Context, pod *corev1.Pod) (map[string]interface{}, error) {
	return func(ctx context.Context, pod *corev1.Pod) (map[string]interface{}, error) {
=======
) func(ctx context.Context, pc kube.PodController) (map[string]interface{}, error) {
	return func(ctx context.Context, pc kube.PodController) (map[string]interface{}, error) {
		pod := pc.Pod()

>>>>>>> ef78a07e
		// Wait for pod to reach running state
		if err := pc.WaitForPodReady(ctx); err != nil {
			return nil, errors.Wrapf(err, "Failed while waiting for Pod %s to be ready", pod.Name)
		}

		remover, err := MaybeWriteProfileCredentials(ctx, pc, tp.Profile)
		if err != nil {
			return nil, err
		}

		// Parent context could already be dead, so removing file within new context
		defer remover.Remove(context.Background()) //nolint:errcheck

		// Get command executor
		podCommandExecutor, err := pc.GetCommandExecutor()
		if err != nil {
			return nil, err
		}

		for i, deleteTag := range deleteTags {
			cmd, err := restic.SnapshotsCommandByTag(tp.Profile, targetPaths[i], deleteTag, encryptionKey)
			if err != nil {
				return nil, err
			}

			var stdout, stderr bytes.Buffer
			err = podCommandExecutor.Exec(ctx, cmd, nil, &stdout, &stderr)
			format.LogWithCtx(ctx, pod.Name, pod.Spec.Containers[0].Name, stdout.String())
			format.LogWithCtx(ctx, pod.Name, pod.Spec.Containers[0].Name, stderr.String())
			if err != nil {
				return nil, errors.Wrapf(err, "Failed to forget data, could not get snapshotID from tag, Tag: %s", deleteTag)
			}
			deleteIdentifier, err := restic.SnapshotIDFromSnapshotLog(stdout.String())
			if err != nil {
				return nil, errors.Wrapf(err, "Failed to forget data, could not get snapshotID from tag, Tag: %s", deleteTag)
			}
			deleteIdentifiers = append(deleteIdentifiers, deleteIdentifier)
		}
		var spaceFreedTotal int64
		for i, deleteIdentifier := range deleteIdentifiers {
			cmd, err := restic.ForgetCommandByID(tp.Profile, targetPaths[i], deleteIdentifier, encryptionKey)
			if err != nil {
				return nil, err
			}

			var stdout, stderr bytes.Buffer
			err = podCommandExecutor.Exec(ctx, cmd, nil, &stdout, &stderr)
			format.LogWithCtx(ctx, pod.Name, pod.Spec.Containers[0].Name, stdout.String())
			format.LogWithCtx(ctx, pod.Name, pod.Spec.Containers[0].Name, stderr.String())
			if err != nil {
				return nil, errors.Wrapf(err, "Failed to forget data")
			}
			if reclaimSpace {
				spaceFreedStr, err := pruneData(tp, pod, podCommandExecutor, encryptionKey, targetPaths[i])
				if err != nil {
					return nil, errors.Wrapf(err, "Error executing prune command")
				}
				spaceFreedTotal += restic.ParseResticSizeStringBytes(spaceFreedStr)
			}
		}

		return map[string]interface{}{
			DeleteDataOutputSpaceFreed: fmt.Sprintf("%d B", spaceFreedTotal),
		}, nil
	}
}

<<<<<<< HEAD
func pruneData(cli kubernetes.Interface, tp param.TemplateParams, pod *corev1.Pod, namespace, encryptionKey, targetPath string) (string, error) {
=======
func pruneData(
	tp param.TemplateParams,
	pod *v1.Pod,
	podCommandExecutor kube.PodCommandExecutor,
	encryptionKey,
	targetPath string,
) (string, error) {
>>>>>>> ef78a07e
	cmd, err := restic.PruneCommand(tp.Profile, targetPath, encryptionKey)
	if err != nil {
		return "", err
	}

	var stdout, stderr bytes.Buffer
	err = podCommandExecutor.Exec(context.Background(), cmd, nil, &stdout, &stderr)
	format.Log(pod.Name, pod.Spec.Containers[0].Name, stdout.String())
	format.Log(pod.Name, pod.Spec.Containers[0].Name, stderr.String())

	spaceFreed := restic.SpaceFreedFromPruneLog(stdout.String())
	return spaceFreed, errors.Wrapf(err, "Failed to prune data after forget")
}

func (*deleteDataFunc) Exec(ctx context.Context, tp param.TemplateParams, args map[string]interface{}) (map[string]interface{}, error) {
	var namespace, deleteArtifactPrefix, deleteIdentifier, deleteTag, encryptionKey string
	var reclaimSpace bool
	var err error
	if err = Arg(args, DeleteDataNamespaceArg, &namespace); err != nil {
		return nil, err
	}
	if err = Arg(args, DeleteDataBackupArtifactPrefixArg, &deleteArtifactPrefix); err != nil {
		return nil, err
	}
	if err = OptArg(args, DeleteDataBackupIdentifierArg, &deleteIdentifier, ""); err != nil {
		return nil, err
	}
	if err = OptArg(args, DeleteDataBackupTagArg, &deleteTag, ""); err != nil {
		return nil, err
	}
	if err = OptArg(args, DeleteDataEncryptionKeyArg, &encryptionKey, restic.GeneratePassword()); err != nil {
		return nil, err
	}
	if err = OptArg(args, DeleteDataReclaimSpace, &reclaimSpace, false); err != nil {
		return nil, err
	}
	podOverride, err := GetPodSpecOverride(tp, args, DeleteDataPodOverrideArg)
	if err != nil {
		return nil, err
	}

	if err = ValidateProfile(tp.Profile); err != nil {
		return nil, err
	}

	deleteArtifactPrefix = ResolveArtifactPrefix(deleteArtifactPrefix, tp.Profile)

	cli, err := kube.NewClient()
	if err != nil {
		return nil, errors.Wrapf(err, "Failed to create Kubernetes client")
	}
	return deleteData(ctx, cli, tp, reclaimSpace, namespace, encryptionKey, strings.Fields(deleteArtifactPrefix), strings.Fields(deleteTag), strings.Fields(deleteIdentifier), deleteDataJobPrefix, podOverride)
}

func (*deleteDataFunc) RequiredArgs() []string {
	return []string{
		DeleteDataNamespaceArg,
		DeleteDataBackupArtifactPrefixArg,
	}
}

func (*deleteDataFunc) Arguments() []string {
	return []string{
		DeleteDataNamespaceArg,
		DeleteDataBackupArtifactPrefixArg,
		DeleteDataBackupIdentifierArg,
		DeleteDataBackupTagArg,
		DeleteDataEncryptionKeyArg,
		DeleteDataReclaimSpace,
	}
}<|MERGE_RESOLUTION|>--- conflicted
+++ resolved
@@ -104,15 +104,10 @@
 	targetPaths,
 	deleteTags,
 	deleteIdentifiers []string,
-<<<<<<< HEAD
-) func(ctx context.Context, pod *corev1.Pod) (map[string]interface{}, error) {
-	return func(ctx context.Context, pod *corev1.Pod) (map[string]interface{}, error) {
-=======
 ) func(ctx context.Context, pc kube.PodController) (map[string]interface{}, error) {
 	return func(ctx context.Context, pc kube.PodController) (map[string]interface{}, error) {
 		pod := pc.Pod()
 
->>>>>>> ef78a07e
 		// Wait for pod to reach running state
 		if err := pc.WaitForPodReady(ctx); err != nil {
 			return nil, errors.Wrapf(err, "Failed while waiting for Pod %s to be ready", pod.Name)
@@ -180,17 +175,13 @@
 	}
 }
 
-<<<<<<< HEAD
-func pruneData(cli kubernetes.Interface, tp param.TemplateParams, pod *corev1.Pod, namespace, encryptionKey, targetPath string) (string, error) {
-=======
 func pruneData(
 	tp param.TemplateParams,
-	pod *v1.Pod,
+	pod *corev1.Pod,
 	podCommandExecutor kube.PodCommandExecutor,
 	encryptionKey,
 	targetPath string,
 ) (string, error) {
->>>>>>> ef78a07e
 	cmd, err := restic.PruneCommand(tp.Profile, targetPath, encryptionKey)
 	if err != nil {
 		return "", err
