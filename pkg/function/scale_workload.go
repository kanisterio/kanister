--- conflicted
+++ resolved
@@ -58,10 +58,6 @@
 	return ScaleWorkloadFuncName
 }
 
-<<<<<<< HEAD
-func (*scaleWorkloadFunc) Exec(ctx context.Context, tp param.TemplateParams, args map[string]interface{}) (map[string]interface{}, error) {
-	scaleWorkloadArgs, err := getArgs(tp, args)
-=======
 func (s *scaleWorkloadFunc) Exec(ctx context.Context, tp param.TemplateParams, args map[string]interface{}) (map[string]interface{}, error) {
 	// Set progress percent
 	s.progressPercent = progress.StartedPercent
@@ -70,7 +66,6 @@
 	var namespace, kind, name string
 	var replicas int32
 	namespace, kind, name, replicas, waitForReady, err := getArgs(tp, args)
->>>>>>> 612154bb
 	if err != nil {
 		return nil, err
 	}
@@ -112,17 +107,6 @@
 	}
 }
 
-<<<<<<< HEAD
-type scaleWorkloadArgs struct {
-	namespace    string
-	kind         string
-	name         string
-	replicas     int32
-	waitForReady bool
-}
-
-func getArgs(tp param.TemplateParams, args map[string]interface{}) (*scaleWorkloadArgs, error) {
-=======
 func (s *scaleWorkloadFunc) ExecutionProgress() (crv1alpha1.PhaseProgress, error) {
 	metav1Time := metav1.NewTime(time.Now())
 	return crv1alpha1.PhaseProgress{
@@ -132,7 +116,6 @@
 }
 
 func getArgs(tp param.TemplateParams, args map[string]interface{}) (namespace, kind, name string, replicas int32, waitForReady bool, err error) {
->>>>>>> 612154bb
 	var rep interface{}
 	waitForReady := true
 	err := Arg(args, ScaleWorkloadReplicas, &rep)
