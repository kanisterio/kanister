--- conflicted
+++ resolved
@@ -37,13 +37,6 @@
 func LogTo(w io.Writer, pod string, container string, output string) {
 	if output != "" {
 		for _, line := range regex.Split(output, -1) {
-<<<<<<< HEAD
-			if strings.Contains(line, pkgout.PhaseOpString) {
-				continue
-			}
-
-			if line != "" {
-=======
 			// retain the original format of phase outputs for ease
 			// of processing later.
 			if strings.Contains(line, pkgout.PhaseOpString) {
@@ -54,7 +47,6 @@
 			}
 
 			if strings.TrimSpace(line) != "" {
->>>>>>> eaae5d9d
 				fields := field.M{
 					"Pod":       pod,
 					"Container": container,
