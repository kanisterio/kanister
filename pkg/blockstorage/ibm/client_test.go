--- conflicted
+++ resolved
@@ -143,7 +143,18 @@
 	ibmCli, err = newClient(context.Background(), make(map[string]string))
 	c.Assert(err, NotNil)
 	c.Assert(ibmCli, IsNil)
-<<<<<<< HEAD
+
+}
+
+func (s *ClientSuite) getCredsMap(c *C) map[string]string {
+	if s.slAPIKey != "" {
+		return map[string]string{SLAPIKeyArgName: s.slAPIKey, SLAPIUsernameArgName: s.slAPIUsername}
+	}
+	if s.apiKey != "" {
+		return map[string]string{APIKeyArgName: s.apiKey}
+	}
+	c.Skip(fmt.Sprintf("Neither of  %s, %s  environment variables set", IBMApiKeyEnv, IBMSLApiKeyEnv))
+	return map[string]string{}
 }
 
 func (s *ClientSuite) TestPanic(c *C) {
@@ -166,18 +177,4 @@
 		c.Assert(err, NotNil)
 		c.Assert(cfg, IsNil)
 	}
-=======
-
-}
-
-func (s *ClientSuite) getCredsMap(c *C) map[string]string {
-	if s.slAPIKey != "" {
-		return map[string]string{SLAPIKeyArgName: s.slAPIKey, SLAPIUsernameArgName: s.slAPIUsername}
-	}
-	if s.apiKey != "" {
-		return map[string]string{APIKeyArgName: s.apiKey}
-	}
-	c.Skip(fmt.Sprintf("Neither of  %s, %s  environment variables set", IBMApiKeyEnv, IBMSLApiKeyEnv))
-	return map[string]string{}
->>>>>>> f4550781
 }