// Copyright 2019 The Kanister Authors.
//
// Licensed under the Apache License, Version 2.0 (the "License");
// you may not use this file except in compliance with the License.
// You may obtain a copy of the License at
//
//      http://www.apache.org/licenses/LICENSE-2.0
//
// Unless required by applicable law or agreed to in writing, software
// distributed under the License is distributed on an "AS IS" BASIS,
// WITHOUT WARRANTIES OR CONDITIONS OF ANY KIND, either express or implied.
// See the License for the specific language governing permissions and
// limitations under the License.

package zone

import (
	"context"
	"fmt"
	"reflect"
	"sort"
	"testing"

	"github.com/kanisterio/kanister/pkg/kube"
	. "gopkg.in/check.v1"
	"k8s.io/api/core/v1"
	metav1 "k8s.io/apimachinery/pkg/apis/meta/v1"
	"k8s.io/client-go/kubernetes"
	"k8s.io/client-go/kubernetes/fake"
)

// Hook up gocheck into the "go test" runner.
func Test(t *testing.T) { TestingT(t) }

type ZoneSuite struct{}

var _ = Suite(&ZoneSuite{})

func (s ZoneSuite) TestNodeZoneAndRegionGCP(c *C) {
	ctx := context.Background()
	node1 := &v1.Node{
		ObjectMeta: metav1.ObjectMeta{
			Name:   "node1",
			Labels: map[string]string{kube.FDRegionLabelName: "us-west2", kube.FDZoneLabelName: "us-west2-a"},
		},
		Status: v1.NodeStatus{
			Conditions: []v1.NodeCondition{
				v1.NodeCondition{
					Status: "True",
					Type:   "Ready",
				},
			},
		},
	}
	node2 := &v1.Node{
		ObjectMeta: metav1.ObjectMeta{
			Name:   "node2",
			Labels: map[string]string{kube.FDRegionLabelName: "us-west2", kube.FDZoneLabelName: "us-west2-b"},
		},
		Status: v1.NodeStatus{
			Conditions: []v1.NodeCondition{
				v1.NodeCondition{
					Status: "True",
					Type:   "Ready",
				},
			},
		},
	}
	node3 := &v1.Node{
		ObjectMeta: metav1.ObjectMeta{
			Name:   "node3",
			Labels: map[string]string{kube.FDRegionLabelName: "us-west2", kube.FDZoneLabelName: "us-west2-c"},
		},
		Status: v1.NodeStatus{
			Conditions: []v1.NodeCondition{
				v1.NodeCondition{
					Status: "True",
					Type:   "Ready",
				},
			},
		},
	}
	// error nodes
	node4 := &v1.Node{
		ObjectMeta: metav1.ObjectMeta{
			Name:   "node4",
			Labels: map[string]string{kube.FDRegionLabelName: "us-west2", kube.FDZoneLabelName: "us-west2-c"},
		},
		Status: v1.NodeStatus{
			Conditions: []v1.NodeCondition{
				v1.NodeCondition{
					Status: "False",
					Type:   "Ready",
				},
			},
		},
	}
	node5 := &v1.Node{
		ObjectMeta: metav1.ObjectMeta{
			Name:   "node5",
			Labels: map[string]string{kube.FDRegionLabelName: "us-west2", kube.FDZoneLabelName: "us-west2-c"},
		},
		Spec: v1.NodeSpec{
			Unschedulable: true,
		},
		Status: v1.NodeStatus{
			Conditions: []v1.NodeCondition{
				v1.NodeCondition{
					Status: "True",
					Type:   "Ready",
				},
			},
		},
	}
	expectedZone := make(map[string]struct{})
	expectedZone["us-west2-a"] = struct{}{}
	expectedZone["us-west2-b"] = struct{}{}
	expectedZone["us-west2-c"] = struct{}{}
	cli := fake.NewSimpleClientset(node1, node2, node3)
	z, r, err := NodeZonesAndRegion(ctx, cli)
	c.Assert(err, IsNil)
	c.Assert(reflect.DeepEqual(z, expectedZone), Equals, true)
	c.Assert(r, Equals, "us-west2")

	cli = fake.NewSimpleClientset(node4, node5)
	_, _, err = NodeZonesAndRegion(ctx, cli)
	c.Assert(err, NotNil)
}

func (s ZoneSuite) TestNodeZoneAndRegionEBS(c *C) {
	ctx := context.Background()
	node1 := &v1.Node{
		ObjectMeta: metav1.ObjectMeta{
			Name:   "node1",
			Labels: map[string]string{kube.FDRegionLabelName: "us-west-2", kube.FDZoneLabelName: "us-west-2a"},
		},
		Status: v1.NodeStatus{
			Conditions: []v1.NodeCondition{
				v1.NodeCondition{
					Status: "True",
					Type:   "Ready",
				},
			},
		},
	}
	node2 := &v1.Node{
		ObjectMeta: metav1.ObjectMeta{
			Name:   "node2",
			Labels: map[string]string{kube.FDRegionLabelName: "us-west-2", kube.FDZoneLabelName: "us-west-2b"},
		},
		Status: v1.NodeStatus{
			Conditions: []v1.NodeCondition{
				v1.NodeCondition{
					Status: "True",
					Type:   "Ready",
				},
			},
		},
	}
	node3 := &v1.Node{
		ObjectMeta: metav1.ObjectMeta{
			Name:   "node3",
			Labels: map[string]string{kube.FDRegionLabelName: "us-west-2", kube.FDZoneLabelName: "us-west-2c"},
		},
		Status: v1.NodeStatus{
			Conditions: []v1.NodeCondition{
				v1.NodeCondition{
					Status: "True",
					Type:   "Ready",
				},
			},
		},
	}
	// error nodes
	node4 := &v1.Node{
		ObjectMeta: metav1.ObjectMeta{
			Name:   "node4",
			Labels: map[string]string{kube.FDRegionLabelName: "us-west-2", kube.FDZoneLabelName: "us-west-2c"},
		},
		Status: v1.NodeStatus{
			Conditions: []v1.NodeCondition{
				v1.NodeCondition{
					Status: "False",
					Type:   "Ready",
				},
			},
		},
	}
	node5 := &v1.Node{
		ObjectMeta: metav1.ObjectMeta{
			Name:   "node5",
			Labels: map[string]string{kube.FDRegionLabelName: "us-west-2", kube.FDZoneLabelName: "us-west-2c"},
		},
		Spec: v1.NodeSpec{
			Unschedulable: true,
		},
		Status: v1.NodeStatus{
			Conditions: []v1.NodeCondition{
				v1.NodeCondition{
					Status: "True",
					Type:   "Ready",
				},
			},
		},
	}
	expectedZone := make(map[string]struct{})
	expectedZone["us-west-2a"] = struct{}{}
	expectedZone["us-west-2b"] = struct{}{}
	expectedZone["us-west-2c"] = struct{}{}
	cli := fake.NewSimpleClientset(node1, node2, node3)
	z, r, err := NodeZonesAndRegion(ctx, cli)
	c.Assert(err, IsNil)
	c.Assert(reflect.DeepEqual(z, expectedZone), Equals, true)
	c.Assert(r, Equals, "us-west-2")

	cli = fake.NewSimpleClientset(node4, node5)
	_, _, err = NodeZonesAndRegion(ctx, cli)
	c.Assert(err, NotNil)
}

func (s ZoneSuite) TestNodeZoneAndRegionAD(c *C) {
	ctx := context.Background()
	node1 := &v1.Node{
		ObjectMeta: metav1.ObjectMeta{
			Name:   "node1",
			Labels: map[string]string{kube.FDRegionLabelName: "westus2", kube.FDZoneLabelName: "westus2-1"},
		},
		Status: v1.NodeStatus{
			Conditions: []v1.NodeCondition{
				v1.NodeCondition{
					Status: "True",
					Type:   "Ready",
				},
			},
		},
	}
	node2 := &v1.Node{
		ObjectMeta: metav1.ObjectMeta{
			Name:   "node2",
			Labels: map[string]string{kube.TopologyRegionLabelName: "westus2", kube.TopologyZoneLabelName: "westus2-2"},
		},
		Status: v1.NodeStatus{
			Conditions: []v1.NodeCondition{
				v1.NodeCondition{
					Status: "True",
					Type:   "Ready",
				},
			},
		},
	}
	node3 := &v1.Node{
		ObjectMeta: metav1.ObjectMeta{
			Name:   "node3",
			Labels: map[string]string{kube.FDRegionLabelName: "westus2", kube.FDZoneLabelName: "westus2-3"},
		},
		Status: v1.NodeStatus{
			Conditions: []v1.NodeCondition{
				v1.NodeCondition{
					Status: "True",
					Type:   "Ready",
				},
			},
		},
	}
	// non-zonal node (FaultDomain)
	node4 := &v1.Node{
		ObjectMeta: metav1.ObjectMeta{
			Name:   "node4",
<<<<<<< HEAD
			Labels: map[string]string{kube.FDRegionLabelName: "us-west2", kube.FDZoneLabelName: "us-west2-4"},
=======
			Labels: map[string]string{kubevolume.PVRegionLabelName: "westus", kubevolume.PVZoneLabelName: "0"},
>>>>>>> 598960e5
		},
		Status: v1.NodeStatus{
			Conditions: []v1.NodeCondition{
				v1.NodeCondition{
					Status: "True",
					Type:   "Ready",
				},
			},
		},
	}
	// error nodes
	node5 := &v1.Node{
		ObjectMeta: metav1.ObjectMeta{
			Name:   "node5",
<<<<<<< HEAD
			Labels: map[string]string{kube.FDRegionLabelName: "us-west2", kube.FDZoneLabelName: "us-west2-5"},
=======
			Labels: map[string]string{kubevolume.PVRegionLabelName: "us-west2", kubevolume.PVZoneLabelName: "us-west2-4"},
		},
		Status: v1.NodeStatus{
			Conditions: []v1.NodeCondition{
				v1.NodeCondition{
					Status: "False",
					Type:   "Ready",
				},
			},
		},
	}
	node6 := &v1.Node{
		ObjectMeta: metav1.ObjectMeta{
			Name:   "node6",
			Labels: map[string]string{kubevolume.PVRegionLabelName: "us-west2", kubevolume.PVZoneLabelName: "us-west2-5"},
>>>>>>> 598960e5
		},
		Spec: v1.NodeSpec{
			Unschedulable: true,
		},
		Status: v1.NodeStatus{
			Conditions: []v1.NodeCondition{
				v1.NodeCondition{
					Status: "True",
					Type:   "Ready",
				},
			},
		},
	}

	expectedZone := make(map[string]struct{})
	expectedZone["westus2-1"] = struct{}{}
	expectedZone["westus2-2"] = struct{}{}
	expectedZone["westus2-3"] = struct{}{}
	cli := fake.NewSimpleClientset(node1, node2, node3)
	z, r, err := NodeZonesAndRegion(ctx, cli)
	c.Assert(err, IsNil)
	c.Assert(reflect.DeepEqual(z, expectedZone), Equals, true)
	c.Assert(r, Equals, "westus2")

	// non-zonal cluster test
	cli = fake.NewSimpleClientset(node4)
	z, r, err = NodeZonesAndRegion(ctx, cli)
	c.Assert(err, IsNil)
	c.Assert(len(z) == 0, Equals, true)
	c.Assert(r, Equals, "westus")

	// error case
	cli = fake.NewSimpleClientset(node5, node6)
	_, _, err = NodeZonesAndRegion(ctx, cli)
	c.Assert(err, NotNil)
}

func (s ZoneSuite) TestSanitizeZones(c *C) {
	for _, tc := range []struct {
		availableZones map[string]struct{}
		validZoneNames []string
		out            map[string]struct{}
	}{
		{
			availableZones: map[string]struct{}{
				"us-west1-a": {},
				"us-west1-b": {},
				"us-west1-c": {},
			},
			validZoneNames: []string{
				"us-west1-a",
				"us-west1-b",
				"us-west1-c",
			},
			out: map[string]struct{}{
				"us-west1-a": {},
				"us-west1-b": {},
				"us-west1-c": {},
			},
		},
		{
			availableZones: map[string]struct{}{
				"us-west1-a": {},
				"us-west1-b": {},
				"us-west1-c": {},
			},
			validZoneNames: []string{
				"us-west1a",
				"us-west1b",
				"us-west1c",
			},
			out: map[string]struct{}{
				"us-west1a": {},
				"us-west1b": {},
				"us-west1c": {},
			},
		},
		{
			availableZones: map[string]struct{}{
				"us-west1-a": {},
				"us-west1-b": {},
				"us-west1-c": {},
			},
			validZoneNames: []string{
				"us-west1a",
				"us-west1b",
				"us-west1c",
				"us-west1d",
			},
			out: map[string]struct{}{
				"us-west1a": {},
				"us-west1b": {},
				"us-west1c": {},
			},
		},
		{
			availableZones: map[string]struct{}{
				"us-west1-a": {},
				"us-west1-b": {},
				"us-west1-c": {},
			},
			validZoneNames: []string{
				"us-west1",
				"us-west2",
			},
			out: map[string]struct{}{
				"us-west1": {},
			},
		},
		{
			availableZones: map[string]struct{}{
				"us-west1-a": {},
				"us-west1-b": {},
				"us-west1-c": {},
			},
			validZoneNames: []string{
				"east",
				"west",
			},
			out: map[string]struct{}{
				"west": {},
			},
		},
	} {
		out := SanitizeAvailableZones(tc.availableZones, tc.validZoneNames)
		c.Assert(out, DeepEquals, tc.out)
	}
}

func (s ZoneSuite) TestFromSourceRegionZone(c *C) {
	ctx := context.Background()
	var t = &ebsTest{}
	node1 := &v1.Node{
		ObjectMeta: metav1.ObjectMeta{
			Name:   "node1",
			Labels: map[string]string{kube.FDRegionLabelName: "us-west-2", kube.FDZoneLabelName: "us-west-2a"},
		},
		Status: v1.NodeStatus{
			Conditions: []v1.NodeCondition{
				v1.NodeCondition{
					Status: "True",
					Type:   "Ready",
				},
			},
		},
	}
	node2 := &v1.Node{
		ObjectMeta: metav1.ObjectMeta{
			Name:   "node2",
			Labels: map[string]string{kube.FDRegionLabelName: "us-west-2", kube.FDZoneLabelName: "us-west-2b"},
		},
		Status: v1.NodeStatus{
			Conditions: []v1.NodeCondition{
				v1.NodeCondition{
					Status: "True",
					Type:   "Ready",
				},
			},
		},
	}
	node3 := &v1.Node{
		ObjectMeta: metav1.ObjectMeta{
			Name:   "node3",
			Labels: map[string]string{kube.FDRegionLabelName: "us-west-2", kube.FDZoneLabelName: "us-west-2c"},
		},
		Status: v1.NodeStatus{
			Conditions: []v1.NodeCondition{
				v1.NodeCondition{
					Status: "True",
					Type:   "Ready",
				},
			},
		},
	}

	gceNode1 := &v1.Node{
		ObjectMeta: metav1.ObjectMeta{
			Name:   "node1",
			Labels: map[string]string{kube.FDRegionLabelName: "us-west2", kube.FDZoneLabelName: "us-west2-a"},
		},
		Status: v1.NodeStatus{
			Conditions: []v1.NodeCondition{
				v1.NodeCondition{
					Status: "True",
					Type:   "Ready",
				},
			},
		},
	}

	gceNode2 := &v1.Node{
		ObjectMeta: metav1.ObjectMeta{
			Name:   "node2",
			Labels: map[string]string{kube.FDRegionLabelName: "us-west2", kube.FDZoneLabelName: "us-west2-b"},
		},
		Status: v1.NodeStatus{
			Conditions: []v1.NodeCondition{
				v1.NodeCondition{
					Status: "True",
					Type:   "Ready",
				},
			},
		},
	}

	gceNode3 := &v1.Node{
		ObjectMeta: metav1.ObjectMeta{
			Name:   "node3",
			Labels: map[string]string{kube.FDRegionLabelName: "us-west2", kube.FDZoneLabelName: "us-west2-c"},
		},
		Status: v1.NodeStatus{
			Conditions: []v1.NodeCondition{
				v1.NodeCondition{
					Status: "True",
					Type:   "Ready",
				},
			},
		},
	}

	noZonesNode := &v1.Node{
		ObjectMeta: metav1.ObjectMeta{
			Name:   "noZoneNode",
			Labels: map[string]string{kube.FDRegionLabelName: "us-east2", kube.FDZoneLabelName: "us-east2-c"},
		},
		Status: v1.NodeStatus{
			Conditions: []v1.NodeCondition{
				v1.NodeCondition{
					Status: "True",
					Type:   "Ready",
				},
			},
		},
	}

	cli := fake.NewSimpleClientset(node1, node2, node3)
	cligce := fake.NewSimpleClientset(gceNode1, gceNode2, gceNode3)
	cliNoZoneNode := fake.NewSimpleClientset(noZonesNode)
	cliEmpty := fake.NewSimpleClientset()

	for _, tc := range []struct {
		inRegion string
		inZones  []string
		inCli    kubernetes.Interface
		outZones []string
		outErr   error
	}{
		{ //success case
			inRegion: "us-west-2",
			inZones:  []string{"us-west-2a"},
			inCli:    cli,
			outZones: []string{"us-west-2a"},
			outErr:   nil,
		},
		{ //success case gce multi region
			inRegion: "us-west1",
			inZones:  []string{"us-west1-a"},
			inCli:    cligce,
			outZones: []string{"us-west2-a"},
			outErr:   nil,
		},
		{ // No valid zones found
			inRegion: "noValidZones",
			inZones:  []string{"us-west-2a"},
			inCli:    nil,
			outZones: nil,
			outErr:   fmt.Errorf(".*Unable to find valid availabilty zones for region.*"),
		},
		{ // Kubernetes provided zones are invalid use valid sourceZones
			inRegion: "us-west-2",
			inZones:  []string{"us-west-2a", "us-west-2b", "us-west-2d"},
			inCli:    nil,
			outZones: []string{"us-west-2a", "us-west-2b"},
			outErr:   fmt.Errorf(".*Unable to find valid availabilty zones for region.*"),
		},
		{ // Source zone not found but other valid zones available
			inRegion: "us-west-2",
			inZones:  []string{"us-west-2f"},
			inCli:    cli,
			outZones: []string{"us-west-2b"},
			outErr:   nil,
		},
		{ // Source zone not found but other valid zones available
			inRegion: "us-west-2",
			inZones:  []string{"us-west-2f"},
			inCli:    cli,
			outZones: []string{"us-west-2b"},
			outErr:   nil,
		},
		{ // Source zones found
			inRegion: "us-west-2",
			inZones:  []string{"us-west-2a", "us-west-2b"},
			inCli:    cli,
			outZones: []string{"us-west-2a", "us-west-2b"},
			outErr:   nil,
		},
		{ // One source zone found
			inRegion: "us-west-2",
			inZones:  []string{"us-west-2a", "us-west-2f"},
			inCli:    cli,
			outZones: []string{"us-west-2a"},
			outErr:   nil,
		},
		{ // No available zones found
			inRegion: "us-west-2",
			inZones:  []string{"us-west-2a", "us-west-2f"},
			inCli:    cliEmpty,
			outZones: []string{"us-west-2a"},
			outErr:   nil,
		},
		{ // Region Mismatch, continue normally, consistent zone
			inRegion: "us-west2",
			inZones:  []string{"us-west2-a", "us-west2-b"},
			inCli:    cli,
			outZones: []string{"us-west-2b", "us-west-2c"},
			outErr:   nil,
		},
		{ // No zones in region
			inRegion: "empty",
			inZones:  []string{"us-west-2a", "us-west-2b"},
			inCli:    cliNoZoneNode,
			outZones: nil,
			outErr:   fmt.Errorf(".*No provider zones for region.*"),
		},
		{ // Error fetching zones for region
			inRegion: "other error",
			inZones:  []string{"us-west-2a", "us-west-2b"},
			inCli:    cliNoZoneNode,
			outZones: nil,
			outErr:   fmt.Errorf(".*No provider zones for region.*"),
		},
		{ // use Source Region zones
			inRegion: "us-west-2",
			inZones:  []string{"us-west-2a"},
			inCli:    cliNoZoneNode,
			outZones: []string{"us-west-2a"},
			outErr:   nil,
		},
	} {
		out, err := FromSourceRegionZone(ctx, t, tc.inCli, tc.inRegion, tc.inZones...)
		sort.Strings(out)
		sort.Strings(tc.outZones)
		c.Assert(out, DeepEquals, tc.outZones)
		if err != nil {
			c.Assert(err, ErrorMatches, tc.outErr.Error())
		} else {
			c.Assert(err, IsNil)
		}
	}
}

var _ Mapper = (*ebsTest)(nil)

type ebsTest struct{}

func (et *ebsTest) FromRegion(ctx context.Context, region string) ([]string, error) {
	// Fall back to using a static map.
	switch region {
	case "us-west-2":
		return []string{"us-west-2a", "us-west-2b", "us-west-2c"}, nil
	case "us-west2":
		return []string{"us-west2-a", "us-west2-b", "us-west2-c"}, nil
	case "us-west1":
		return []string{"us-west1-a", "us-west1-b", "us-west1-c"}, nil
	case "us-east2":
		return []string{}, nil
	case "empty":
		return []string{}, nil
	case "noValidZones":
		return []string{"no", "valid", "zones"}, nil
	default:
		return nil, fmt.Errorf("Some error")
	}
}

func (s ZoneSuite) TestGetReadySchedulableNodes(c *C) {
	node1 := &v1.Node{
		ObjectMeta: metav1.ObjectMeta{
			Name:   "node1",
			Labels: map[string]string{kube.FDRegionLabelName: "westus2", kube.FDZoneLabelName: "westus2-1"},
		},
		Status: v1.NodeStatus{
			Conditions: []v1.NodeCondition{
				v1.NodeCondition{
					Status: "True",
					Type:   "Ready",
				},
			},
		},
	}
	node2 := &v1.Node{
		ObjectMeta: metav1.ObjectMeta{
			Name:   "node2",
			Labels: map[string]string{kube.FDRegionLabelName: "westus2", kube.FDZoneLabelName: "westus2-2"},
		},
		Spec: v1.NodeSpec{
			Unschedulable: true,
		},
		Status: v1.NodeStatus{
			Conditions: []v1.NodeCondition{
				v1.NodeCondition{
					Status: "True",
					Type:   "Ready",
				},
			},
		},
	}
	node3 := &v1.Node{
		ObjectMeta: metav1.ObjectMeta{
			Name:   "node3",
			Labels: map[string]string{kube.FDRegionLabelName: "westus2", kube.FDZoneLabelName: "westus2-3"},
		},
		Status: v1.NodeStatus{
			Conditions: []v1.NodeCondition{
				v1.NodeCondition{
					Status: "False",
					Type:   "Ready",
				},
			},
		},
	}
	cli := fake.NewSimpleClientset(node1, node2, node3)
	nl, err := GetReadySchedulableNodes(cli)
	c.Assert(err, IsNil)
	c.Assert(len(nl), Equals, 1)

	node1.Spec = v1.NodeSpec{
		Unschedulable: true,
	}
	cli = fake.NewSimpleClientset(node1, node2, node3)
	nl, err = GetReadySchedulableNodes(cli)
	c.Assert(err, NotNil)
	c.Assert(nl, IsNil)
}

func (s ZoneSuite) TestConsistentZones(c *C) {
	// no available zones
	z := consistentZone("source", map[string]struct{}{})
	c.Assert(z, Equals, "")

	az1 := map[string]struct{}{
		"a": struct{}{},
		"b": struct{}{},
		"c": struct{}{},
	}

	az2 := map[string]struct{}{
		"c": struct{}{},
		"a": struct{}{},
		"b": struct{}{},
	}

	z1 := consistentZone("x", az1)
	z2 := consistentZone("x", az2)

	c.Assert(z1, Equals, z2)

	// different lists result in different zones
	az2["d"] = struct{}{}
	z1 = consistentZone("x", az1)
	z2 = consistentZone("x", az2)

	c.Assert(z1, Not(Equals), z2)
}<|MERGE_RESOLUTION|>--- conflicted
+++ resolved
@@ -266,11 +266,7 @@
 	node4 := &v1.Node{
 		ObjectMeta: metav1.ObjectMeta{
 			Name:   "node4",
-<<<<<<< HEAD
-			Labels: map[string]string{kube.FDRegionLabelName: "us-west2", kube.FDZoneLabelName: "us-west2-4"},
-=======
-			Labels: map[string]string{kubevolume.PVRegionLabelName: "westus", kubevolume.PVZoneLabelName: "0"},
->>>>>>> 598960e5
+			Labels: map[string]string{kube.FDRegionLabelName: "westus", kube.FDZoneLabelName: "0"},
 		},
 		Status: v1.NodeStatus{
 			Conditions: []v1.NodeCondition{
@@ -285,25 +281,21 @@
 	node5 := &v1.Node{
 		ObjectMeta: metav1.ObjectMeta{
 			Name:   "node5",
-<<<<<<< HEAD
+			Labels: map[string]string{kube.FDRegionLabelName: "us-west2", kube.FDZoneLabelName: "us-west2-4"},
+		},
+		Status: v1.NodeStatus{
+			Conditions: []v1.NodeCondition{
+				v1.NodeCondition{
+					Status: "False",
+					Type:   "Ready",
+				},
+			},
+		},
+	}
+	node6 := &v1.Node{
+		ObjectMeta: metav1.ObjectMeta{
+			Name:   "node6",
 			Labels: map[string]string{kube.FDRegionLabelName: "us-west2", kube.FDZoneLabelName: "us-west2-5"},
-=======
-			Labels: map[string]string{kubevolume.PVRegionLabelName: "us-west2", kubevolume.PVZoneLabelName: "us-west2-4"},
-		},
-		Status: v1.NodeStatus{
-			Conditions: []v1.NodeCondition{
-				v1.NodeCondition{
-					Status: "False",
-					Type:   "Ready",
-				},
-			},
-		},
-	}
-	node6 := &v1.Node{
-		ObjectMeta: metav1.ObjectMeta{
-			Name:   "node6",
-			Labels: map[string]string{kubevolume.PVRegionLabelName: "us-west2", kubevolume.PVZoneLabelName: "us-west2-5"},
->>>>>>> 598960e5
 		},
 		Spec: v1.NodeSpec{
 			Unschedulable: true,
