--- conflicted
+++ resolved
@@ -304,12 +304,10 @@
 	c.Assert(err, IsNil)
 	c.Assert(reflect.DeepEqual(z, expectedZone), Equals, true)
 	c.Assert(r, Equals, "us-west-2")
-<<<<<<< HEAD
 
 	cli = fake.NewSimpleClientset(node4, node5)
 	_, _, err = NodeZonesAndRegion(ctx, cli)
 	c.Assert(err, NotNil)
-=======
 }
 
 func (s ZoneSuite) TestNodeZoneAndRegionAD(c *C) {
@@ -319,17 +317,41 @@
 			Name:   "node1",
 			Labels: map[string]string{kubevolume.PVRegionLabelName: "westus2", kubevolume.PVZoneLabelName: "westus2-1"},
 		},
+		Status: v1.NodeStatus{
+			Conditions: []v1.NodeCondition{
+				v1.NodeCondition{
+					Status: "True",
+					Type:   "Ready",
+				},
+			},
+		},
 	}
 	node2 := &v1.Node{
 		ObjectMeta: metav1.ObjectMeta{
 			Name:   "node2",
 			Labels: map[string]string{kubevolume.PVRegionLabelName: "westus2", kubevolume.PVZoneLabelName: "westus2-2"},
 		},
+		Status: v1.NodeStatus{
+			Conditions: []v1.NodeCondition{
+				v1.NodeCondition{
+					Status: "True",
+					Type:   "Ready",
+				},
+			},
+		},
 	}
 	node3 := &v1.Node{
 		ObjectMeta: metav1.ObjectMeta{
 			Name:   "node3",
 			Labels: map[string]string{kubevolume.PVRegionLabelName: "westus2", kubevolume.PVZoneLabelName: "westus2-3"},
+		},
+		Status: v1.NodeStatus{
+			Conditions: []v1.NodeCondition{
+				v1.NodeCondition{
+					Status: "True",
+					Type:   "Ready",
+				},
+			},
 		},
 	}
 	expectedZone := make(map[string]struct{})
@@ -341,5 +363,4 @@
 	c.Assert(err, IsNil)
 	c.Assert(reflect.DeepEqual(z, expectedZone), Equals, true)
 	c.Assert(r, Equals, "westus2")
->>>>>>> 7c2493fe
 }