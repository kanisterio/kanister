--- conflicted
+++ resolved
@@ -107,24 +107,12 @@
 	return sanitizedZones
 }
 
-<<<<<<< HEAD
 func levenshteinMatch(input string, options []string) string {
 	sort.Slice(options, func(i, j int) bool {
 		return ComputeDistance(input, options[i]) < ComputeDistance(input, options[j])
 	})
 	return options[0]
 }
-=======
-// WithUnknownNodeZones get the zone list  for the region
-func WithUnknownNodeZones(ctx context.Context, m Mapper, region string, sourceZone string, newZones map[string]struct{}) string {
-	// We could not get the zones of the nodes, so we return an arbitrary one.
-	zs, err := m.FromRegion(ctx, region)
-	if err != nil || len(zs) == 0 {
-		// If all else fails, we return the original AZ.
-		log.WithError(err).Print("Using original AZ.", field.M{"region": region})
-		return sourceZone
-	}
->>>>>>> 7c2493fe
 
 func isZoneValid(zone string, validZones []string) bool {
 	for _, z := range validZones {
