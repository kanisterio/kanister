// Copyright 2019 The Kanister Authors.
//
// Licensed under the Apache License, Version 2.0 (the "License");
// you may not use this file except in compliance with the License.
// You may obtain a copy of the License at
//
//      http://www.apache.org/licenses/LICENSE-2.0
//
// Unless required by applicable law or agreed to in writing, software
// distributed under the License is distributed on an "AS IS" BASIS,
// WITHOUT WARRANTIES OR CONDITIONS OF ANY KIND, either express or implied.
// See the License for the specific language governing permissions and
// limitations under the License.

//go:build !unit
// +build !unit

package kube

import (
	"context"
	"fmt"
	"os"
	"strings"
	"time"

	"github.com/pkg/errors"
	. "gopkg.in/check.v1"
	v1 "k8s.io/api/core/v1"
	"k8s.io/apimachinery/pkg/api/resource"
	metav1 "k8s.io/apimachinery/pkg/apis/meta/v1"
	"k8s.io/apimachinery/pkg/runtime"
	"k8s.io/client-go/kubernetes"
	"k8s.io/client-go/kubernetes/fake"
	"k8s.io/client-go/testing"

	crv1alpha1 "github.com/kanisterio/kanister/pkg/apis/cr/v1alpha1"
	"github.com/kanisterio/kanister/pkg/consts"
)

type PodSuite struct {
	cli       kubernetes.Interface
	namespace string
}

const (
	testSAName   = "test-sa"
	controllerSA = "controller-sa"
)

var _ = Suite(&PodSuite{})

func (s *PodSuite) SetUpSuite(c *C) {
	var err error
	s.cli, err = NewClient()
	c.Assert(err, IsNil)
	ns := &v1.Namespace{
		ObjectMeta: metav1.ObjectMeta{
			GenerateName: "podtest-",
		},
	}
	ns, err = s.cli.CoreV1().Namespaces().Create(context.TODO(), ns, metav1.CreateOptions{})
	c.Assert(err, IsNil)
	s.namespace = ns.Name

	os.Setenv("POD_NAMESPACE", ns.Name)
	os.Setenv("POD_SERVICE_ACCOUNT", controllerSA)

	err = s.createServiceAccount(testSAName, s.namespace)
	c.Assert(err, IsNil)

	err = s.createServiceAccount(controllerSA, s.namespace)
	c.Assert(err, IsNil)
}

func (s *PodSuite) TearDownSuite(c *C) {
	if s.namespace != "" {
		err := s.cli.CoreV1().Namespaces().Delete(context.TODO(), s.namespace, metav1.DeleteOptions{})
		c.Assert(err, IsNil)
	}
}

func (s *PodSuite) TestPod(c *C) {
	// get controllers's namespace
	cns, err := GetControllerNamespace()
	c.Assert(err, IsNil)

	// get controller's SA
	sa, err := GetControllerServiceAccount(fake.NewSimpleClientset())
	c.Assert(err, IsNil)

	testSec := s.createTestSecret(c)
	defer func() {
		err = s.cli.CoreV1().Secrets(testSec.Namespace).Delete(context.Background(), testSec.Name, metav1.DeleteOptions{})
		c.Assert(err, IsNil)
	}()
	ctx := context.Background()
	podOptions := []*PodOptions{
		{
			Namespace:    s.namespace,
			GenerateName: "test-",
			Image:        consts.LatestKanisterToolsImage,
			Command:      []string{"sh", "-c", "tail -f /dev/null"},
		},
		{
			Namespace:          s.namespace,
			GenerateName:       "test-",
			Image:              consts.LatestKanisterToolsImage,
			Command:            []string{"sh", "-c", "tail -f /dev/null"},
			ServiceAccountName: testSAName,
			RestartPolicy:      v1.RestartPolicyAlways,
		},
		{
			Namespace:     cns,
			GenerateName:  "test-",
			Image:         consts.LatestKanisterToolsImage,
			Command:       []string{"sh", "-c", "tail -f /dev/null"},
			RestartPolicy: v1.RestartPolicyOnFailure,
		},
		{
			Namespace:          cns,
			GenerateName:       "test-",
			Image:              consts.LatestKanisterToolsImage,
			Command:            []string{"sh", "-c", "tail -f /dev/null"},
			ServiceAccountName: testSAName,
			RestartPolicy:      v1.RestartPolicyNever,
		},
		{
			Namespace:    s.namespace,
			GenerateName: "test-",
			Image:        consts.LatestKanisterToolsImage,
			Command:      []string{"sh", "-c", "tail -f /dev/null"},
			Annotations: map[string]string{
				"test-annotation": "true",
			},
		},
		{
			Namespace:    s.namespace,
			GenerateName: "test-",
			Image:        consts.LatestKanisterToolsImage,
			Command:      []string{"sh", "-c", "tail -f /dev/null"},
			Labels: map[string]string{
				"run": "pod",
			},
		},
		{
			Namespace:    s.namespace,
			GenerateName: "test-",
			Image:        consts.LatestKanisterToolsImage,
			Command:      []string{"sh", "-c", "tail -f /dev/null"},
			Resources: v1.ResourceRequirements{
				Limits: v1.ResourceList{
					"memory": resource.MustParse("100Mi"),
					"cpu":    resource.MustParse("100m"),
				},
				Requests: v1.ResourceList{
					"memory": resource.MustParse("100Mi"),
					"cpu":    resource.MustParse("100m"),
				},
			},
		},
		{
			Namespace:     s.namespace,
			GenerateName:  "test-",
			Image:         consts.LatestKanisterToolsImage,
			ContainerName: "test-container",
			Command:       []string{"sh", "-c", "tail -f /dev/null"},
			Labels: map[string]string{
				"run": "pod",
			},
		},
		{
<<<<<<< HEAD
=======
			Namespace:     s.namespace,
			Name:          "testpod",
			GenerateName:  "test-",
			Image:         consts.LatestKanisterToolsImage,
			ContainerName: "test-container",
			Command:       []string{"sh", "-c", "tail -f /dev/null"},
			Labels: map[string]string{
				"run": "pod",
			},
		},
		{
>>>>>>> 246435ba
			Namespace:    s.namespace,
			GenerateName: "test-",
			Image:        consts.LatestKanisterToolsImage,
			Command:      []string{"sh", "-c", "tail -f /dev/null"},
			EnvironmentVariables: []v1.EnvVar{
				{
					Name:  "test-env",
					Value: "test-value",
				},
			},
		},
	}

	for _, po := range podOptions {
		pod, err := CreatePod(context.Background(), s.cli, po)

		// we have not specified the SA, if the pod is being created in the
		// same ns as controller's, controller's SA should have been set.
		if po.ServiceAccountName == "" && po.Namespace == cns {
			c.Assert(pod.Spec.ServiceAccountName, Equals, sa)
		} else {
			var expectedSA string
			if po.ServiceAccountName == "" {
				expectedSA = "default"
			} else {
				expectedSA = po.ServiceAccountName
			}
			c.Assert(pod.Spec.ServiceAccountName, Equals, expectedSA)
		}

		if po.Annotations != nil {
			c.Check(pod.ObjectMeta.Annotations, NotNil)
			c.Check(pod.ObjectMeta.Annotations, DeepEquals, po.Annotations)
		}

		if po.Name != "" {
			c.Assert(pod.ObjectMeta.Name, Equals, po.Name)
		}

		c.Check(len(pod.ObjectMeta.Labels), Equals, len(po.Labels)+1)
		c.Check(pod.ObjectMeta.Labels[consts.LabelKeyCreatedBy], Equals, consts.LabelValueKanister)
		for key, value := range po.Labels {
			c.Check(pod.ObjectMeta.Labels[key], Equals, value)
		}

		if po.Resources.Limits != nil {
			c.Assert(pod.Spec.Containers[0].Resources.Limits, NotNil)
			c.Assert(pod.Spec.Containers[0].Resources.Limits, DeepEquals, po.Resources.Limits)
		}
		if po.Resources.Requests != nil {
			c.Assert(pod.Spec.Containers[0].Resources.Requests, NotNil)
			c.Assert(pod.Spec.Containers[0].Resources.Requests, DeepEquals, po.Resources.Requests)
		}

		switch {
		case po.ContainerName != "":
			c.Assert(pod.Spec.Containers[0].Name, Equals, po.ContainerName)
		default:
			c.Assert(pod.Spec.Containers[0].Name, Equals, defaultContainerName)
		}

		switch {
		case po.RestartPolicy == "":
			c.Assert(pod.Spec.RestartPolicy, Equals, v1.RestartPolicyNever)
		default:
			c.Assert(pod.Spec.RestartPolicy, Equals, po.RestartPolicy)
		}

		if po.EnvironmentVariables != nil && len(po.EnvironmentVariables) > 0 {
			c.Assert(pod.Spec.Containers[0].Env, DeepEquals, po.EnvironmentVariables)
		}

		c.Assert(err, IsNil)
		c.Assert(WaitForPodReady(ctx, s.cli, po.Namespace, pod.Name), IsNil)
		c.Assert(DeletePod(context.Background(), s.cli, pod), IsNil)
	}
}

func (s *PodSuite) createTestSecret(c *C) *v1.Secret {
	testSecret := &v1.Secret{
		ObjectMeta: metav1.ObjectMeta{
			GenerateName: "test-secret-",
		},
		StringData: map[string]string{
			"key": "value",
		},
	}
	testSecret, err := s.cli.CoreV1().Secrets(s.namespace).Create(context.Background(), testSecret, metav1.CreateOptions{})
	c.Assert(err, IsNil)
	return testSecret
}

func (s *PodSuite) createServiceAccount(name, ns string) error {
	sa := v1.ServiceAccount{
		ObjectMeta: metav1.ObjectMeta{
			Name:      name,
			Namespace: ns,
		},
	}
	if _, err := s.cli.CoreV1().ServiceAccounts(ns).Create(context.TODO(), &sa, metav1.CreateOptions{}); err != nil {
		return err
	}
	return nil
}

func (s *PodSuite) TestPodWithVolumes(c *C) {
	cli := fake.NewSimpleClientset()
	pvcName := "prometheus-ibm-monitoring-prometheus-db-prometheus-ibm-monitoring-prometheus-0"
	pvc := &v1.PersistentVolumeClaim{
		ObjectMeta: metav1.ObjectMeta{
			Name: pvcName,
		},
		Spec: v1.PersistentVolumeClaimSpec{
			AccessModes: []v1.PersistentVolumeAccessMode{v1.ReadWriteOnce},
			Resources: v1.ResourceRequirements{
				Requests: v1.ResourceList{
					v1.ResourceName(v1.ResourceStorage): resource.MustParse("1Gi"),
				},
			},
		},
	}
	pvc, err := cli.CoreV1().PersistentVolumeClaims(s.namespace).Create(context.TODO(), pvc, metav1.CreateOptions{})
	c.Assert(err, IsNil)
	vols := map[string]string{pvc.Name: "/mnt/data1"}
	ctx := context.Background()
	var p *v1.Pod
	cli.PrependReactor("create", "pods", func(action testing.Action) (handled bool, ret runtime.Object, err error) {
		fmt.Println("found pod")
		ca := action.(testing.CreateAction)
		p = ca.GetObject().(*v1.Pod)
		if len(p.Spec.Volumes[0].Name) > 63 {
			return true, nil, errors.New("spec.volumes[0].name must be no more than 63 characters")
		}
		return false, nil, nil
	})
	cli.PrependReactor("get", "pods", func(action testing.Action) (handled bool, ret runtime.Object, err error) {
		p.Status.Phase = v1.PodRunning
		return true, p, nil
	})
	pod, err := CreatePod(ctx, cli, &PodOptions{
		Namespace:    s.namespace,
		GenerateName: "test-",
		Image:        consts.LatestKanisterToolsImage,
		Command:      []string{"sh", "-c", "tail -f /dev/null"},
		Volumes:      vols,
	})
	c.Assert(err, IsNil)
	c.Assert(WaitForPodReady(ctx, cli, s.namespace, pod.Name), IsNil)
	c.Assert(pod.Spec.Volumes, HasLen, 1)
	c.Assert(pod.Spec.Volumes[0].VolumeSource.PersistentVolumeClaim.ClaimName, Equals, pvcName)
	c.Assert(pod.Spec.Containers[0].VolumeMounts[0].MountPath, Equals, "/mnt/data1")
}

func (s *PodSuite) TestGetPodLogs(c *C) {
	ctx, cancel := context.WithTimeout(context.Background(), 5*time.Minute)
	defer cancel()
	pod, err := CreatePod(context.Background(), s.cli, &PodOptions{
		Namespace:    s.namespace,
		GenerateName: "test-",
		Image:        consts.LatestKanisterToolsImage,
		Command:      []string{"sh", "-c", "echo hello"},
	})
	c.Assert(err, IsNil)
	c.Assert(WaitForPodCompletion(ctx, s.cli, s.namespace, pod.Name), IsNil)
	logs, err := GetPodLogs(ctx, s.cli, s.namespace, pod.Name)
	c.Assert(err, IsNil)
	c.Assert(strings.Contains(logs, "hello"), Equals, true)
	c.Assert(DeletePod(context.Background(), s.cli, pod), IsNil)
}

func (s *PodSuite) TestPatchDefaultPodSpecs(c *C) {
	defaultSpecs := v1.PodSpec{
		Containers: []v1.Container{
			{
				Name:            "container",
				Image:           "ghcr.io/kanisterio/kanister-tools:0.84.0",
				Command:         []string{"sh", "-c", "echo in default specs"},
				ImagePullPolicy: v1.PullPolicy(v1.PullIfNotPresent),
				VolumeMounts: []v1.VolumeMount{
					{
						Name:      "data",
						MountPath: "/var/lib/data",
					},
				},
			},
		},
		RestartPolicy: v1.RestartPolicyOnFailure,
		Volumes: []v1.Volume{
			{
				Name: "data",
				VolumeSource: v1.VolumeSource{
					PersistentVolumeClaim: &v1.PersistentVolumeClaimVolumeSource{
						ClaimName: "default-pvc",
					},
				},
			},
		},
	}

	tests := []struct {
		BlueprintPodSpecs crv1alpha1.JSONMap
		ActionsetPodSpecs crv1alpha1.JSONMap
		Expected          v1.PodSpec
	}{
		// Blueprint and Actionset PodOverride specs are nil
		{
			BlueprintPodSpecs: nil,
			ActionsetPodSpecs: nil,
			Expected:          defaultSpecs,
		},

		// Blueprint PodOverride specs are nil
		{
			BlueprintPodSpecs: nil,
			ActionsetPodSpecs: crv1alpha1.JSONMap{
				"restartPolicy": "Always",
			},
			Expected: v1.PodSpec{
				Containers: []v1.Container{
					{
						Name:            "container",
						Image:           "ghcr.io/kanisterio/kanister-tools:0.84.0",
						Command:         []string{"sh", "-c", "echo in default specs"},
						ImagePullPolicy: v1.PullPolicy(v1.PullIfNotPresent),
						VolumeMounts: []v1.VolumeMount{
							{
								Name:      "data",
								MountPath: "/var/lib/data",
							},
						},
					},
				},
				RestartPolicy: v1.RestartPolicyAlways,
				Volumes: []v1.Volume{
					{
						Name: "data",
						VolumeSource: v1.VolumeSource{
							PersistentVolumeClaim: &v1.PersistentVolumeClaimVolumeSource{
								ClaimName: "default-pvc",
							},
						},
					},
				},
			},
		},

		// Actionset PodOverride specs are nil
		{
			BlueprintPodSpecs: crv1alpha1.JSONMap{
				"containers": []map[string]interface{}{
					{
						"name":            "container",
						"imagePullPolicy": "IfNotPresent",
					},
				},
			},
			ActionsetPodSpecs: nil,
			Expected: v1.PodSpec{
				Containers: []v1.Container{
					{
						Name:            "container",
						Image:           "ghcr.io/kanisterio/kanister-tools:0.84.0",
						Command:         []string{"sh", "-c", "echo in default specs"},
						ImagePullPolicy: v1.PullPolicy(v1.PullIfNotPresent),
						VolumeMounts: []v1.VolumeMount{
							{
								Name:      "data",
								MountPath: "/var/lib/data",
							},
						},
					},
				},
				RestartPolicy: v1.RestartPolicyOnFailure,
				Volumes: []v1.Volume{
					{
						Name: "data",
						VolumeSource: v1.VolumeSource{
							PersistentVolumeClaim: &v1.PersistentVolumeClaimVolumeSource{
								ClaimName: "default-pvc",
							},
						},
					},
				},
			},
		},

		// Modify volume mounts
		{
			BlueprintPodSpecs: crv1alpha1.JSONMap{
				"containers": []map[string]interface{}{
					{
						"name": "container",
						"volumeMounts": []map[string]interface{}{
							{
								"mountPath": "/var/lib/other",
								"name":      "data",
							},
						},
					},
				},
			},
			ActionsetPodSpecs: crv1alpha1.JSONMap{
				"volumes": []map[string]interface{}{
					{
						"name": "data",
						"persistentVolumeClaim": map[string]interface{}{
							"claimName": "other-claim",
						},
					},
				},
			},
			Expected: v1.PodSpec{
				Containers: []v1.Container{
					{
						Name:            "container",
						Image:           "ghcr.io/kanisterio/kanister-tools:0.84.0",
						Command:         []string{"sh", "-c", "echo in default specs"},
						ImagePullPolicy: v1.PullPolicy(v1.PullIfNotPresent),
						VolumeMounts: []v1.VolumeMount{
							{
								Name:      "data",
								MountPath: "/var/lib/other",
							},
							{
								Name:      "data",
								MountPath: "/var/lib/data",
							},
						},
					},
				},
				RestartPolicy: v1.RestartPolicyOnFailure,
				Volumes: []v1.Volume{
					{
						Name: "data",
						VolumeSource: v1.VolumeSource{
							PersistentVolumeClaim: &v1.PersistentVolumeClaimVolumeSource{
								ClaimName: "other-claim",
							},
						},
					},
				},
			},
		},

		// Add NodeSelector and Tolerations
		{
			BlueprintPodSpecs: crv1alpha1.JSONMap{
				"nodeSelector": map[string]interface{}{
					"selector-key": "selector-value",
				},
			},
			ActionsetPodSpecs: crv1alpha1.JSONMap{
				"tolerations": []map[string]interface{}{
					{
						"key":      "taint-key",
						"operator": "Equal",
						"value":    "taint-value",
						"effect":   "NoSchedule",
					},
				},
			},
			Expected: v1.PodSpec{
				NodeSelector: map[string]string{
					"selector-key": "selector-value",
				},
				Tolerations: []v1.Toleration{
					{
						Key:      "taint-key",
						Operator: v1.TolerationOpEqual,
						Value:    "taint-value",
						Effect:   v1.TaintEffectNoSchedule,
					},
				},
				Containers: []v1.Container{
					{
						Name:            "container",
						Image:           "ghcr.io/kanisterio/kanister-tools:0.84.0",
						Command:         []string{"sh", "-c", "echo in default specs"},
						ImagePullPolicy: v1.PullPolicy(v1.PullIfNotPresent),
						VolumeMounts: []v1.VolumeMount{
							{
								Name:      "data",
								MountPath: "/var/lib/data",
							},
						},
					},
				},
				RestartPolicy: v1.RestartPolicyOnFailure,
				Volumes: []v1.Volume{
					{
						Name: "data",
						VolumeSource: v1.VolumeSource{
							PersistentVolumeClaim: &v1.PersistentVolumeClaimVolumeSource{
								ClaimName: "default-pvc",
							},
						},
					},
				},
			},
		},

		// Add NodeSelector and Tolerations. Override container command
		{
			BlueprintPodSpecs: crv1alpha1.JSONMap{
				"nodeSelector": map[string]interface{}{
					"selector-key": "selector-value",
				},
				"tolerations": []map[string]interface{}{
					{
						"key":      "taint-key",
						"operator": "Equal",
						"value":    "taint-value",
						"effect":   "NoSchedule",
					},
				},
			},
			ActionsetPodSpecs: crv1alpha1.JSONMap{
				"containers": []map[string]interface{}{
					{
						"name":    "container",
						"command": []string{"echo", "override command"},
					},
				},
			},
			Expected: v1.PodSpec{
				NodeSelector: map[string]string{
					"selector-key": "selector-value",
				},
				Tolerations: []v1.Toleration{
					{
						Key:      "taint-key",
						Operator: v1.TolerationOpEqual,
						Value:    "taint-value",
						Effect:   v1.TaintEffectNoSchedule,
					},
				},
				Containers: []v1.Container{
					{
						Name:            "container",
						Image:           "ghcr.io/kanisterio/kanister-tools:0.84.0",
						Command:         []string{"echo", "override command"},
						ImagePullPolicy: v1.PullPolicy(v1.PullIfNotPresent),
						VolumeMounts: []v1.VolumeMount{
							{
								Name:      "data",
								MountPath: "/var/lib/data",
							},
						},
					},
				},
				RestartPolicy: v1.RestartPolicyOnFailure,
				Volumes: []v1.Volume{
					{
						Name: "data",
						VolumeSource: v1.VolumeSource{
							PersistentVolumeClaim: &v1.PersistentVolumeClaimVolumeSource{
								ClaimName: "default-pvc",
							},
						},
					},
				},
			},
		},

		// Override container command
		{
			BlueprintPodSpecs: crv1alpha1.JSONMap{
				"containers": []map[string]interface{}{
					{
						"name":    "container",
						"command": []string{"echo", "override command"},
					},
				},
			},
			ActionsetPodSpecs: nil,
			Expected: v1.PodSpec{
				Containers: []v1.Container{
					{
						Name:            "container",
						Image:           "ghcr.io/kanisterio/kanister-tools:0.84.0",
						Command:         []string{"echo", "override command"},
						ImagePullPolicy: v1.PullPolicy(v1.PullIfNotPresent),
						VolumeMounts: []v1.VolumeMount{
							{
								Name:      "data",
								MountPath: "/var/lib/data",
							},
						},
					},
				},
				RestartPolicy: v1.RestartPolicyOnFailure,
				Volumes: []v1.Volume{
					{
						Name: "data",
						VolumeSource: v1.VolumeSource{
							PersistentVolumeClaim: &v1.PersistentVolumeClaimVolumeSource{
								ClaimName: "default-pvc",
							},
						},
					},
				},
			},
		},

		// Override blueprint specs with actionset
		{
			BlueprintPodSpecs: crv1alpha1.JSONMap{
				"containers": []map[string]interface{}{
					{
						"name":            "container",
						"imagePullPolicy": "IfNotPresent",
					},
				},
				"dnsPolicy": "Default",
			},
			ActionsetPodSpecs: crv1alpha1.JSONMap{
				"dnsPolicy": "ClusterFirst",
			},
			Expected: v1.PodSpec{
				Containers: []v1.Container{
					{
						Name:            "container",
						Image:           "ghcr.io/kanisterio/kanister-tools:0.84.0",
						Command:         []string{"sh", "-c", "echo in default specs"},
						ImagePullPolicy: v1.PullPolicy(v1.PullIfNotPresent),
						VolumeMounts: []v1.VolumeMount{
							{
								Name:      "data",
								MountPath: "/var/lib/data",
							},
						},
					},
				},
				RestartPolicy: v1.RestartPolicyOnFailure,
				Volumes: []v1.Volume{
					{
						Name: "data",
						VolumeSource: v1.VolumeSource{
							PersistentVolumeClaim: &v1.PersistentVolumeClaimVolumeSource{
								ClaimName: "default-pvc",
							},
						},
					},
				},
				DNSPolicy: v1.DNSClusterFirst,
			},
		},
	}

	// Run tests
	for _, test := range tests {
		override, err := CreateAndMergeJsonPatch(test.BlueprintPodSpecs, test.ActionsetPodSpecs)
		c.Assert(err, IsNil)
		podSpec, err := patchDefaultPodSpecs(defaultSpecs, override)
		c.Assert(err, IsNil)
		c.Assert(podSpec, DeepEquals, test.Expected)
	}
}

func (s *PodSuite) TestGetPodReadyWaitTimeout(c *C) {
	// Setup ENV to change the default timeout
	os.Setenv(PodReadyWaitTimeoutEnv, "5")
	c.Assert(GetPodReadyWaitTimeout(), Equals, time.Minute*5)
	os.Unsetenv(PodReadyWaitTimeoutEnv)

	// Check without ENV set
	c.Assert(GetPodReadyWaitTimeout(), Equals, DefaultPodReadyWaitTimeout)
}<|MERGE_RESOLUTION|>--- conflicted
+++ resolved
@@ -170,8 +170,6 @@
 			},
 		},
 		{
-<<<<<<< HEAD
-=======
 			Namespace:     s.namespace,
 			Name:          "testpod",
 			GenerateName:  "test-",
@@ -183,7 +181,6 @@
 			},
 		},
 		{
->>>>>>> 246435ba
 			Namespace:    s.namespace,
 			GenerateName: "test-",
 			Image:        consts.LatestKanisterToolsImage,
