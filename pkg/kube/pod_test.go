--- conflicted
+++ resolved
@@ -24,12 +24,8 @@
 	"time"
 
 	. "gopkg.in/check.v1"
-<<<<<<< HEAD
 	"k8s.io/api/core/v1"
 	"k8s.io/apimachinery/pkg/api/resource"
-=======
-	v1 "k8s.io/api/core/v1"
->>>>>>> b13f26b3
 	metav1 "k8s.io/apimachinery/pkg/apis/meta/v1"
 	"k8s.io/apimachinery/pkg/runtime"
 	"k8s.io/client-go/kubernetes"
@@ -83,18 +79,6 @@
 }
 
 func (s *PodSuite) TestPod(c *C) {
-<<<<<<< HEAD
-	ctx := context.Background()
-	pod, err := CreatePod(ctx, s.cli, &PodOptions{
-		Namespace:    s.namespace,
-		GenerateName: "test-",
-		Image:        "kanisterio/kanister-tools:0.28.0",
-		Command:      []string{"sh", "-c", "tail -f /dev/null"},
-	})
-	c.Assert(err, IsNil)
-	c.Assert(WaitForPodReady(ctx, s.cli, s.namespace, pod.Name), IsNil)
-	c.Assert(DeletePod(context.Background(), s.cli, pod), IsNil)
-=======
 	// get controllers's namespace
 	cns, err := GetControllerNamespace()
 	c.Assert(err, IsNil)
@@ -102,10 +86,8 @@
 	// get controller's SA
 	sa, err := GetControllerServiceAccount(fake.NewSimpleClientset())
 	c.Assert(err, IsNil)
-
-	ctx, cancel := context.WithTimeout(context.Background(), 5*time.Minute)
-	defer cancel()
-
+ 
+  ctx := context.Background()
 	podOptions := []*PodOptions{
 		{
 			Namespace:    s.namespace,
@@ -169,7 +151,6 @@
 		return err
 	}
 	return nil
->>>>>>> b13f26b3
 }
 
 func (s *PodSuite) TestPodWithVolumes(c *C) {
