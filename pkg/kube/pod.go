--- conflicted
+++ resolved
@@ -64,15 +64,11 @@
 	OwnerReferences    []metav1.OwnerReference
 }
 
-<<<<<<< HEAD
-func GetPodObjectFromPodOptions(cli kubernetes.Interface, opts *PodOptions) (*v1.Pod, string, error) {
-=======
 func GetPodObjectFromPodOptions(cli kubernetes.Interface, opts *PodOptions) (*v1.Pod, error) {
->>>>>>> 13d446a7
 	// If Namespace is not specified, use the controller Namespace.
 	cns, err := GetControllerNamespace()
 	if err != nil {
-		return nil, "", errors.Wrapf(err, "Failed to get controller namespace")
+		return nil, errors.Wrapf(err, "Failed to get controller namespace")
 	}
 	ns := opts.Namespace
 	if ns == "" {
@@ -85,7 +81,7 @@
 	if sa == "" && ns == cns {
 		sa, err = GetControllerServiceAccount(cli)
 		if err != nil {
-			return nil, "", errors.Wrap(err, "Failed to get Controller Service Account")
+			return nil, errors.Wrap(err, "Failed to get Controller Service Account")
 		}
 	}
 
@@ -95,7 +91,7 @@
 
 	volumeMounts, podVolumes, err := createVolumeSpecs(opts.Volumes)
 	if err != nil {
-		return nil, "", errors.Wrapf(err, "Failed to create volume spec")
+		return nil, errors.Wrapf(err, "Failed to create volume spec")
 	}
 	defaultSpecs := v1.PodSpec{
 		Containers: []v1.Container{
@@ -120,7 +116,7 @@
 	// Patch default Pod Specs if needed
 	patchedSpecs, err := patchDefaultPodSpecs(defaultSpecs, opts.PodOverride)
 	if err != nil {
-		return nil, "", errors.Wrapf(err, "Failed to create pod. Failed to override pod specs. Namespace: %s, NameFmt: %s", opts.Namespace, opts.GenerateName)
+		return nil, errors.Wrapf(err, "Failed to create pod. Failed to override pod specs. Namespace: %s, NameFmt: %s", opts.Namespace, opts.GenerateName)
 	}
 
 	pod := &v1.Pod{
@@ -159,32 +155,19 @@
 		pod.ObjectMeta.Labels[key] = value
 	}
 
-<<<<<<< HEAD
-	return pod, ns, nil
-=======
 	pod.Namespace = ns
 
 	return pod, nil
->>>>>>> 13d446a7
 }
 
 // CreatePod creates a pod with a single container based on the specified image
 func CreatePod(ctx context.Context, cli kubernetes.Interface, opts *PodOptions) (*v1.Pod, error) {
-<<<<<<< HEAD
-	pod, ns, err := GetPodObjectFromPodOptions(cli, opts)
-	if err != nil {
-		return nil, errors.Wrapf(err, "Failed to get pod from podOptions. Namespace: %s, NameFmt: %s", ns, opts.GenerateName)
-	}
-
-	pod, err = cli.CoreV1().Pods(ns).Create(ctx, pod, metav1.CreateOptions{})
-=======
 	pod, err := GetPodObjectFromPodOptions(cli, opts)
 	if err != nil {
 		return nil, errors.Wrapf(err, "Failed to get pod from podOptions. Namespace: %s, NameFmt: %s", pod.Namespace, opts.GenerateName)
 	}
 
 	pod, err = cli.CoreV1().Pods(pod.Namespace).Create(ctx, pod, metav1.CreateOptions{})
->>>>>>> 13d446a7
 	if err != nil {
 		return nil, errors.Wrapf(err, "Failed to create pod. Namespace: %s, NameFmt: %s", pod.Namespace, opts.GenerateName)
 	}
