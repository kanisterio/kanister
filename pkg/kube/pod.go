--- conflicted
+++ resolved
@@ -48,22 +48,6 @@
 
 // PodOptions specifies options for `CreatePod`
 type PodOptions struct {
-<<<<<<< HEAD
-	Annotations          map[string]string
-	Command              []string
-	ContainerName        string
-	GenerateName         string
-	Image                string
-	Labels               map[string]string
-	Namespace            string
-	ServiceAccountName   string
-	Volumes              map[string]string
-	PodOverride          crv1alpha1.JSONMap
-	Resources            v1.ResourceRequirements
-	RestartPolicy        v1.RestartPolicy
-	OwnerReferences      []metav1.OwnerReference
-	EnvironmentVariables []v1.EnvVar
-=======
 	Annotations        map[string]string
 	Command            []string
 	ContainerName      string
@@ -86,7 +70,6 @@
 	RestartPolicy            v1.RestartPolicy
 	OwnerReferences          []metav1.OwnerReference
 	EnvironmentVariables     []v1.EnvVar
->>>>>>> 246435ba
 }
 
 func GetPodObjectFromPodOptions(cli kubernetes.Interface, opts *PodOptions) (*v1.Pod, error) {
