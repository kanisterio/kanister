--- conflicted
+++ resolved
@@ -82,11 +82,7 @@
 	Lifecycle                *corev1.Lifecycle
 }
 
-<<<<<<< HEAD
-func GetPodObjectFromPodOptions(cli kubernetes.Interface, opts *PodOptions) (*corev1.Pod, error) {
-=======
-func GetPodObjectFromPodOptions(ctx context.Context, cli kubernetes.Interface, opts *PodOptions) (*v1.Pod, error) {
->>>>>>> 7a3945a8
+func GetPodObjectFromPodOptions(ctx context.Context, cli kubernetes.Interface, opts *PodOptions) (*corev1.Pod, error) {
 	// If Namespace is not specified, use the controller Namespace.
 	cns, err := GetControllerNamespace()
 	if err != nil {
@@ -219,13 +215,8 @@
 }
 
 // CreatePod creates a pod with a single container based on the specified image
-<<<<<<< HEAD
 func CreatePod(ctx context.Context, cli kubernetes.Interface, opts *PodOptions) (*corev1.Pod, error) {
-	pod, err := GetPodObjectFromPodOptions(cli, opts)
-=======
-func CreatePod(ctx context.Context, cli kubernetes.Interface, opts *PodOptions) (*v1.Pod, error) {
 	pod, err := GetPodObjectFromPodOptions(ctx, cli, opts)
->>>>>>> 7a3945a8
 	if err != nil {
 		return nil, errors.Wrapf(err, "Failed to get pod from podOptions. Namespace: %s, NameFmt: %s", opts.Namespace, opts.GenerateName)
 	}
@@ -504,14 +495,14 @@
 
 // getRedactedEnvVariables returns array of variables with removed values
 // This function should be used every time when env variables are logged
-func getRedactedEnvVariables(env []v1.EnvVar) []v1.EnvVar {
+func getRedactedEnvVariables(env []corev1.EnvVar) []corev1.EnvVar {
 	if len(env) == 0 {
 		return nil
 	}
 
-	result := make([]v1.EnvVar, len(env))
+	result := make([]corev1.EnvVar, len(env))
 	for i, ev := range env {
-		result[i] = v1.EnvVar{
+		result[i] = corev1.EnvVar{
 			Name:  ev.Name,
 			Value: redactedValue,
 		}
@@ -520,12 +511,12 @@
 	return result
 }
 
-func getRedactedContainers(containers []v1.Container) []v1.Container {
+func getRedactedContainers(containers []corev1.Container) []corev1.Container {
 	if len(containers) == 0 {
 		return nil
 	}
 
-	result := make([]v1.Container, len(containers))
+	result := make([]corev1.Container, len(containers))
 	for i, c := range containers {
 		result[i] = c
 		result[i].Env = getRedactedEnvVariables(c.Env)
@@ -553,7 +544,7 @@
 
 	result := make(crv1alpha1.JSONMap, len(podOverride))
 	for k, v := range podOverride {
-		if c, ok := v.([]v1.Container); ok {
+		if c, ok := v.([]corev1.Container); ok {
 			result[k] = getRedactedContainers(c)
 		} else {
 			result[k] = v
@@ -565,7 +556,7 @@
 
 // getRedactedPod hides all sensitive information from pod object (env variables, commands)
 // Should be used when pod structure is logged
-func getRedactedPod(pod *v1.Pod) *v1.Pod {
+func getRedactedPod(pod *corev1.Pod) *corev1.Pod {
 	if pod == nil {
 		return nil
 	}
