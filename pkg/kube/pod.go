// Copyright 2019 The Kanister Authors.
//
// Licensed under the Apache License, Version 2.0 (the "License");
// you may not use this file except in compliance with the License.
// You may obtain a copy of the License at
//
//      http://www.apache.org/licenses/LICENSE-2.0
//
// Unless required by applicable law or agreed to in writing, software
// distributed under the License is distributed on an "AS IS" BASIS,
// WITHOUT WARRANTIES OR CONDITIONS OF ANY KIND, either express or implied.
// See the License for the specific language governing permissions and
// limitations under the License.

package kube

import (
	"context"
	"io"
	"os"
	"strconv"
	"strings"
	"time"

	json "github.com/json-iterator/go"
	"github.com/pkg/errors"
	v1 "k8s.io/api/core/v1"
	apierrors "k8s.io/apimachinery/pkg/api/errors"
	metav1 "k8s.io/apimachinery/pkg/apis/meta/v1"
	sp "k8s.io/apimachinery/pkg/util/strategicpatch"
	"k8s.io/client-go/kubernetes"

	crv1alpha1 "github.com/kanisterio/kanister/pkg/apis/cr/v1alpha1"
	"github.com/kanisterio/kanister/pkg/consts"
	"github.com/kanisterio/kanister/pkg/field"
	"github.com/kanisterio/kanister/pkg/log"
	"github.com/kanisterio/kanister/pkg/poll"
)

const (
	// DefaultPodReadyWaitTimeout is the time to wait for pod to be ready
	DefaultPodReadyWaitTimeout = 15 * time.Minute
	// PodReadyWaitTimeoutEnv is the env var to get pod ready wait timeout
	PodReadyWaitTimeoutEnv = "KANISTER_POD_READY_WAIT_TIMEOUT"
	errAccessingNode       = "Failed to get node"
	defaultContainerName   = "container"

	LocationSecretVolumeMountName = "location-secret"
	LocationSecretMountPath       = "/mnt/secrets/location"
	CredsSecretVolumeMountName    = "credentials-secret"
	CredsSecretMountPath          = "/mnt/secrets/credentials"
	locationSecretNameKey         = "location"
)

// PodOptions specifies options for `CreatePod`
type PodOptions struct {
	Annotations          map[string]string
	Command              []string
	ContainerName        string
	GenerateName         string
	Image                string
	Labels               map[string]string
	Namespace            string
	ServiceAccountName   string
	Volumes              map[string]string
	PodOverride          crv1alpha1.JSONMap
	Resources            v1.ResourceRequirements
	RestartPolicy        v1.RestartPolicy
	OwnerReferences      []metav1.OwnerReference
	EnvironmentVariables []v1.EnvVar
	SecretMounts         map[string]string
}

// CreatePod creates a pod with a single container based on the specified image
func CreatePod(ctx context.Context, cli kubernetes.Interface, opts *PodOptions) (*v1.Pod, error) {
	// If Namespace is not specified, use the controller Namespace.
	cns, err := GetControllerNamespace()
	if err != nil {
		return nil, errors.Wrapf(err, "Failed to get controller namespace")
	}
	ns := opts.Namespace
	if ns == "" {
		ns = cns
	}

	// If a ServiceAccount is not specified and we are in the controller's
	// namespace, use the same service account as the controller.
	sa := opts.ServiceAccountName
	if sa == "" && ns == cns {
		sa, err = GetControllerServiceAccount(cli)
		if err != nil {
			return nil, errors.Wrap(err, "Failed to get Controller Service Account")
		}
	}

	if opts.RestartPolicy == "" {
		opts.RestartPolicy = v1.RestartPolicyNever
	}

	volumeMounts, podVolumes, err := createVolumeSpecs(opts.Volumes)
	if err != nil {
		return nil, errors.Wrapf(err, "Failed to create volume spec")
	}
	volumeMounts, podVolumes, err = createSecretMountSpec(opts.SecretMounts, volumeMounts, podVolumes)
	if err != nil {
		return nil, errors.Wrapf(err, "Failed to create secret volume spec")
	}

	defaultSpecs := v1.PodSpec{
		Containers: []v1.Container{
			{
				Name:            defaultContainerName,
				Image:           opts.Image,
				Command:         opts.Command,
				ImagePullPolicy: v1.PullPolicy(v1.PullIfNotPresent),
				VolumeMounts:    volumeMounts,
				Resources:       opts.Resources,
				Env:             opts.EnvironmentVariables,
			},
		},
		// RestartPolicy dictates when the containers of the pod should be
		// restarted.  The possible values include Always, OnFailure and Never
		// with Never being the default.  OnFailure policy will result in
		// failed containers being restarted with an exponential back-off delay.
		RestartPolicy:      opts.RestartPolicy,
		Volumes:            podVolumes,
		ServiceAccountName: sa,
	}

	// Patch default Pod Specs if needed
	patchedSpecs, err := patchDefaultPodSpecs(defaultSpecs, opts.PodOverride)
	if err != nil {
		return nil, errors.Wrapf(err, "Failed to create pod. Failed to override pod specs. Namespace: %s, NameFmt: %s", opts.Namespace, opts.GenerateName)
	}

	pod := &v1.Pod{
		ObjectMeta: metav1.ObjectMeta{
			GenerateName: opts.GenerateName,
			Labels: map[string]string{
				consts.LabelKeyCreatedBy: consts.LabelValueKanister,
			},
		},
		Spec: patchedSpecs,
	}

	// Override default container name if applicable
	if opts.ContainerName != "" {
		pod.Spec.Containers[0].Name = opts.ContainerName
	}

	// Add Annotations and Labels, if specified
	if opts.Annotations != nil {
		pod.ObjectMeta.Annotations = opts.Annotations
	}
	if pod.ObjectMeta.Labels == nil {
		pod.ObjectMeta.Labels = map[string]string{}
	}

	if opts.OwnerReferences != nil {
		pod.SetOwnerReferences(opts.OwnerReferences)
	}

	for key, value := range opts.Labels {
		pod.ObjectMeta.Labels[key] = value
	}

	pod, err = cli.CoreV1().Pods(ns).Create(ctx, pod, metav1.CreateOptions{})
	if err != nil {
		return nil, errors.Wrapf(err, "Failed to create pod. Namespace: %s, NameFmt: %s", ns, opts.GenerateName)
	}
	return pod, nil
}

// DeletePod deletes the specified pod
func DeletePod(ctx context.Context, cli kubernetes.Interface, pod *v1.Pod) error {
	if err := cli.CoreV1().Pods(pod.Namespace).Delete(ctx, pod.Name, metav1.DeleteOptions{}); err != nil {
		log.WithError(err).Print("DeletePod failed")
	}
	return nil
}

func StreamPodLogs(ctx context.Context, cli kubernetes.Interface, namespace, name string) (io.ReadCloser, error) {
	plo := &v1.PodLogOptions{
		Follow: true,
	}
	return cli.CoreV1().Pods(namespace).GetLogs(name, plo).Stream(ctx)
}

// GetPodLogs fetches the logs from the given pod
func GetPodLogs(ctx context.Context, cli kubernetes.Interface, namespace, name string) (string, error) {
	reader, err := cli.CoreV1().Pods(namespace).GetLogs(name, &v1.PodLogOptions{}).Stream(ctx)
	if err != nil {
		return "", err
	}
	defer reader.Close()
	bytes, err := io.ReadAll(reader)
	if err != nil {
		return "", err
	}
	return string(bytes), nil
}

// WaitForPodReady waits for a pod to exit the pending state
func WaitForPodReady(ctx context.Context, cli kubernetes.Interface, namespace, name string) error {
	timeoutCtx, waitCancel := context.WithTimeout(ctx, GetPodReadyWaitTimeout())
	defer waitCancel()
	err := poll.Wait(timeoutCtx, func(ctx context.Context) (bool, error) {
		p, err := cli.CoreV1().Pods(namespace).Get(ctx, name, metav1.GetOptions{})
		if err != nil {
			return false, err
		}

		// check if nodes are up and available
		err = checkNodesStatus(p, cli)
		if err != nil && !strings.Contains(err.Error(), errAccessingNode) {
			return false, err
		}

		// check for memory or resource issues
		if p.Status.Phase == v1.PodPending {
			if p.Status.Reason == "OutOfmemory" || p.Status.Reason == "OutOfcpu" {
				return false, errors.Errorf("Pod stuck in pending state, reason: %s", p.Status.Reason)
			}
		}

		// check if pvc and pv are up and ready to mount
		if err := getVolStatus(timeoutCtx, p, cli, namespace); err != nil {
			return false, err
		}

		return p.Status.Phase != v1.PodPending && p.Status.Phase != "", nil
	})
	return errors.Wrapf(err, "Pod did not transition into running state. Timeout:%v  Namespace:%s, Name:%s", GetPodReadyWaitTimeout(), namespace, name)
}

func checkNodesStatus(p *v1.Pod, cli kubernetes.Interface) error {
	n := strings.Split(p.Spec.NodeName, "/")
	if n[0] != "" {
		node, err := cli.CoreV1().Nodes().Get(context.TODO(), n[0], metav1.GetOptions{})
		if err != nil {
			return errors.Wrapf(err, "%s %s", errAccessingNode, n[0])
		}
		if !IsNodeReady(node) || !IsNodeSchedulable(node) {
			return errors.Errorf("Node %s is currently not ready/schedulable", n[0])
		}
	}
	return nil
}

// checkPVCAndPVStatus does the following:
<<<<<<< HEAD
//  1. if PVC is present then check the status of PVC
//     1.1 if PVC is pending then check if the PV status is VolumeFailed return error if so. if not then wait for timeout.
//  2. if PVC not present then wait for timeout
=======
//   - if PVC is present then check the status of PVC
//   - if PVC is pending then check if the PV status is VolumeFailed return error if so. if not then wait for timeout.
//   - if PVC not present then wait for timeout
>>>>>>> 4dca8c82
func getVolStatus(ctx context.Context, p *v1.Pod, cli kubernetes.Interface, namespace string) error {
	for _, vol := range p.Spec.Volumes {
		if err := checkPVCAndPVStatus(ctx, vol, p, cli, namespace); err != nil {
			return err
		}
	}
	return nil
}

// checkPVCAndPVStatus does the following:
<<<<<<< HEAD
//  1. if PVC is present then check the status of PVC
//     1.1 if PVC is pending then check if the PV status is VolumeFailed return error if so. if not then wait for timeout.
//  2. if PVC not present then wait for timeout
=======
//   - if PVC is present then check the status of PVC
//   - if PVC is pending then check if the PV status is VolumeFailed return error if so. if not then wait for timeout.
//   - if PVC not present then wait for timeout
>>>>>>> 4dca8c82
func checkPVCAndPVStatus(ctx context.Context, vol v1.Volume, p *v1.Pod, cli kubernetes.Interface, namespace string) error {
	if vol.VolumeSource.PersistentVolumeClaim == nil {
		// wait for timeout
		return nil
	}
	pvcName := vol.VolumeSource.PersistentVolumeClaim.ClaimName
	pvc, err := cli.CoreV1().PersistentVolumeClaims(namespace).Get(ctx, pvcName, metav1.GetOptions{})
	if err != nil {
		if apierrors.IsNotFound(errors.Cause(err)) {
			// Do not return err, wait for timeout, since sometimes in case of statefulsets, they trigger creation of a volume
			return nil
		} else {
			return errors.Wrapf(err, "Failed to get PVC %s", pvcName)
		}
	}

	switch pvc.Status.Phase {
	case v1.ClaimLost:
		return errors.Errorf("PVC %s assoicated with pod %s has status: %s", pvcName, p.Name, v1.ClaimLost)
	case v1.ClaimPending:
		pvName := pvc.Spec.VolumeName
		if pvName == "" {
			// wait for timeout
			return nil
		}
		pv, err := cli.CoreV1().PersistentVolumes().Get(ctx, pvName, metav1.GetOptions{})
		if err != nil {
			if apierrors.IsNotFound(errors.Cause(err)) {
				// wait for timeout
				return nil
			} else {
				return errors.Wrapf(err, "Failed to get PV %s", pvName)
			}
		}
		if pv.Status.Phase == v1.VolumeFailed {
			return errors.Errorf("PV %s associated with PVC %s has status: %s message: %s reason: %s namespace: %s", pvName, pvcName, v1.VolumeFailed, pv.Status.Message, pv.Status.Reason, namespace)
		}
	}

	return nil
}

// WaitForPodCompletion waits for a pod to reach a terminal state, or timeout
func WaitForPodCompletion(ctx context.Context, cli kubernetes.Interface, namespace, name string) error {
	err := poll.Wait(ctx, func(ctx context.Context) (bool, error) {
		p, err := cli.CoreV1().Pods(namespace).Get(ctx, name, metav1.GetOptions{})
		if err != nil {
			return true, err
		}
		switch p.Status.Phase {
		case v1.PodFailed:
			return false, errors.Errorf("Pod %s failed. Pod status: %s", name, p.Status.String())
		}
		return p.Status.Phase == v1.PodSucceeded, nil
	})
	return errors.Wrap(err, "Pod failed or did not transition into complete state")
}

// use Strategic Merge to patch default pod specs with the passed specs
func patchDefaultPodSpecs(defaultPodSpecs v1.PodSpec, override crv1alpha1.JSONMap) (v1.PodSpec, error) {
	// Merge default specs and override specs with StrategicMergePatch
	mergedPatch, err := strategicMergeJsonPatch(defaultPodSpecs, override)
	if err != nil {
		return v1.PodSpec{}, err
	}

	// Convert merged json to v1.PodSPec object
	podSpec := v1.PodSpec{}
	err = json.Unmarshal(mergedPatch, &podSpec)
	if err != nil {
		return podSpec, err
	}
	return podSpec, err
}

// CreateAndMergeJsonPatch uses Strategic Merge to merge two Pod spec configuration
func CreateAndMergeJsonPatch(original, override crv1alpha1.JSONMap) (crv1alpha1.JSONMap, error) {
	// Merge json specs with StrategicMerge
	mergedPatch, err := strategicMergeJsonPatch(original, override)
	if err != nil {
		return nil, err
	}

	// Convert merged json to map[string]interface{}
	var merged map[string]interface{}
	err = json.Unmarshal(mergedPatch, &merged)
	if err != nil {
		return nil, err
	}
	return merged, err
}

func strategicMergeJsonPatch(original, override interface{}) ([]byte, error) {
	// Convert override specs to json
	overrideJson, err := json.Marshal(override)
	if err != nil {
		return nil, err
	}

	// Convert original specs to json
	originalJson, err := json.Marshal(original)
	if err != nil {
		return nil, err
	}

	// Merge json specs with StrategicMerge
	mergedPatch, err := sp.StrategicMergePatch(originalJson, overrideJson, v1.PodSpec{})
	if err != nil {
		return nil, err
	}
	return mergedPatch, nil
}

// GetPodReadyWaitTimeout returns the pod ready wait timeout from ENV if configured
// returns the default of 15 minutes otherwise
func GetPodReadyWaitTimeout() time.Duration {
	if v, ok := os.LookupEnv(PodReadyWaitTimeoutEnv); ok {
		iv, err := strconv.Atoi(v)
		if err == nil {
			return time.Duration(iv) * time.Minute
		}
		log.Debug().Print("Using default timeout value because of invalid environment variable", field.M{"envVar": v})
	}

	return DefaultPodReadyWaitTimeout
}<|MERGE_RESOLUTION|>--- conflicted
+++ resolved
@@ -248,15 +248,9 @@
 }
 
 // checkPVCAndPVStatus does the following:
-<<<<<<< HEAD
-//  1. if PVC is present then check the status of PVC
-//     1.1 if PVC is pending then check if the PV status is VolumeFailed return error if so. if not then wait for timeout.
-//  2. if PVC not present then wait for timeout
-=======
 //   - if PVC is present then check the status of PVC
 //   - if PVC is pending then check if the PV status is VolumeFailed return error if so. if not then wait for timeout.
 //   - if PVC not present then wait for timeout
->>>>>>> 4dca8c82
 func getVolStatus(ctx context.Context, p *v1.Pod, cli kubernetes.Interface, namespace string) error {
 	for _, vol := range p.Spec.Volumes {
 		if err := checkPVCAndPVStatus(ctx, vol, p, cli, namespace); err != nil {
@@ -267,15 +261,9 @@
 }
 
 // checkPVCAndPVStatus does the following:
-<<<<<<< HEAD
-//  1. if PVC is present then check the status of PVC
-//     1.1 if PVC is pending then check if the PV status is VolumeFailed return error if so. if not then wait for timeout.
-//  2. if PVC not present then wait for timeout
-=======
 //   - if PVC is present then check the status of PVC
 //   - if PVC is pending then check if the PV status is VolumeFailed return error if so. if not then wait for timeout.
 //   - if PVC not present then wait for timeout
->>>>>>> 4dca8c82
 func checkPVCAndPVStatus(ctx context.Context, vol v1.Volume, p *v1.Pod, cli kubernetes.Interface, namespace string) error {
 	if vol.VolumeSource.PersistentVolumeClaim == nil {
 		// wait for timeout
