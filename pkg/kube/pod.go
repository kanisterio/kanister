// Copyright 2019 The Kanister Authors.
//
// Licensed under the Apache License, Version 2.0 (the "License");
// you may not use this file except in compliance with the License.
// You may obtain a copy of the License at
//
//      http://www.apache.org/licenses/LICENSE-2.0
//
// Unless required by applicable law or agreed to in writing, software
// distributed under the License is distributed on an "AS IS" BASIS,
// WITHOUT WARRANTIES OR CONDITIONS OF ANY KIND, either express or implied.
// See the License for the specific language governing permissions and
// limitations under the License.

package kube

import (
	"context"
	"fmt"
	"io"
	"os"
	"sort"
	"strconv"
	"strings"
	"time"

	json "github.com/json-iterator/go"
	"github.com/pkg/errors"
	v1 "k8s.io/api/core/v1"
	apierrors "k8s.io/apimachinery/pkg/api/errors"
	metav1 "k8s.io/apimachinery/pkg/apis/meta/v1"
	sp "k8s.io/apimachinery/pkg/util/strategicpatch"
	"k8s.io/client-go/kubernetes"

	crv1alpha1 "github.com/kanisterio/kanister/pkg/apis/cr/v1alpha1"
	"github.com/kanisterio/kanister/pkg/consts"
	"github.com/kanisterio/kanister/pkg/field"
	"github.com/kanisterio/kanister/pkg/log"
	"github.com/kanisterio/kanister/pkg/poll"
)

const (
	// DefaultPodReadyWaitTimeout is the time to wait for pod to be ready
	DefaultPodReadyWaitTimeout = 15 * time.Minute
	// PodReadyWaitTimeoutEnv is the env var to get pod ready wait timeout
	PodReadyWaitTimeoutEnv = "KANISTER_POD_READY_WAIT_TIMEOUT"
	errAccessingNode       = "Failed to get node"
<<<<<<< HEAD
	DefaultContainerName   = "container"
=======
	defaultContainerName   = "container"
	redactedValue          = "XXXXX"
>>>>>>> 9a629881
)

type VolumeMountOptions struct {
	MountPath string
	ReadOnly  bool
}

// PodOptions specifies options for `CreatePod`
type PodOptions struct {
	Annotations        map[string]string
	Command            []string
	ContainerName      string
	Name               string
	GenerateName       string
	Image              string
	Labels             map[string]string
	Namespace          string
	ServiceAccountName string
	Volumes            map[string]VolumeMountOptions
	BlockVolumes       map[string]string
	// PodSecurityContext and ContainerSecurityContext can be used to set the security context
	// at the pod level and container level respectively.
	// You can still use podOverride to set the pod security context, but these fields will take precedence.
	// We chose these fields to specify security context instead of just using podOverride because
	// the merge behaviour of the pods spec is confusing in case of podOverride, and this is more readable.
	PodSecurityContext       *v1.PodSecurityContext
	ContainerSecurityContext *v1.SecurityContext
	PodOverride              crv1alpha1.JSONMap
	Resources                v1.ResourceRequirements
	RestartPolicy            v1.RestartPolicy
	OwnerReferences          []metav1.OwnerReference
	EnvironmentVariables     []v1.EnvVar
	Lifecycle                *v1.Lifecycle
}

func GetPodObjectFromPodOptions(ctx context.Context, cli kubernetes.Interface, opts *PodOptions) (*v1.Pod, error) {
	// If Namespace is not specified, use the controller Namespace.
	cns, err := GetControllerNamespace()
	if err != nil {
		return nil, errors.Wrapf(err, "Failed to get controller namespace")
	}
	ns := opts.Namespace
	if ns == "" {
		ns = cns
	}

	// If a ServiceAccount is not specified and we are in the controller's
	// namespace, use the same service account as the controller.
	sa := opts.ServiceAccountName
	if sa == "" && ns == cns {
		sa, err = GetControllerServiceAccount(cli)
		if err != nil {
			return nil, errors.Wrap(err, "Failed to get Controller Service Account")
		}
	}

	if opts.RestartPolicy == "" {
		opts.RestartPolicy = v1.RestartPolicyNever
	}

	volumeMounts, podVolumes, err := createFilesystemModeVolumeSpecs(ctx, opts.Volumes)
	if err != nil {
		return nil, errors.Wrapf(err, "Failed to create volume spec")
	}
	volumeDevices, blockVolumes, err := createBlockModeVolumeSpecs(opts.BlockVolumes)
	if err != nil {
		return nil, errors.Wrapf(err, "Failed to create raw block volume spec")
	}
	podVolumes = append(podVolumes, blockVolumes...)
	defaultSpecs := v1.PodSpec{
		Containers: []v1.Container{
			{
				Name:            ContainerNameFromPodOptsOrDefault(opts),
				Image:           opts.Image,
				Command:         opts.Command,
				ImagePullPolicy: v1.PullPolicy(v1.PullIfNotPresent),
				VolumeMounts:    volumeMounts,
				VolumeDevices:   volumeDevices,
				Resources:       opts.Resources,
			},
		},
		// RestartPolicy dictates when the containers of the pod should be
		// restarted.  The possible values include Always, OnFailure and Never
		// with Never being the default.  OnFailure policy will result in
		// failed containers being restarted with an exponential back-off delay.
		RestartPolicy:      opts.RestartPolicy,
		Volumes:            podVolumes,
		ServiceAccountName: sa,
	}

	if opts.EnvironmentVariables != nil && len(opts.EnvironmentVariables) > 0 {
		defaultSpecs.Containers[0].Env = opts.EnvironmentVariables
	}

	// Patch default Pod Specs if needed
	patchedSpecs, err := patchDefaultPodSpecs(defaultSpecs, opts.PodOverride)
	if err != nil {
		return nil, errors.Wrapf(err, "Failed to create pod. Failed to override pod specs. Namespace: %s, NameFmt: %s", opts.Namespace, opts.GenerateName)
	}

	// Always put the main container the first
	sort.Slice(patchedSpecs.Containers, func(i, j int) bool {
		return patchedSpecs.Containers[i].Name == ContainerNameFromPodOptsOrDefault(opts)
	})

	pod := &v1.Pod{
		ObjectMeta: metav1.ObjectMeta{
			GenerateName: opts.GenerateName,
			Labels: map[string]string{
				consts.LabelKeyCreatedBy: consts.LabelValueKanister,
			},
		},
		Spec: patchedSpecs,
	}

	// Override `GenerateName` if `Name` option is provided
	if opts.Name != "" {
		pod.Name = opts.Name
	}

	// Add Annotations and Labels, if specified
	if opts.Annotations != nil {
		pod.ObjectMeta.Annotations = opts.Annotations
	}
	if pod.ObjectMeta.Labels == nil {
		pod.ObjectMeta.Labels = map[string]string{}
	}

	if opts.OwnerReferences != nil {
		pod.SetOwnerReferences(opts.OwnerReferences)
	}

	if opts.PodSecurityContext != nil {
		pod.Spec.SecurityContext = opts.PodSecurityContext
	}

	if opts.ContainerSecurityContext != nil {
		pod.Spec.Containers[0].SecurityContext = opts.ContainerSecurityContext
	}

	if opts.Lifecycle != nil {
		pod.Spec.Containers[0].Lifecycle = opts.Lifecycle
	}

	for key, value := range opts.Labels {
		pod.ObjectMeta.Labels[key] = value
	}

	pod.Namespace = ns

	return pod, nil
}

// ContainerNameFromPodOptsOrDefault returns the container name if it's set in
// the passed `podOptions` value. If not, it's returns the default container
// name. This should be used whenever we create pods for Kanister functions.
func ContainerNameFromPodOptsOrDefault(po *PodOptions) string {
	if po == nil || po.ContainerName == "" {
		return DefaultContainerName
	}

	return po.ContainerName
}

// CreatePod creates a pod with a single container based on the specified image
func CreatePod(ctx context.Context, cli kubernetes.Interface, opts *PodOptions) (*v1.Pod, error) {
	pod, err := GetPodObjectFromPodOptions(ctx, cli, opts)
	if err != nil {
		return nil, errors.Wrapf(err, "Failed to get pod from podOptions. Namespace: %s, NameFmt: %s", opts.Namespace, opts.GenerateName)
	}

	log.Debug().WithContext(ctx).Print("Creating POD", field.M{"name": pod.Name, "namespace": pod.Namespace})

	pod, err = cli.CoreV1().Pods(pod.Namespace).Create(ctx, pod, metav1.CreateOptions{})
	if err != nil {
		log.Error().WithContext(ctx).WithError(err).Print("Failed to create pod.", field.M{"pod": getRedactedPod(pod), "options": getRedactedOptions(opts)})
		return nil, errors.Wrapf(err, "Failed to create pod. Namespace: %s, NameFmt: %s", opts.Namespace, opts.GenerateName)
	}
	return pod, nil
}

// DeletePod deletes the specified pod
func DeletePod(ctx context.Context, cli kubernetes.Interface, pod *v1.Pod) error {
	if err := cli.CoreV1().Pods(pod.Namespace).Delete(ctx, pod.Name, metav1.DeleteOptions{}); err != nil {
		log.WithError(err).Print("DeletePod failed")
	}
	return nil
}

func StreamPodLogs(ctx context.Context, cli kubernetes.Interface, namespace, podName, containerName string) (io.ReadCloser, error) {
	plo := &v1.PodLogOptions{
		Follow:    true,
		Container: containerName,
	}
	return cli.CoreV1().Pods(namespace).GetLogs(podName, plo).Stream(ctx)
}

// GetPodLogs fetches the logs from the given pod
func GetPodLogs(ctx context.Context, cli kubernetes.Interface, namespace, podName, containerName string) (string, error) {
	reader, err := cli.CoreV1().Pods(namespace).GetLogs(podName, &v1.PodLogOptions{Container: containerName}).Stream(ctx)
	if err != nil {
		return "", err
	}
	defer reader.Close()
	bytes, err := io.ReadAll(reader)
	if err != nil {
		return "", err
	}
	return string(bytes), nil
}

// getErrorFromLogs fetches logs from pod and constructs error containing last ten lines of log and specified error message
func getErrorFromLogs(ctx context.Context, cli kubernetes.Interface, namespace, podName, containerName string, err error, errorMessage string) error {
	r, logErr := StreamPodLogs(ctx, cli, namespace, podName, containerName)
	if logErr != nil {
		return errors.Wrapf(logErr, "Failed to fetch logs from the pod")
	}
	defer r.Close()

	// Grab last log lines and put them to an error
	lt := NewLogTail(logTailDefaultLength)
	// We are not interested in log extraction error
	io.Copy(lt, r) // nolint: errcheck

	return errors.Wrap(errors.Wrap(err, lt.ToString()), errorMessage)
}

// WaitForPodReady waits for a pod to exit the pending state
func WaitForPodReady(ctx context.Context, cli kubernetes.Interface, namespace, name string) error {
	timeoutCtx, waitCancel := context.WithTimeout(ctx, GetPodReadyWaitTimeout())
	defer waitCancel()
	attachLog := true
	containerForLogs := ""
	err := poll.Wait(timeoutCtx, func(ctx context.Context) (bool, error) {
		p, err := cli.CoreV1().Pods(namespace).Get(ctx, name, metav1.GetOptions{})
		if err != nil {
			attachLog = false
			return false, err
		}
		containerForLogs = p.Spec.Containers[0].Name

		// check if nodes are up and available
		err = checkNodesStatus(p, cli)
		if err != nil && !strings.Contains(err.Error(), errAccessingNode) {
			attachLog = false
			return false, err
		}

		// check for memory or resource issues
		if p.Status.Phase == v1.PodPending {
			if p.Status.Reason == "OutOfmemory" || p.Status.Reason == "OutOfcpu" {
				attachLog = false
				return false, errors.Errorf("Pod stuck in pending state, reason: %s", p.Status.Reason)
			}
		}

		// check if pvc and pv are up and ready to mount
		if err := getVolStatus(timeoutCtx, p, cli, namespace); err != nil {
			attachLog = false
			return false, err
		}

		return p.Status.Phase != v1.PodPending && p.Status.Phase != "", nil
	})

	if err == nil {
		return nil
	}

	errorMessage := fmt.Sprintf("Pod did not transition into running state. Timeout:%v  Namespace:%s, Name:%s", GetPodReadyWaitTimeout(), namespace, name)
	if attachLog {
		return getErrorFromLogs(ctx, cli, namespace, name, containerForLogs, err, errorMessage)
	}

	return errors.Wrap(err, errorMessage)
}

func checkNodesStatus(p *v1.Pod, cli kubernetes.Interface) error {
	n := strings.Split(p.Spec.NodeName, "/")
	if n[0] != "" {
		node, err := cli.CoreV1().Nodes().Get(context.TODO(), n[0], metav1.GetOptions{})
		if err != nil {
			return errors.Wrapf(err, "%s %s", errAccessingNode, n[0])
		}
		if !IsNodeReady(node) || !IsNodeSchedulable(node) {
			return errors.Errorf("Node %s is currently not ready/schedulable", n[0])
		}
	}
	return nil
}

// checkPVCAndPVStatus does the following:
//   - if PVC is present then check the status of PVC
//   - if PVC is pending then check if the PV status is VolumeFailed return error if so. if not then wait for timeout.
//   - if PVC not present then wait for timeout
func getVolStatus(ctx context.Context, p *v1.Pod, cli kubernetes.Interface, namespace string) error {
	for _, vol := range p.Spec.Volumes {
		if err := checkPVCAndPVStatus(ctx, vol, p, cli, namespace); err != nil {
			return err
		}
	}
	return nil
}

// checkPVCAndPVStatus does the following:
//   - if PVC is present then check the status of PVC
//   - if PVC is pending then check if the PV status is VolumeFailed return error if so. if not then wait for timeout.
//   - if PVC not present then wait for timeout
func checkPVCAndPVStatus(ctx context.Context, vol v1.Volume, p *v1.Pod, cli kubernetes.Interface, namespace string) error {
	if vol.VolumeSource.PersistentVolumeClaim == nil {
		// wait for timeout
		return nil
	}
	pvcName := vol.VolumeSource.PersistentVolumeClaim.ClaimName
	pvc, err := cli.CoreV1().PersistentVolumeClaims(namespace).Get(ctx, pvcName, metav1.GetOptions{})
	if err != nil {
		if apierrors.IsNotFound(errors.Cause(err)) {
			// Do not return err, wait for timeout, since sometimes in case of statefulsets, they trigger creation of a volume
			return nil
		} else {
			return errors.Wrapf(err, "Failed to get PVC %s", pvcName)
		}
	}

	switch pvc.Status.Phase {
	case v1.ClaimLost:
		return errors.Errorf("PVC %s assoicated with pod %s has status: %s", pvcName, p.Name, v1.ClaimLost)
	case v1.ClaimPending:
		pvName := pvc.Spec.VolumeName
		if pvName == "" {
			// wait for timeout
			return nil
		}
		pv, err := cli.CoreV1().PersistentVolumes().Get(ctx, pvName, metav1.GetOptions{})
		if err != nil {
			if apierrors.IsNotFound(errors.Cause(err)) {
				// wait for timeout
				return nil
			} else {
				return errors.Wrapf(err, "Failed to get PV %s", pvName)
			}
		}
		if pv.Status.Phase == v1.VolumeFailed {
			return errors.Errorf("PV %s associated with PVC %s has status: %s message: %s reason: %s namespace: %s", pvName, pvcName, v1.VolumeFailed, pv.Status.Message, pv.Status.Reason, namespace)
		}
	}

	return nil
}

// WaitForPodCompletion waits for a pod to reach a terminal state, or timeout
func WaitForPodCompletion(ctx context.Context, cli kubernetes.Interface, namespace, name string) error {
	attachLog := true
	containerForLogs := ""
	err := poll.Wait(ctx, func(ctx context.Context) (bool, error) {
		p, err := cli.CoreV1().Pods(namespace).Get(ctx, name, metav1.GetOptions{})
		if err != nil {
			attachLog = false
			return true, err
		}
		containerForLogs = p.Spec.Containers[0].Name
		switch p.Status.Phase {
		case v1.PodFailed:
			return false, errors.Errorf("Pod %s failed. Pod status: %s", name, p.Status.String())
		}
		return p.Status.Phase == v1.PodSucceeded, nil
	})

	errorMessage := "Pod failed or did not transition into complete state"
	if attachLog {
		return getErrorFromLogs(ctx, cli, namespace, name, containerForLogs, err, errorMessage)
	}
	return errors.Wrap(err, errorMessage)
}

// use Strategic Merge to patch default pod specs with the passed specs
func patchDefaultPodSpecs(defaultPodSpecs v1.PodSpec, override crv1alpha1.JSONMap) (v1.PodSpec, error) {
	// Merge default specs and override specs with StrategicMergePatch
	mergedPatch, err := strategicMergeJsonPatch(defaultPodSpecs, override)
	if err != nil {
		return v1.PodSpec{}, err
	}

	// Convert merged json to v1.PodSPec object
	podSpec := v1.PodSpec{}
	err = json.Unmarshal(mergedPatch, &podSpec)
	if err != nil {
		return podSpec, err
	}
	return podSpec, err
}

// CreateAndMergeJsonPatch uses Strategic Merge to merge two Pod spec configuration
func CreateAndMergeJsonPatch(original, override crv1alpha1.JSONMap) (crv1alpha1.JSONMap, error) {
	// Merge json specs with StrategicMerge
	mergedPatch, err := strategicMergeJsonPatch(original, override)
	if err != nil {
		return nil, err
	}

	// Convert merged json to map[string]interface{}
	var merged map[string]interface{}
	err = json.Unmarshal(mergedPatch, &merged)
	if err != nil {
		return nil, err
	}
	return merged, err
}

func strategicMergeJsonPatch(original, override interface{}) ([]byte, error) {
	// Convert override specs to json
	overrideJson, err := json.Marshal(override)
	if err != nil {
		return nil, err
	}

	// Convert original specs to json
	originalJson, err := json.Marshal(original)
	if err != nil {
		return nil, err
	}

	// Merge json specs with StrategicMerge
	mergedPatch, err := sp.StrategicMergePatch(originalJson, overrideJson, v1.PodSpec{})
	if err != nil {
		return nil, err
	}
	return mergedPatch, nil
}

// GetPodReadyWaitTimeout returns the pod ready wait timeout from ENV if configured
// returns the default of 15 minutes otherwise
func GetPodReadyWaitTimeout() time.Duration {
	if v, ok := os.LookupEnv(PodReadyWaitTimeoutEnv); ok {
		iv, err := strconv.Atoi(v)
		if err == nil {
			return time.Duration(iv) * time.Minute
		}
		log.Debug().Print("Using default timeout value because of invalid environment variable", field.M{"envVar": v})
	}

	return DefaultPodReadyWaitTimeout
}

// getRedactedEnvVariables returns array of variables with removed values
// This function should be used every time when env variables are logged
func getRedactedEnvVariables(env []v1.EnvVar) []v1.EnvVar {
	if len(env) == 0 {
		return nil
	}

	result := make([]v1.EnvVar, len(env))
	for i, ev := range env {
		result[i] = v1.EnvVar{
			Name:  ev.Name,
			Value: redactedValue,
		}
	}

	return result
}

func getRedactedContainers(containers []v1.Container) []v1.Container {
	if len(containers) == 0 {
		return nil
	}

	result := make([]v1.Container, len(containers))
	for i, c := range containers {
		result[i] = c
		result[i].Env = getRedactedEnvVariables(c.Env)
		result[i].Command = getRedactedStringSlice(c.Command)
		result[i].Args = getRedactedStringSlice(c.Args)
	}
	return result
}

func getRedactedStringSlice(slice []string) []string {
	if len(slice) == 0 {
		return nil
	}
	result := make([]string, len(slice))
	for j := range slice {
		result[j] = redactedValue
	}
	return result
}

func getRedactedPodOverride(podOverride crv1alpha1.JSONMap) crv1alpha1.JSONMap {
	if len(podOverride) == 0 {
		return nil
	}

	result := make(crv1alpha1.JSONMap, len(podOverride))
	for k, v := range podOverride {
		if c, ok := v.([]v1.Container); ok {
			result[k] = getRedactedContainers(c)
		} else {
			result[k] = v
		}
	}

	return result
}

// getRedactedPod hides all sensitive information from pod object (env variables, commands)
// Should be used when pod structure is logged
func getRedactedPod(pod *v1.Pod) *v1.Pod {
	if pod == nil {
		return nil
	}

	result := *pod // Make shallow copy

	result.Spec.Containers = getRedactedContainers(result.Spec.Containers)
	result.Spec.InitContainers = getRedactedContainers(result.Spec.InitContainers)

	return &result
}

// getRedactedOptions hides all values of env variables from pod options, so that they should be safely logged
func getRedactedOptions(opts *PodOptions) *PodOptions {
	if opts == nil {
		return nil
	}

	result := *opts // Make shallow copy

	result.EnvironmentVariables = getRedactedEnvVariables(result.EnvironmentVariables)
	result.Command = getRedactedStringSlice(result.Command)
	result.PodOverride = getRedactedPodOverride(result.PodOverride)
	return &result
}<|MERGE_RESOLUTION|>--- conflicted
+++ resolved
@@ -45,12 +45,8 @@
 	// PodReadyWaitTimeoutEnv is the env var to get pod ready wait timeout
 	PodReadyWaitTimeoutEnv = "KANISTER_POD_READY_WAIT_TIMEOUT"
 	errAccessingNode       = "Failed to get node"
-<<<<<<< HEAD
 	DefaultContainerName   = "container"
-=======
-	defaultContainerName   = "container"
 	redactedValue          = "XXXXX"
->>>>>>> 9a629881
 )
 
 type VolumeMountOptions struct {
