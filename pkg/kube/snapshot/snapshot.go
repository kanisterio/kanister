// Copyright 2019 The Kanister Authors.
//
// Licensed under the Apache License, Version 2.0 (the "License");
// you may not use this file except in compliance with the License.
// You may obtain a copy of the License at
//
//      http://www.apache.org/licenses/LICENSE-2.0
//
// Unless required by applicable law or agreed to in writing, software
// distributed under the License is distributed on an "AS IS" BASIS,
// WITHOUT WARRANTIES OR CONDITIONS OF ANY KIND, either express or implied.
// See the License for the specific language governing permissions and
// limitations under the License.

package snapshot

import (
	"context"
	"regexp"

	"github.com/kanisterio/errkit"
	v1 "github.com/kubernetes-csi/external-snapshotter/client/v4/apis/volumesnapshot/v1"
<<<<<<< HEAD
=======
	"github.com/pkg/errors"
	metav1 "k8s.io/apimachinery/pkg/apis/meta/v1"
	"k8s.io/apimachinery/pkg/apis/meta/v1/unstructured"
>>>>>>> 67b70e05
	"k8s.io/apimachinery/pkg/runtime/schema"
	"k8s.io/client-go/dynamic"
	"k8s.io/client-go/kubernetes"

	"github.com/kanisterio/kanister/pkg/kube"
	"github.com/kanisterio/kanister/pkg/kube/snapshot/apis/v1alpha1"
	"github.com/kanisterio/kanister/pkg/kube/snapshot/apis/v1beta1"
	"github.com/kanisterio/kanister/pkg/poll"
)

// Snapshotter is an interface that describes snapshot operations
//
//go:generate go run github.com/golang/mock/mockgen -destination=mocks/mock_snapshotter.go -package=mocks . Snapshotter
type Snapshotter interface {
	// GetVolumeSnapshotClass returns VolumeSnapshotClass name which is annotated with given key
	//
	// 'annotationKey' is the annotation key which has to be present on VolumeSnapshotClass.
	// 'annotationValue' is the value for annotationKey in VolumeSnapshotClass spec.
	// 'storageClassName' is the name of the storageClass that shares the same driver as the VolumeSnapshotClass.
	// This returns error if no VolumeSnapshotClass found.
	GetVolumeSnapshotClass(ctx context.Context, annotationKey, annotationValue, storageClassName string) (string, error)

	// CloneVolumeSnapshotClass creates a copy of the source volume snapshot
	// class with the specified deletion policy and name. If the target
	// already exists, it returns no error.
	//
	// 'sourceClassName' is the name of the source VolumeSnapshotClass.
	// 'targetClassName' is the name of the target VolumeSnapshotClass
	// 'newDeletionPolicy' is the deletion policy to set on the target.
	// 'excludeAnnotations' are the annotations that should not be set on the
	// target
	CloneVolumeSnapshotClass(ctx context.Context, sourceClassName, targetClassName, newDeletionPolicy string, excludeAnnotations []string) error
	// Create creates a VolumeSnapshot and returns it or any error happened meanwhile.
	//
	// 'name' is the name of the VolumeSnapshot.
	// 'namespace' is namespace of the PVC. VolumeSnapshot will be crated in the same namespace.
	// 'pvcName' is the name of the PVC of which we will take snapshot. It must be in the same namespace 'ns'.
	// 'waitForReady' will block the caller until the snapshot status is 'ReadyToUse'.
	// or 'ctx.Done()' is signalled. Otherwise it will return immediately after the snapshot is cut.
	// 'labels' can also be addded to the volume snapshot.
	Create(ctx context.Context, name, namespace, pvcName string, snapshotClass *string, waitForReady bool, labels map[string]string) error
	// Get will return the VolumeSnapshot in the namespace 'namespace' with given 'name'.
	//
	// 'name' is the name of the VolumeSnapshot that will be returned.
	// 'namespace' is the namespace of the VolumeSnapshot that will be returned.
	Get(ctx context.Context, name, namespace string) (*v1.VolumeSnapshot, error)
	// Delete will delete the VolumeSnapshot.
	// Returns the `VolumeSnapshot` deleted and any error as a result.
	//
	// 'name' is the name of the VolumeSnapshot that will be deleted.
	// 'namespace' is the namespace of the VolumeSnapshot that will be deleted.
	Delete(ctx context.Context, name, namespace string) (*v1.VolumeSnapshot, error)
	// DeleteContent will delete the VolumeSnapshot and returns any error as a
	// result.
	//
	// 'name' is the name of the VolumeSnapshotContent that will be deleted.
	DeleteContent(ctx context.Context, name string) error
	// Clone will clone the VolumeSnapshot to namespace 'cloneNamespace'.
	// Underlying VolumeSnapshotContent will be cloned with a different name.
	//
	// 'name' is the name of the VolumeSnapshot that will be cloned.
	// 'namespace' is the namespace of the VolumeSnapshot that will be cloned.
	// 'cloneName' is name of the clone.
	// 'cloneNamespace' is the namespace where the clone will be created.
	// 'waitForReady' will make the function blocks until the clone's status is ready to use.
	// 'labels' is the labels to set on the created VSC
	Clone(ctx context.Context, name, namespace, cloneName, cloneNamespace string, waitForReady bool, labels map[string]string) error
	// GetSource will return the CSI source that backs the volume snapshot.
	//
	// 'snapshotName' is the name of the Volumesnapshot.
	// 'namespace' is the namespace of the Volumesnapshot.
	GetSource(ctx context.Context, snapshotName, namespace string) (*Source, error)
	// CreateFromSource will create a 'Volumesnapshot' and 'VolumesnaphotContent' pair for the underlying snapshot source.
	//
	// 'source' contains information about CSI snapshot.
	// 'snapshotName' is the name of the snapshot that will be created.
	// 'namespace' is the namespace of the snapshot.
	// 'waitForReady' blocks the caller until snapshot is ready to use or context is cancelled.
	// 'labels' is the labels to set on the created VSC
	CreateFromSource(ctx context.Context, source *Source, snapshotName, namespace string, waitForReady bool, labels map[string]string) error
	// CreateContentFromSource will create a 'VolumesnaphotContent' for the underlying snapshot source.
	//
	// 'source' contains information about CSI snapshot.
	// 'contentName' is the name of the VSC that will be created
	// 'snapshotName' is the name of the snapshot that will be reference the VSC
	// 'namespace' is the namespace of the snapshot.
	// 'deletionPolicy' is the deletion policy to set on the created VSC
	CreateContentFromSource(ctx context.Context, source *Source, contentName, snapshotName, namespace, deletionPolicy string) error
	// WaitOnReadyToUse will block until the Volumesnapshot in namespace 'namespace' with name 'snapshotName'
	// has status 'ReadyToUse' or 'ctx.Done()' is signalled.
	WaitOnReadyToUse(ctx context.Context, snapshotName, namespace string) error
	// List will list the volumesnapshots in a namespace that match search. If labels aren't provided,
	// it will list all the snapshots in the namespace
	List(ctx context.Context, namespace string, labels map[string]string) (*v1.VolumeSnapshotList, error)
	// GroupVersion returns the group and version according to snapshotter version
	GroupVersion(ctx context.Context) schema.GroupVersion
}

// Source represents the CSI source of the Volumesnapshot.
type Source struct {
	Handle                  string
	Driver                  string
	RestoreSize             *int64
	VolumeSnapshotClassName string
}

// NewSnapshotter creates and return new Snapshotter object
func NewSnapshotter(kubeCli kubernetes.Interface, dynCli dynamic.Interface) (Snapshotter, error) {
	ctx := context.Background()
	// Check if v1 (stable) snapshot API exists
	exists, err := kube.IsGroupVersionAvailable(ctx, kubeCli.Discovery(), GroupName, Version)
	if err != nil {
		return nil, errkit.Wrap(err, "Failed to call discovery APIs")
	}
	if exists {
		return NewSnapshotStable(kubeCli, dynCli), nil
	}
	// Check if v1beta1 snapshot API exists
	exists, err = kube.IsGroupVersionAvailable(ctx, kubeCli.Discovery(), v1beta1.GroupName, v1beta1.Version)
	if err != nil {
		return nil, errkit.Wrap(err, "Failed to call discovery APIs")
	}
	if exists {
		return NewSnapshotBeta(kubeCli, dynCli), nil
	}
	// Check if v1alpha1 snapshot API exists
	exists, err = kube.IsGroupVersionAvailable(ctx, kubeCli.Discovery(), v1alpha1.GroupName, v1alpha1.Version)
	if err != nil {
		return nil, errkit.Wrap(err, "Failed to call discovery APIs")
	}
	if exists {
		return NewSnapshotAlpha(kubeCli, dynCli), nil
	}
<<<<<<< HEAD
	return nil, errkit.New("Snapshot resources not supported")
=======
	return nil, errors.New("Snapshot resources not supported")
}

// We use regexp to match because errors written in vs.Status.Error.Message are strings
// and we don't have any status code or other metadata in there.
var transientErrorRegexp = regexp.MustCompile("the object has been modified; please apply your changes to the latest version and try again")

// Use regexp to detect resource conflict error
// If CSI snapshotter changes error reporting to use more structured errors,
// we can improve this function to parse and recognise error codes or types.
func isTransientError(err error) bool {
	return transientErrorRegexp.MatchString(err.Error())
}

func waitOnReadyToUse(
	ctx context.Context,
	dynCli dynamic.Interface,
	snapGVR schema.GroupVersionResource,
	snapshotName,
	namespace string,
	isReadyFunc func(*unstructured.Unstructured) (bool, error),
) error {
	retries := 100
	return poll.WaitWithRetries(ctx, retries, isTransientError, func(context.Context) (bool, error) {
		us, err := dynCli.Resource(snapGVR).Namespace(namespace).Get(ctx, snapshotName, metav1.GetOptions{})
		if err != nil {
			return false, err
		}
		return isReadyFunc(us)
	})
>>>>>>> 67b70e05
}<|MERGE_RESOLUTION|>--- conflicted
+++ resolved
@@ -20,12 +20,8 @@
 
 	"github.com/kanisterio/errkit"
 	v1 "github.com/kubernetes-csi/external-snapshotter/client/v4/apis/volumesnapshot/v1"
-<<<<<<< HEAD
-=======
-	"github.com/pkg/errors"
 	metav1 "k8s.io/apimachinery/pkg/apis/meta/v1"
 	"k8s.io/apimachinery/pkg/apis/meta/v1/unstructured"
->>>>>>> 67b70e05
 	"k8s.io/apimachinery/pkg/runtime/schema"
 	"k8s.io/client-go/dynamic"
 	"k8s.io/client-go/kubernetes"
@@ -159,10 +155,7 @@
 	if exists {
 		return NewSnapshotAlpha(kubeCli, dynCli), nil
 	}
-<<<<<<< HEAD
 	return nil, errkit.New("Snapshot resources not supported")
-=======
-	return nil, errors.New("Snapshot resources not supported")
 }
 
 // We use regexp to match because errors written in vs.Status.Error.Message are strings
@@ -192,5 +185,4 @@
 		}
 		return isReadyFunc(us)
 	})
->>>>>>> 67b70e05
 }