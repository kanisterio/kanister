--- conflicted
+++ resolved
@@ -89,13 +89,8 @@
 // Create creates a VolumeSnapshot and returns it or any error that happened meanwhile.
 func (sna *SnapshotAlpha) Create(ctx context.Context, name, namespace, pvcName string, snapshotClass *string, waitForReady bool, labels map[string]string) error {
 	if _, err := sna.kubeCli.CoreV1().PersistentVolumeClaims(namespace).Get(ctx, pvcName, metav1.GetOptions{}); err != nil {
-<<<<<<< HEAD
-		if k8errors.IsNotFound(err) {
+		if apierrors.IsNotFound(err) {
 			return errkit.New("Failed to find PVC", "pvc", pvcName, "namespace", namespace)
-=======
-		if apierrors.IsNotFound(err) {
-			return errors.Errorf("Failed to find PVC %s, Namespace %s", pvcName, namespace)
->>>>>>> f711b7c4
 		}
 		return errkit.Wrap(err, "Failed to query PVC", "pvc", pvcName, "namespace", namespace)
 	}
@@ -226,13 +221,8 @@
 	if err == nil {
 		return errkit.New("Target snapshot already exists in target namespace", "name", cloneName, "namespace", cloneNamespace)
 	}
-<<<<<<< HEAD
-	if !k8errors.IsNotFound(err) {
+	if !apierrors.IsNotFound(err) {
 		return errkit.Wrap(err, "Failed to query target Volumesnapshot", "name", cloneName, "namespace", cloneNamespace)
-=======
-	if !apierrors.IsNotFound(err) {
-		return errors.Errorf("Failed to query target Volumesnapshot: %s, Namespace: %s: %v", cloneName, cloneNamespace, err)
->>>>>>> f711b7c4
 	}
 
 	src, err := sna.GetSource(ctx, name, namespace)
@@ -445,26 +435,19 @@
 // TransformUnstructured maps Unstructured object to object pointed by obj
 func TransformUnstructured(u *unstructured.Unstructured, obj metav1.Object) error {
 	if u == nil {
-		return errors.Errorf("Cannot deserialize nil unstructured")
+		return errkit.New("Cannot deserialize nil unstructured")
 	}
 	b, err := json.Marshal(u.Object)
 	if err != nil {
-<<<<<<< HEAD
-		return errkit.Wrap(err, "Failed to Marshal unstructured object")
-	}
-	err = json.Unmarshal(b, value)
-	if err != nil {
-		return errkit.Wrap(err, "Failed to Unmarshal unstructured object", "object", string(b))
+		gvk := u.GetObjectKind().GroupVersionKind()
+		return errkit.Wrap(err, "Failed to Marshal unstructured object GroupVersionKind", "unstructured", gvk)
+	}
+	err = json.Unmarshal(b, obj)
+	if err != nil {
+		return errkit.Wrap(err, "Failed to Unmarshal unstructured object")
 	}
 
 	return nil
-=======
-		gvk := u.GetObjectKind().GroupVersionKind()
-		return errors.Wrapf(err, "Failed to Marshal unstructured object GroupVersionKind: %v", gvk)
-	}
-	err = json.Unmarshal(b, obj)
-	return errors.Wrapf(err, "Failed to Unmarshal unstructured object")
->>>>>>> f711b7c4
 }
 
 // GetSnapshotClassbyAnnotation checks if the provided annotation is present in either the storageclass
