--- conflicted
+++ resolved
@@ -324,7 +324,7 @@
 	}
 	// Error can be set while waiting for creation
 	if vs.Status.Error != nil {
-		return false, errors.New(vs.Status.Error.Message)
+		return false, errkit.New(vs.Status.Error.Message)
 	}
 	return (vs.Status.ReadyToUse && vs.Status.CreationTime != nil), nil
 }
@@ -332,25 +332,7 @@
 // WaitOnReadyToUse will block until the Volumesnapshot in namespace 'namespace' with name 'snapshotName'
 // has status 'ReadyToUse' or 'ctx.Done()' is signalled.
 func (sna *SnapshotAlpha) WaitOnReadyToUse(ctx context.Context, snapshotName, namespace string) error {
-<<<<<<< HEAD
-	return poll.Wait(ctx, func(context.Context) (bool, error) {
-		us, err := sna.dynCli.Resource(v1alpha1.VolSnapGVR).Namespace(namespace).Get(ctx, snapshotName, metav1.GetOptions{})
-		if err != nil {
-			return false, err
-		}
-		vs := v1alpha1.VolumeSnapshot{}
-		if err := TransformUnstructured(us, &vs); err != nil {
-			return false, err
-		}
-		// Error can be set while waiting for creation
-		if vs.Status.Error != nil {
-			return false, errkit.New(vs.Status.Error.Message)
-		}
-		return (vs.Status.ReadyToUse && vs.Status.CreationTime != nil), nil
-	})
-=======
 	return waitOnReadyToUse(ctx, sna.dynCli, v1alpha1.VolSnapGVR, snapshotName, namespace, isReadyToUseAlpha)
->>>>>>> 67b70e05
 }
 
 func (sna *SnapshotAlpha) GroupVersion(ctx context.Context) schema.GroupVersion {
