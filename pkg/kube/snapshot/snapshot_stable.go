// Copyright 2021 The Kanister Authors.
//
// Licensed under the Apache License, Version 2.0 (the "License");
// you may not use this file except in compliance with the License.
// You may obtain a copy of the License at
//
//      http://www.apache.org/licenses/LICENSE-2.0
//
// Unless required by applicable law or agreed to in writing, software
// distributed under the License is distributed on an "AS IS" BASIS,
// WITHOUT WARRANTIES OR CONDITIONS OF ANY KIND, either express or implied.
// See the License for the specific language governing permissions and
// limitations under the License.

package snapshot

import (
	"context"

	"github.com/kanisterio/errkit"
	"github.com/kanisterio/kanister/pkg/blockstorage"
	v1 "github.com/kubernetes-csi/external-snapshotter/client/v4/apis/volumesnapshot/v1"
	apierrors "k8s.io/apimachinery/pkg/api/errors"
	metav1 "k8s.io/apimachinery/pkg/apis/meta/v1"
	"k8s.io/apimachinery/pkg/runtime/schema"
	"k8s.io/apimachinery/pkg/util/uuid"
	"k8s.io/client-go/dynamic"
	"k8s.io/client-go/kubernetes"
)

const (
	// VolumeSnapshotContentResourcePlural is "volumesnapshotcontents"
	VolumeSnapshotContentResourcePlural = "volumesnapshotcontents"
	// VolumeSnapshotResourcePlural is "volumesnapshots"
	VolumeSnapshotResourcePlural = "volumesnapshots"
	// VolumeSnapshotClassResourcePlural is "volumesnapshotclasses"
	VolumeSnapshotClassResourcePlural = "volumesnapshotclasses"

	GroupName = "snapshot.storage.k8s.io"
	Version   = "v1"
)

var (
	// VolSnapGVR specifies GVR schema for VolumeSnapshots
	VolSnapGVR = schema.GroupVersionResource{Group: GroupName, Version: Version, Resource: VolumeSnapshotResourcePlural}
	// VolSnapClassGVR specifies GVR schema for VolumeSnapshotClasses
	VolSnapClassGVR = schema.GroupVersionResource{Group: GroupName, Version: Version, Resource: VolumeSnapshotClassResourcePlural}
	// VolSnapContentGVR specifies GVR schema for VolumeSnapshotContents
	VolSnapContentGVR = schema.GroupVersionResource{Group: GroupName, Version: Version, Resource: VolumeSnapshotContentResourcePlural}
)

type SnapshotStable struct {
	kubeCli kubernetes.Interface
	dynCli  dynamic.Interface
}

func NewSnapshotStable(kubeCli kubernetes.Interface, dynCli dynamic.Interface) Snapshotter {
	return &SnapshotStable{kubeCli: kubeCli, dynCli: dynCli}
}

// CloneVolumeSnapshotClass creates a copy of the source volume snapshot class
func (sna *SnapshotStable) CloneVolumeSnapshotClass(ctx context.Context, sourceClassName, targetClassName, newDeletionPolicy string, excludeAnnotations []string) error {
	return cloneSnapshotClass(ctx, sna.dynCli, VolSnapClassGVR, sourceClassName, targetClassName, newDeletionPolicy, excludeAnnotations)
}

// GetVolumeSnapshotClass returns VolumeSnapshotClass name which is annotated with given key.
func (sna *SnapshotStable) GetVolumeSnapshotClass(ctx context.Context, annotationKey, annotationValue, storageClassName string) (string, error) {
	return GetSnapshotClassbyAnnotation(ctx, sna.dynCli, sna.kubeCli, VolSnapClassGVR, annotationKey, annotationValue, storageClassName)
}

// Create creates a VolumeSnapshot and returns it or any error happened meanwhile.
func (sna *SnapshotStable) Create(ctx context.Context, name, namespace, volumeName string, snapshotClass *string, waitForReady bool, labels map[string]string) error {
	return createSnapshot(ctx, sna.dynCli, sna.kubeCli, VolSnapGVR, name, namespace, volumeName, snapshotClass, waitForReady, labels)
}

// Get will return the VolumeSnapshot in the 'namespace' with given 'name'.
func (sna *SnapshotStable) Get(ctx context.Context, name, namespace string) (*v1.VolumeSnapshot, error) {
	return getSnapshot(ctx, sna.dynCli, VolSnapGVR, name, namespace)
}

func (sna *SnapshotStable) List(ctx context.Context, namespace string, labels map[string]string) (*v1.VolumeSnapshotList, error) {
	return listSnapshots(ctx, sna.dynCli, VolSnapGVR, namespace, labels)
}

// Delete will delete the VolumeSnapshot and returns any error as a result.
func (sna *SnapshotStable) Delete(ctx context.Context, name, namespace string) (*v1.VolumeSnapshot, error) {
	return deleteSnapshot(ctx, sna.dynCli, VolSnapGVR, name, namespace)
}

// DeleteContent will delete the specified VolumeSnapshotContent
func (sna *SnapshotStable) DeleteContent(ctx context.Context, name string) error {
	if err := sna.dynCli.Resource(VolSnapContentGVR).Delete(ctx, name, metav1.DeleteOptions{}); err != nil && !apierrors.IsNotFound(err) {
		return errkit.Wrap(err, "Failed to delete", "volumeSnapshotContent", name)
	}
	// If the Snapshot Content does not exist, that's an acceptable error and we ignore it
	return nil
}

// Clone will clone the VolumeSnapshot to namespace 'cloneNamespace'.
// Underlying VolumeSnapshotContent will be cloned with a different name.
func (sna *SnapshotStable) Clone(ctx context.Context, name, namespace, cloneName, cloneNamespace string, waitForReady bool, labels map[string]string) error {
	_, err := sna.Get(ctx, cloneName, cloneNamespace)
	if err == nil {
		return errkit.New("Target snapshot already exists in target namespace", "volumeSnapshot", cloneName, "namespace", cloneNamespace)
	}
<<<<<<< HEAD
	if !k8errors.IsNotFound(err) {
		return errkit.Wrap(err, "Failed to query target", "volumeSnapshot", cloneName, "namespace", cloneNamespace)
=======
	if !apierrors.IsNotFound(err) {
		return errors.Errorf("Failed to query target Volumesnapshot: %s, Namespace: %s: %v", cloneName, cloneNamespace, err)
>>>>>>> f711b7c4
	}

	src, err := sna.GetSource(ctx, name, namespace)
	if err != nil {
		return errkit.New("Failed to get source")
	}
	return sna.CreateFromSource(ctx, src, cloneName, cloneNamespace, waitForReady, labels)
}

// GetSource will return the CSI source that backs the volume snapshot.
func (sna *SnapshotStable) GetSource(ctx context.Context, snapshotName, namespace string) (*Source, error) {
	return getSnapshotSource(ctx, sna.dynCli, VolSnapGVR, VolSnapContentGVR, snapshotName, namespace)
}

// CreateFromSource will create a 'Volumesnapshot' and 'VolumesnaphotContent' pair for the underlying snapshot source.
func (sna *SnapshotStable) CreateFromSource(ctx context.Context, source *Source, snapshotName, namespace string, waitForReady bool, labels map[string]string) error {
	deletionPolicy, err := getDeletionPolicyFromClass(sna.dynCli, VolSnapClassGVR, source.VolumeSnapshotClassName)
	if err != nil {
		return errkit.Wrap(err, "Failed to get DeletionPolicy from VolumeSnapshotClass")
	}
	contentName := snapshotName + "-content-" + string(uuid.NewUUID())
	snap := UnstructuredVolumeSnapshot(
		VolSnapGVR,
		snapshotName,
		namespace,
		"",
		contentName,
		source.VolumeSnapshotClassName,
		blockstorage.SanitizeTags(labels),
	)

	if err := sna.CreateContentFromSource(ctx, source, contentName, snapshotName, namespace, deletionPolicy); err != nil {
		return err
	}
	if _, err := sna.dynCli.Resource(VolSnapGVR).Namespace(namespace).Create(ctx, snap, metav1.CreateOptions{}); err != nil {
		return errkit.Wrap(err, "Failed to create content", "volumeSnapshot", snap.GetName())
	}
	if !waitForReady {
		return nil
	}
	err = sna.WaitOnReadyToUse(ctx, snapshotName, namespace)
	return err
}

// UpdateVolumeSnapshotStatusStable sets the readyToUse valuse of a VolumeSnapshot.
func (sna *SnapshotStable) UpdateVolumeSnapshotStatusStable(ctx context.Context, namespace string, snapshotName string, readyToUse bool) error {
	return updateVolumeSnapshotStatus(ctx, sna.dynCli, VolSnapGVR, namespace, snapshotName, readyToUse)
}

// CreateContentFromSource will create a 'VolumesnaphotContent' for the underlying snapshot source.
func (sna *SnapshotStable) CreateContentFromSource(ctx context.Context, source *Source, contentName, snapshotName, namespace, deletionPolicy string) error {
	content := UnstructuredVolumeSnapshotContent(VolSnapContentGVR, contentName, snapshotName, namespace, deletionPolicy, source.Driver, source.Handle, source.VolumeSnapshotClassName)
	if _, err := sna.dynCli.Resource(VolSnapContentGVR).Create(ctx, content, metav1.CreateOptions{}); err != nil {
		return errkit.Wrap(err, "Failed to create content", "volumeSnapshotContent", content.GetName())
	}
	return nil
}

// WaitOnReadyToUse will block until the Volumesnapshot in 'namespace' with name 'snapshotName'
// has status 'ReadyToUse' or 'ctx.Done()' is signalled.
func (sna *SnapshotStable) WaitOnReadyToUse(ctx context.Context, snapshotName, namespace string) error {
	return waitOnReadyToUse(ctx, sna.dynCli, VolSnapGVR, snapshotName, namespace, isReadyToUseBeta)
}

func (sna *SnapshotStable) GroupVersion(ctx context.Context) schema.GroupVersion {
	return schema.GroupVersion{
		Group:   GroupName,
		Version: Version,
	}
}<|MERGE_RESOLUTION|>--- conflicted
+++ resolved
@@ -103,13 +103,8 @@
 	if err == nil {
 		return errkit.New("Target snapshot already exists in target namespace", "volumeSnapshot", cloneName, "namespace", cloneNamespace)
 	}
-<<<<<<< HEAD
-	if !k8errors.IsNotFound(err) {
+	if !apierrors.IsNotFound(err) {
 		return errkit.Wrap(err, "Failed to query target", "volumeSnapshot", cloneName, "namespace", cloneNamespace)
-=======
-	if !apierrors.IsNotFound(err) {
-		return errors.Errorf("Failed to query target Volumesnapshot: %s, Namespace: %s: %v", cloneName, cloneNamespace, err)
->>>>>>> f711b7c4
 	}
 
 	src, err := sna.GetSource(ctx, name, namespace)
