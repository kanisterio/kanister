--- conflicted
+++ resolved
@@ -94,13 +94,8 @@
 	labels map[string]string,
 ) error {
 	if _, err := kubeCli.CoreV1().PersistentVolumeClaims(namespace).Get(ctx, volumeName, metav1.GetOptions{}); err != nil {
-<<<<<<< HEAD
-		if k8errors.IsNotFound(err) {
+		if apierrors.IsNotFound(err) {
 			return errkit.New("Failed to find PVC", "pvc", volumeName, "namespace", namespace)
-=======
-		if apierrors.IsNotFound(err) {
-			return errors.Errorf("Failed to find PVC %s, Namespace %s", volumeName, namespace)
->>>>>>> f711b7c4
 		}
 		return errkit.Wrap(err, "Failed to query PVC", "pvc", volumeName, "namespace", namespace)
 	}
@@ -201,13 +196,8 @@
 	if err == nil {
 		return errkit.New("Target snapshot already exists in target namespace", "volumeSnapshot", cloneName, "namespace", cloneNamespace)
 	}
-<<<<<<< HEAD
-	if !k8errors.IsNotFound(err) {
+	if !apierrors.IsNotFound(err) {
 		return errkit.Wrap(err, "Failed to query target Volumesnapshot", "volumeSnapshot", cloneName, "namespace", cloneNamespace)
-=======
-	if !apierrors.IsNotFound(err) {
-		return errors.Errorf("Failed to query target Volumesnapshot: %s, Namespace: %s: %v", cloneName, cloneNamespace, err)
->>>>>>> f711b7c4
 	}
 
 	src, err := sna.GetSource(ctx, name, namespace)
