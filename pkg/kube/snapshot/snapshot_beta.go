--- conflicted
+++ resolved
@@ -303,28 +303,6 @@
 	return waitOnReadyToUse(ctx, sna.dynCli, v1beta1.VolSnapGVR, snapshotName, namespace, isReadyToUseBeta)
 }
 
-<<<<<<< HEAD
-func waitOnReadyToUse(ctx context.Context, dynCli dynamic.Interface, snapGVR schema.GroupVersionResource, snapshotName, namespace string) error {
-	return poll.Wait(ctx, func(context.Context) (bool, error) {
-		us, err := dynCli.Resource(snapGVR).Namespace(namespace).Get(ctx, snapshotName, metav1.GetOptions{})
-		if err != nil {
-			return false, err
-		}
-		vs := v1beta1.VolumeSnapshot{}
-		err = TransformUnstructured(us, &vs)
-		if err != nil {
-			return false, err
-		}
-		if vs.Status == nil {
-			return false, nil
-		}
-		// Error can be set while waiting for creation
-		if vs.Status.Error != nil {
-			return false, errkit.New(*vs.Status.Error.Message)
-		}
-		return (vs.Status.ReadyToUse != nil && *vs.Status.ReadyToUse && vs.Status.CreationTime != nil), nil
-	})
-=======
 func isReadyToUseBeta(us *unstructured.Unstructured) (bool, error) {
 	vs := v1beta1.VolumeSnapshot{}
 	if err := TransformUnstructured(us, &vs); err != nil {
@@ -335,10 +313,9 @@
 	}
 	// Error can be set while waiting for creation
 	if vs.Status.Error != nil {
-		return false, errors.New(*vs.Status.Error.Message)
+		return false, errkit.New(*vs.Status.Error.Message)
 	}
 	return (vs.Status.ReadyToUse != nil && *vs.Status.ReadyToUse && vs.Status.CreationTime != nil), nil
->>>>>>> 67b70e05
 }
 
 func getSnapshotContent(ctx context.Context, dynCli dynamic.Interface, snapContentGVR schema.GroupVersionResource, contentName string) (*v1.VolumeSnapshotContent, error) {
