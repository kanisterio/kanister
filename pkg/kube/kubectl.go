--- conflicted
+++ resolved
@@ -118,11 +118,7 @@
 	return waitForResourceDeletion(ctx, k, objRef, namespace)
 }
 
-<<<<<<< HEAD
-// Wait for resource to get deleted by repeatedly checking for NotFound error
-=======
 // waitForResourceDeletion repeatedly checks for NotFound error after fetching the resource
->>>>>>> 50681481
 func waitForResourceDeletion(ctx context.Context, k *KubectlOperation, objRef crv1alpha1.ObjectReference, namespace string) (*crv1alpha1.ObjectReference, error) {
 	err := poll.Wait(ctx, func(context.Context) (done bool, err error) {
 		_, err = k.dynCli.Resource(schema.GroupVersionResource{Group: objRef.Group, Version: objRef.APIVersion, Resource: objRef.Resource}).Namespace(namespace).Get(ctx, objRef.Name, metav1.GetOptions{})
