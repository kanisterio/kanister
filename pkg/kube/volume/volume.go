--- conflicted
+++ resolved
@@ -125,14 +125,9 @@
 	RestoreSize      string
 	Labels           map[string]string
 	Annotations      map[string]string
-<<<<<<< HEAD
 	VolumeMode       *corev1.PersistentVolumeMode
 	AccessModes      []corev1.PersistentVolumeAccessMode
-=======
-	VolumeMode       *v1.PersistentVolumeMode
-	AccessModes      []v1.PersistentVolumeAccessMode
 	GroupVersion     schema.GroupVersion
->>>>>>> ef78a07e
 }
 
 // CreatePVCFromSnapshot will restore a volume and returns the resulting
@@ -153,15 +148,11 @@
 	// check if group api version is passed in the args, and use that
 	// to create the PVC
 	snapshotAPIGroup := "snapshot.storage.k8s.io"
-<<<<<<< HEAD
-	pvc := &corev1.PersistentVolumeClaim{
-=======
 	if !args.GroupVersion.Empty() {
 		snapshotAPIGroup = args.GroupVersion.String()
 	}
 
-	pvc := &v1.PersistentVolumeClaim{
->>>>>>> ef78a07e
+	pvc := &corev1.PersistentVolumeClaim{
 		ObjectMeta: metav1.ObjectMeta{
 			Labels:      args.Labels,
 			Annotations: args.Annotations,
