// Copyright 2019 The Kanister Authors.
//
// Licensed under the Apache License, Version 2.0 (the "License");
// you may not use this file except in compliance with the License.
// You may obtain a copy of the License at
//
//      http://www.apache.org/licenses/LICENSE-2.0
//
// Unless required by applicable law or agreed to in writing, software
// distributed under the License is distributed on an "AS IS" BASIS,
// WITHOUT WARRANTIES OR CONDITIONS OF ANY KIND, either express or implied.
// See the License for the specific language governing permissions and
// limitations under the License.

package kube

import (
	"bytes"
	"context"
	"fmt"
	"io"
	"net/url"
	"strings"

	"github.com/kanisterio/errkit"
	"github.com/kanisterio/kanister/pkg/format"
<<<<<<< HEAD
	v1 "k8s.io/api/core/v1"
=======
	"github.com/pkg/errors"
	corev1 "k8s.io/api/core/v1"
>>>>>>> f711b7c4
	"k8s.io/client-go/kubernetes"
	"k8s.io/client-go/kubernetes/scheme"
	restclient "k8s.io/client-go/rest"
	"k8s.io/client-go/tools/remotecommand"
)

// ExecError is an error returned by kube.Exec, kube.ExecOutput and kube.ExecWithOptions.
// It contains not only error happened during an execution, but also keeps tails of stdout/stderr streams.
// These tails could be used by the invoker to construct more precise error.
type ExecError struct {
	error
	stdout LogTail
	stderr LogTail
}

// NewExecError creates an instance of ExecError
func NewExecError(err error, stdout, stderr LogTail) *ExecError {
	return &ExecError{
		error:  err,
		stdout: stdout,
		stderr: stderr,
	}
}

func (e *ExecError) Error() string {
	return fmt.Sprintf("%s.\nstdout: %s\nstderr: %s", e.error.Error(), e.Stdout(), e.Stderr())
}

func (e *ExecError) Unwrap() error {
	return e.error
}

func (e *ExecError) Stdout() string {
	return e.stdout.ToString()
}

func (e *ExecError) Stderr() string {
	return e.stderr.ToString()
}

// ExecOptions passed to ExecWithOptions
type ExecOptions struct {
	Command []string

	Namespace     string
	PodName       string
	ContainerName string

	Stdin  io.Reader
	Stdout io.Writer
	Stderr io.Writer
}

// Exec is our version of the call to `kubectl exec` that does not depend on
// k8s.io/kubernetes.
func Exec(cli kubernetes.Interface, namespace, pod, container string, command []string, stdin io.Reader) (string, string, error) {
	outbuf := &bytes.Buffer{}
	errbuf := &bytes.Buffer{}
	opts := ExecOptions{
		Command:       command,
		Namespace:     namespace,
		PodName:       pod,
		ContainerName: container,
		Stdin:         stdin,
		Stdout:        outbuf,
		Stderr:        errbuf,
	}

	err := ExecWithOptions(cli, opts)

	return strings.TrimSpace(outbuf.String()), strings.TrimSpace(errbuf.String()), err
}

// ExecOutput is similar to Exec, except that inbound outputs are written to the
// provided stdout and stderr. Unlike Exec, the outputs are not returned to the
// caller.
func ExecOutput(cli kubernetes.Interface, namespace, pod, container string, command []string, stdin io.Reader, stdout, stderr io.Writer) error {
	opts := ExecOptions{
		Command:       command,
		Namespace:     namespace,
		PodName:       pod,
		ContainerName: container,
		Stdin:         stdin,
		Stdout: &format.Writer{
			W:         stdout,
			Pod:       pod,
			Container: container,
		},
		Stderr: &format.Writer{
			W:         stderr,
			Pod:       pod,
			Container: container,
		},
	}

	return ExecWithOptions(cli, opts)
}

// ExecWithOptions executes a command in the specified container, returning an error.
// `options` allowed for additional parameters to be passed.
func ExecWithOptions(kubeCli kubernetes.Interface, options ExecOptions) error {
	config, err := LoadConfig()
	if err != nil {
		return err
	}

	errCh := execStream(kubeCli, config, options)
	err = <-errCh
<<<<<<< HEAD
	if err != nil {
		return errkit.Wrap(err, "Failed to exec command in pod")
	}

	return nil
=======
	return errors.Wrap(err, "Failed to exec command in pod")
>>>>>>> f711b7c4
}

func execStream(kubeCli kubernetes.Interface, config *restclient.Config, options ExecOptions) chan error {
	const tty = false
	req := kubeCli.CoreV1().RESTClient().Post().
		Resource("pods").
		Name(options.PodName).
		Namespace(options.Namespace).
		SubResource("exec")

	if len(options.ContainerName) != 0 {
		req.Param("container", options.ContainerName)
	}

	stderrTail := NewLogTail(logTailDefaultLength)
	stdoutTail := NewLogTail(logTailDefaultLength)

	var stdout io.Writer = stdoutTail
	if options.Stdout != nil {
		stdout = io.MultiWriter(options.Stdout, stdoutTail)
	}

	var stderr io.Writer = stderrTail
	if options.Stderr != nil {
		stderr = io.MultiWriter(options.Stderr, stderrTail)
	}

	req.VersionedParams(&corev1.PodExecOptions{
		Container: options.ContainerName,
		Command:   options.Command,
		Stdin:     options.Stdin != nil,
		Stdout:    stdout != nil,
		Stderr:    stderr != nil,
		TTY:       tty,
	}, scheme.ParameterCodec)

	errCh := make(chan error, 1)
	go func() {
		err := execute(
			"POST",
			req.URL(),
			config,
			options.Stdin,
			stdout,
			stderr,
			tty)

		if err != nil {
			err = NewExecError(err, stdoutTail, stderrTail)
		}

		errCh <- err
	}()

	return errCh
}

func execute(method string, url *url.URL, config *restclient.Config, stdin io.Reader, stdout, stderr io.Writer, tty bool) error {
	exec, err := remotecommand.NewSPDYExecutor(config, method, url)
	if err != nil {
		return err
	}
	// Get context from a caller function. Issue to track: https://github.com/kanisterio/kanister/issues/1930
	return exec.StreamWithContext(context.TODO(), remotecommand.StreamOptions{
		Stdin:  stdin,
		Stdout: stdout,
		Stderr: stderr,
		Tty:    tty,
	})
}<|MERGE_RESOLUTION|>--- conflicted
+++ resolved
@@ -24,12 +24,7 @@
 
 	"github.com/kanisterio/errkit"
 	"github.com/kanisterio/kanister/pkg/format"
-<<<<<<< HEAD
-	v1 "k8s.io/api/core/v1"
-=======
-	"github.com/pkg/errors"
 	corev1 "k8s.io/api/core/v1"
->>>>>>> f711b7c4
 	"k8s.io/client-go/kubernetes"
 	"k8s.io/client-go/kubernetes/scheme"
 	restclient "k8s.io/client-go/rest"
@@ -138,15 +133,11 @@
 
 	errCh := execStream(kubeCli, config, options)
 	err = <-errCh
-<<<<<<< HEAD
 	if err != nil {
 		return errkit.Wrap(err, "Failed to exec command in pod")
 	}
 
 	return nil
-=======
-	return errors.Wrap(err, "Failed to exec command in pod")
->>>>>>> f711b7c4
 }
 
 func execStream(kubeCli kubernetes.Interface, config *restclient.Config, options ExecOptions) chan error {
