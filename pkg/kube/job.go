--- conflicted
+++ resolved
@@ -133,14 +133,10 @@
 	return nil
 }
 
-<<<<<<< HEAD
-func createFilesystemModeVolumeSpecs(vols map[string]string) (volumeMounts []corev1.VolumeMount, podVolumes []corev1.Volume, error error) {
-=======
 func createFilesystemModeVolumeSpecs(
 	ctx context.Context,
 	vols map[string]VolumeMountOptions,
-) (volumeMounts []v1.VolumeMount, podVolumes []v1.Volume, error error) {
->>>>>>> 7a3945a8
+) (volumeMounts []corev1.VolumeMount, podVolumes []corev1.Volume, error error) {
 	// Build filesystem mode volume specs
 	for pvcName, mountOpts := range vols {
 		id, err := uuid.NewV1()
@@ -153,24 +149,14 @@
 		}
 
 		podVolName := fmt.Sprintf("vol-%s", id.String())
-<<<<<<< HEAD
-		volumeMounts = append(volumeMounts, corev1.VolumeMount{Name: podVolName, MountPath: mountPath})
-=======
-		volumeMounts = append(volumeMounts, v1.VolumeMount{Name: podVolName, MountPath: mountOpts.MountPath, ReadOnly: mountOpts.ReadOnly})
->>>>>>> 7a3945a8
+		volumeMounts = append(volumeMounts, corev1.VolumeMount{Name: podVolName, MountPath: mountOpts.MountPath, ReadOnly: mountOpts.ReadOnly})
 		podVolumes = append(podVolumes,
 			corev1.Volume{
 				Name: podVolName,
-<<<<<<< HEAD
 				VolumeSource: corev1.VolumeSource{
 					PersistentVolumeClaim: &corev1.PersistentVolumeClaimVolumeSource{
-						ClaimName: pvc,
-=======
-				VolumeSource: v1.VolumeSource{
-					PersistentVolumeClaim: &v1.PersistentVolumeClaimVolumeSource{
 						ClaimName: pvcName,
 						ReadOnly:  mountOpts.ReadOnly,
->>>>>>> 7a3945a8
 					},
 				},
 			},
