// Copyright 2023 The Kanister Authors.
//
// Licensed under the Apache License, Version 2.0 (the "License");
// you may not use this file except in compliance with the License.
// You may obtain a copy of the License at
//
//      http://www.apache.org/licenses/LICENSE-2.0
//
// Unless required by applicable law or agreed to in writing, software
// distributed under the License is distributed on an "AS IS" BASIS,
// WITHOUT WARRANTIES OR CONDITIONS OF ANY KIND, either express or implied.
// See the License for the specific language governing permissions and
// limitations under the License.

package repositoryserver

import (
	"os"

	"github.com/kanisterio/kanister/pkg/apis/cr/v1alpha1"
	crv1alpha1 "github.com/kanisterio/kanister/pkg/apis/cr/v1alpha1"
	awsconfig "github.com/kanisterio/kanister/pkg/aws"
	"github.com/kanisterio/kanister/pkg/kopia/command"
	"github.com/kanisterio/kanister/pkg/kopia/repository"
	"github.com/kanisterio/kanister/pkg/secrets"
	reposerver "github.com/kanisterio/kanister/pkg/secrets/repositoryserver"
	"github.com/kanisterio/kanister/pkg/testutil"
)

const (
	defaultKopiaRepositoryPath                 = "kopia-repo-controller-test"
	defaulKopiaRepositoryServerAdminUser       = "admin@test"
	defaultKopiaRepositoryServerAdminPassword  = "admin1234"
	defaultKopiaRepositoryServerHost           = "localhost"
	defaultKopiaRepositoryPassword             = "test1234"
	defaultKopiaRepositoryUser                 = "repository-user"
	defaultKopiaRepositoryServerAccessUser     = "kanister-user"
	defaultKopiaRepositoryServerAccessPassword = "test1234"
	defaultKanisterNamespace                   = "kanister"
	defaultKopiaRepositoryServerContainer      = "repo-server-container"
	pathKey                                    = "path"
)

func getDefaultS3StorageCreds() map[string][]byte {
	key := os.Getenv(awsconfig.AccessKeyID)
	val := os.Getenv(awsconfig.SecretAccessKey)

	return map[string][]byte{
		secrets.AWSAccessKeyID:     []byte(key),
		secrets.AWSSecretAccessKey: []byte(val),
	}
}

func getDefaultS3CompliantStorageLocation() map[string][]byte {
	return map[string][]byte{
		reposerver.TypeKey:     []byte(crv1alpha1.LocationTypeS3Compliant),
		reposerver.BucketKey:   []byte(testutil.TestS3BucketName),
		pathKey:                []byte(defaultKopiaRepositoryPath),
		reposerver.RegionKey:   []byte(testutil.TestS3Region),
		reposerver.EndpointKey: []byte(os.Getenv("LOCATION_ENDPOINT")),
	}
<<<<<<< HEAD
}

func getRepoServerUserAccessSecretData(hostname, password string) map[string][]byte {
	return map[string][]byte{
		hostname: []byte(password),
	}
}

func createSecret(cli kubernetes.Interface, namespace, name string, secrettype v1.SecretType, data map[string][]byte) (se *v1.Secret, err error) {
	secret := &v1.Secret{
		ObjectMeta: metav1.ObjectMeta{
			GenerateName: name,
		},
		Data: data,
	}
	if secrettype != "" {
		secret.Type = secrettype
	}

	se, err = cli.CoreV1().Secrets(namespace).Create(context.Background(), secret, metav1.CreateOptions{})
	return
}

func createRepositoryServerAdminSecret(cli kubernetes.Interface, namespace string, data map[string][]byte) (se *v1.Secret, err error) {
	return createSecret(cli, namespace, "test-repository-server-admin-", repositoryserver.RepositoryServerAdminCredentials, data)
}

func createRepositoryServerUserAccessSecret(cli kubernetes.Interface, namespace string, data map[string][]byte) (se *v1.Secret, err error) {
	return createSecret(cli, "test-repository-server-user-access-", namespace, "", data)
}

func createRepositoryPassword(cli kubernetes.Interface, namespace string, data map[string][]byte) (se *v1.Secret, err error) {
	return createSecret(cli, "test-repository-password-", namespace, repositoryserver.RepositoryPassword, data)
}

func createKopiaTLSSecret(cli kubernetes.Interface, namespace string, data map[string][]byte) (se *v1.Secret, err error) {
	return createSecret(cli, "test-repository-password-", namespace, v1.SecretTypeTLS, data)
}

func createStorageLocationSecret(cli kubernetes.Interface, namespace string, data map[string][]byte) (se *v1.Secret, err error) {
	return createSecret(cli, "test-repository-server-storage-", namespace, repositoryserver.Location, data)
}

func createKopiaRepository(cli kubernetes.Interface, rs *v1alpha1.RepositoryServer, storageLocation map[string][]byte) error {
	contentCacheMB, metadataCacheMB := command.GetGeneralCacheSizeSettings()

	commandArgs := command.RepositoryCommandArgs{
		CommandArgs: &command.CommandArgs{
			RepoPassword:   defaultKopiaRepositoryPassword,
			ConfigFilePath: command.DefaultConfigFilePath,
			LogDirectory:   command.DefaultLogDirectory,
		},
		CacheDirectory:  command.DefaultCacheDirectory,
		Hostname:        defaultKopiaRepositoryServerHost,
		ContentCacheMB:  contentCacheMB,
		MetadataCacheMB: metadataCacheMB,
		Username:        defaultKopiaRepositoryUser,
		RepoPathPrefix:  defaultKopiaRepositoryPath,
		Location:        storageLocation,
	}
	return repository.CreateKopiaRepository(
		cli,
		defaultKanisterNamespace,
		rs.Status.ServerInfo.PodName,
		defaultKopiaRepositoryServerContainer,
		commandArgs,
	)
}

func getDefaultKopiaRepositoryServerCR(namespace string) *crv1alpha1.RepositoryServer {
	repositoryServer := &crv1alpha1.RepositoryServer{
		ObjectMeta: metav1.ObjectMeta{
			GenerateName: "test-kopia-repo-server-",
			Namespace:    namespace,
		},
		Spec: crv1alpha1.RepositoryServerSpec{
			Storage: crv1alpha1.Storage{
				SecretRef: v1.SecretReference{
					Namespace: namespace,
				},
				CredentialSecretRef: v1.SecretReference{
					Namespace: namespace,
				},
			},
			Repository: crv1alpha1.Repository{
				RootPath: defaultKopiaRepositoryPath,
				Username: defaultKopiaRepositoryUser,
				Hostname: defaultKopiaRepositoryServerHost,
				PasswordSecretRef: v1.SecretReference{
					Namespace: namespace,
				},
			},
			Server: crv1alpha1.Server{
				UserAccess: crv1alpha1.UserAccess{
					UserAccessSecretRef: v1.SecretReference{
						Namespace: namespace,
					},
					Username: defaultKopiaRepositoryServerAccessUser,
				},
				AdminSecretRef: v1.SecretReference{
					Namespace: namespace,
				},
				TLSSecretRef: v1.SecretReference{
					Namespace: namespace,
				},
			},
		},
	}
	return repositoryServer
}

func setRepositoryServerSecretsInCR(secrets *repositoryServerSecrets, repoServerCR *crv1alpha1.RepositoryServer) {
	if secrets != nil {
		if secrets.serverAdmin != nil {
			repoServerCR.Spec.Server.AdminSecretRef.Name = secrets.serverAdmin.Name
		}
		if secrets.repositoryPassword != nil {
			repoServerCR.Spec.Repository.PasswordSecretRef.Name = secrets.repositoryPassword.Name
		}

		if secrets.serverUserAccess != nil {
			repoServerCR.Spec.Server.UserAccess.UserAccessSecretRef.Name = secrets.serverUserAccess.Name
		}
		if secrets.serverTLS != nil {
			repoServerCR.Spec.Server.TLSSecretRef.Name = secrets.serverTLS.Name
		}
		if secrets.storage != nil {
			repoServerCR.Spec.Storage.SecretRef.Name = secrets.storage.Name
		}
		if secrets.storageCredentials != nil {
			repoServerCR.Spec.Storage.CredentialSecretRef.Name = secrets.storageCredentials.Name
		}
	}
=======
>>>>>>> 8d92463e
}<|MERGE_RESOLUTION|>--- conflicted
+++ resolved
@@ -17,11 +17,8 @@
 import (
 	"os"
 
-	"github.com/kanisterio/kanister/pkg/apis/cr/v1alpha1"
 	crv1alpha1 "github.com/kanisterio/kanister/pkg/apis/cr/v1alpha1"
 	awsconfig "github.com/kanisterio/kanister/pkg/aws"
-	"github.com/kanisterio/kanister/pkg/kopia/command"
-	"github.com/kanisterio/kanister/pkg/kopia/repository"
 	"github.com/kanisterio/kanister/pkg/secrets"
 	reposerver "github.com/kanisterio/kanister/pkg/secrets/repositoryserver"
 	"github.com/kanisterio/kanister/pkg/testutil"
@@ -59,140 +56,4 @@
 		reposerver.RegionKey:   []byte(testutil.TestS3Region),
 		reposerver.EndpointKey: []byte(os.Getenv("LOCATION_ENDPOINT")),
 	}
-<<<<<<< HEAD
-}
-
-func getRepoServerUserAccessSecretData(hostname, password string) map[string][]byte {
-	return map[string][]byte{
-		hostname: []byte(password),
-	}
-}
-
-func createSecret(cli kubernetes.Interface, namespace, name string, secrettype v1.SecretType, data map[string][]byte) (se *v1.Secret, err error) {
-	secret := &v1.Secret{
-		ObjectMeta: metav1.ObjectMeta{
-			GenerateName: name,
-		},
-		Data: data,
-	}
-	if secrettype != "" {
-		secret.Type = secrettype
-	}
-
-	se, err = cli.CoreV1().Secrets(namespace).Create(context.Background(), secret, metav1.CreateOptions{})
-	return
-}
-
-func createRepositoryServerAdminSecret(cli kubernetes.Interface, namespace string, data map[string][]byte) (se *v1.Secret, err error) {
-	return createSecret(cli, namespace, "test-repository-server-admin-", repositoryserver.RepositoryServerAdminCredentials, data)
-}
-
-func createRepositoryServerUserAccessSecret(cli kubernetes.Interface, namespace string, data map[string][]byte) (se *v1.Secret, err error) {
-	return createSecret(cli, "test-repository-server-user-access-", namespace, "", data)
-}
-
-func createRepositoryPassword(cli kubernetes.Interface, namespace string, data map[string][]byte) (se *v1.Secret, err error) {
-	return createSecret(cli, "test-repository-password-", namespace, repositoryserver.RepositoryPassword, data)
-}
-
-func createKopiaTLSSecret(cli kubernetes.Interface, namespace string, data map[string][]byte) (se *v1.Secret, err error) {
-	return createSecret(cli, "test-repository-password-", namespace, v1.SecretTypeTLS, data)
-}
-
-func createStorageLocationSecret(cli kubernetes.Interface, namespace string, data map[string][]byte) (se *v1.Secret, err error) {
-	return createSecret(cli, "test-repository-server-storage-", namespace, repositoryserver.Location, data)
-}
-
-func createKopiaRepository(cli kubernetes.Interface, rs *v1alpha1.RepositoryServer, storageLocation map[string][]byte) error {
-	contentCacheMB, metadataCacheMB := command.GetGeneralCacheSizeSettings()
-
-	commandArgs := command.RepositoryCommandArgs{
-		CommandArgs: &command.CommandArgs{
-			RepoPassword:   defaultKopiaRepositoryPassword,
-			ConfigFilePath: command.DefaultConfigFilePath,
-			LogDirectory:   command.DefaultLogDirectory,
-		},
-		CacheDirectory:  command.DefaultCacheDirectory,
-		Hostname:        defaultKopiaRepositoryServerHost,
-		ContentCacheMB:  contentCacheMB,
-		MetadataCacheMB: metadataCacheMB,
-		Username:        defaultKopiaRepositoryUser,
-		RepoPathPrefix:  defaultKopiaRepositoryPath,
-		Location:        storageLocation,
-	}
-	return repository.CreateKopiaRepository(
-		cli,
-		defaultKanisterNamespace,
-		rs.Status.ServerInfo.PodName,
-		defaultKopiaRepositoryServerContainer,
-		commandArgs,
-	)
-}
-
-func getDefaultKopiaRepositoryServerCR(namespace string) *crv1alpha1.RepositoryServer {
-	repositoryServer := &crv1alpha1.RepositoryServer{
-		ObjectMeta: metav1.ObjectMeta{
-			GenerateName: "test-kopia-repo-server-",
-			Namespace:    namespace,
-		},
-		Spec: crv1alpha1.RepositoryServerSpec{
-			Storage: crv1alpha1.Storage{
-				SecretRef: v1.SecretReference{
-					Namespace: namespace,
-				},
-				CredentialSecretRef: v1.SecretReference{
-					Namespace: namespace,
-				},
-			},
-			Repository: crv1alpha1.Repository{
-				RootPath: defaultKopiaRepositoryPath,
-				Username: defaultKopiaRepositoryUser,
-				Hostname: defaultKopiaRepositoryServerHost,
-				PasswordSecretRef: v1.SecretReference{
-					Namespace: namespace,
-				},
-			},
-			Server: crv1alpha1.Server{
-				UserAccess: crv1alpha1.UserAccess{
-					UserAccessSecretRef: v1.SecretReference{
-						Namespace: namespace,
-					},
-					Username: defaultKopiaRepositoryServerAccessUser,
-				},
-				AdminSecretRef: v1.SecretReference{
-					Namespace: namespace,
-				},
-				TLSSecretRef: v1.SecretReference{
-					Namespace: namespace,
-				},
-			},
-		},
-	}
-	return repositoryServer
-}
-
-func setRepositoryServerSecretsInCR(secrets *repositoryServerSecrets, repoServerCR *crv1alpha1.RepositoryServer) {
-	if secrets != nil {
-		if secrets.serverAdmin != nil {
-			repoServerCR.Spec.Server.AdminSecretRef.Name = secrets.serverAdmin.Name
-		}
-		if secrets.repositoryPassword != nil {
-			repoServerCR.Spec.Repository.PasswordSecretRef.Name = secrets.repositoryPassword.Name
-		}
-
-		if secrets.serverUserAccess != nil {
-			repoServerCR.Spec.Server.UserAccess.UserAccessSecretRef.Name = secrets.serverUserAccess.Name
-		}
-		if secrets.serverTLS != nil {
-			repoServerCR.Spec.Server.TLSSecretRef.Name = secrets.serverTLS.Name
-		}
-		if secrets.storage != nil {
-			repoServerCR.Spec.Storage.SecretRef.Name = secrets.storage.Name
-		}
-		if secrets.storageCredentials != nil {
-			repoServerCR.Spec.Storage.CredentialSecretRef.Name = secrets.storageCredentials.Name
-		}
-	}
-=======
->>>>>>> 8d92463e
 }