--- conflicted
+++ resolved
@@ -30,14 +30,6 @@
 			ConfigFilePath: repoConfiguration.ConfigFilePath,
 			LogDirectory:   repoConfiguration.LogDirectory,
 		},
-<<<<<<< HEAD
-		CacheDirectory:  repoConfiguration.CacheDirectory,
-		Hostname:        h.RepositoryServer.Spec.Repository.Hostname,
-		ContentCacheMB:  *cacheSizeSettings.Content,
-		MetadataCacheMB: *cacheSizeSettings.Metadata,
-		Username:        h.RepositoryServer.Spec.Repository.Username,
-		// TODO(Amruta): Generate path for repository
-=======
 		CacheDirectory: repoConfiguration.CacheDirectory,
 		Hostname:       h.RepositoryServer.Spec.Repository.Hostname,
 		CacheArgs: command.CacheArgs{
@@ -45,8 +37,7 @@
 			MetadataCacheLimitMB: *cacheSizeSettings.Metadata,
 		},
 		Username: h.RepositoryServer.Spec.Repository.Username,
-		// TODO(Amruta): Generate path for respository
->>>>>>> 75b4f9d6
+		// TODO(Amruta): Generate path for repository
 		RepoPathPrefix: h.RepositoryServer.Spec.Repository.RootPath,
 		Location:       h.RepositoryServerSecrets.storage.Data,
 	}
