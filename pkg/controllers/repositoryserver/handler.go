--- conflicted
+++ resolved
@@ -313,11 +313,7 @@
 	return nil
 }
 
-<<<<<<< HEAD
-func (h *RepoServerHandler) updateProgressInCRStatus(ctx context.Context, progress crv1alpha1.RepositoryServerProgress, condition metav1.Condition) error {
-=======
 func (h *RepoServerHandler) updateRepoServerProgress(ctx context.Context, progress crv1alpha1.RepositoryServerProgress) error {
->>>>>>> f876a47c
 	repoServerName := h.RepositoryServer.Name
 	repoServerNamespace := h.RepositoryServer.Namespace
 	rs := crv1alpha1.RepositoryServer{}
@@ -325,22 +321,16 @@
 	if err != nil {
 		return err
 	}
-<<<<<<< HEAD
 	apimeta.SetStatusCondition(&rs.Status.Conditions, condition)
 	if progress != "" {
 		rs.Status.Progress = progress
 	}
-=======
-	rs.Status.Progress = progress
->>>>>>> f876a47c
 	err = h.Reconciler.Status().Update(ctx, &rs)
 	if err != nil {
 		return err
 	}
 	h.RepositoryServer = &rs
 	return nil
-<<<<<<< HEAD
-=======
 }
 
 func (h *RepoServerHandler) setupKopiaRepositoryServer(ctx context.Context, logger logr.Logger) (ctrl.Result, error) {
@@ -368,5 +358,4 @@
 		return ctrl.Result{}, err
 	}
 	return ctrl.Result{}, nil
->>>>>>> f876a47c
 }