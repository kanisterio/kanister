--- conflicted
+++ resolved
@@ -170,7 +170,7 @@
 	return h.createPodAndUpdateStatus(ctx, repoServerNamespace, svc)
 }
 
-func (h *RepoServerHandler) setCondition(ctx context.Context, condition metav1.Condition, progress crkanisteriov1alpha1.RepositoryServerProgress) error {
+func (h *RepoServerHandler) setCondition(ctx context.Context, condition metav1.Condition, progress crv1alpha1.RepositoryServerProgress) error {
 	if uerr := h.updateRepoServerProgress(ctx, progress, condition); uerr != nil {
 		return uerr
 	}
@@ -343,55 +343,43 @@
 func (h *RepoServerHandler) setupKopiaRepositoryServer(ctx context.Context, logger logr.Logger) (ctrl.Result, error) {
 	logger.Info("Start Kopia Repository Server")
 	if err := h.startRepoProxyServer(ctx); err != nil {
-<<<<<<< HEAD
-		if uerr := h.updateRepoServerProgress(ctx, crv1alpha1.Failed); uerr != nil {
-=======
-		condition := getCondition(metav1.ConditionFalse, conditionReasonServerInitializedErr, "", crkanisteriov1alpha1.ServerInitialized)
-		if uerr := h.setCondition(ctx, condition, crkanisteriov1alpha1.Failed); uerr != nil {
->>>>>>> ef78a07e
+		condition := getCondition(metav1.ConditionFalse, conditionReasonServerInitializedErr, "", crv1alpha1.ServerInitialized)
+		if uerr := h.setCondition(ctx, condition, crv1alpha1.Failed); uerr != nil {
 			return ctrl.Result{}, uerr
 		}
 		return ctrl.Result{}, err
 	}
 
-	condition := getCondition(metav1.ConditionTrue, conditionReasonServerInitializedSuccess, "", crkanisteriov1alpha1.ServerInitialized)
-	if uerr := h.setCondition(ctx, condition, crkanisteriov1alpha1.Pending); uerr != nil {
+	condition := getCondition(metav1.ConditionTrue, conditionReasonServerInitializedSuccess, "", crv1alpha1.ServerInitialized)
+	if uerr := h.setCondition(ctx, condition, crv1alpha1.Pending); uerr != nil {
 		return ctrl.Result{}, uerr
 	}
 
 	logger.Info("Add/Update users in Kopia Repository Server")
 	if err := h.createOrUpdateClientUsers(ctx); err != nil {
-<<<<<<< HEAD
-		if uerr := h.updateRepoServerProgress(ctx, crv1alpha1.Failed); uerr != nil {
-=======
-		condition := getCondition(metav1.ConditionFalse, conditionReasonClientInitializedErr, err.Error(), crkanisteriov1alpha1.ClientUserInitialized)
-		if uerr := h.setCondition(ctx, condition, crkanisteriov1alpha1.Failed); uerr != nil {
->>>>>>> ef78a07e
+		condition := getCondition(metav1.ConditionFalse, conditionReasonClientInitializedErr, err.Error(), crv1alpha1.ClientUserInitialized)
+		if uerr := h.setCondition(ctx, condition, crv1alpha1.Failed); uerr != nil {
 			return ctrl.Result{}, uerr
 		}
 		return ctrl.Result{}, err
 	}
 
-	condition = getCondition(metav1.ConditionTrue, conditionReasonClientInitializedSuccess, "", crkanisteriov1alpha1.ClientUserInitialized)
-	if uerr := h.setCondition(ctx, condition, crkanisteriov1alpha1.Pending); uerr != nil {
+	condition = getCondition(metav1.ConditionTrue, conditionReasonClientInitializedSuccess, "", crv1alpha1.ClientUserInitialized)
+	if uerr := h.setCondition(ctx, condition, crv1alpha1.Pending); uerr != nil {
 		return ctrl.Result{}, uerr
 	}
 
 	logger.Info("Refresh Kopia Repository Server")
 	if err := h.refreshServer(ctx); err != nil {
-<<<<<<< HEAD
-		if uerr := h.updateRepoServerProgress(ctx, crv1alpha1.Failed); uerr != nil {
-=======
-		condition := getCondition(metav1.ConditionFalse, conditionReasonServerRefreshedErr, err.Error(), crkanisteriov1alpha1.ServerRefreshed)
-		if uerr := h.setCondition(ctx, condition, crkanisteriov1alpha1.Failed); uerr != nil {
->>>>>>> ef78a07e
+		condition := getCondition(metav1.ConditionFalse, conditionReasonServerRefreshedErr, err.Error(), crv1alpha1.ServerRefreshed)
+		if uerr := h.setCondition(ctx, condition, crv1alpha1.Failed); uerr != nil {
 			return ctrl.Result{}, uerr
 		}
 		return ctrl.Result{}, err
 	}
 
-	condition = getCondition(metav1.ConditionTrue, conditionReasonServerRefreshedSuccess, "", crkanisteriov1alpha1.ServerRefreshed)
-	if uerr := h.setCondition(ctx, condition, crkanisteriov1alpha1.Ready); uerr != nil {
+	condition = getCondition(metav1.ConditionTrue, conditionReasonServerRefreshedSuccess, "", crv1alpha1.ServerRefreshed)
+	if uerr := h.setCondition(ctx, condition, crv1alpha1.Ready); uerr != nil {
 		return ctrl.Result{}, uerr
 	}
 	return ctrl.Result{}, nil
