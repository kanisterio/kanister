// Copyright 2023 The Kanister Authors.
//
// Licensed under the Apache License, Version 2.0 (the "License");
// you may not use this file except in compliance with the License.
// You may obtain a copy of the License at
//
//      http://www.apache.org/licenses/LICENSE-2.0
//
// Unless required by applicable law or agreed to in writing, software
// distributed under the License is distributed on an "AS IS" BASIS,
// WITHOUT WARRANTIES OR CONDITIONS OF ANY KIND, either express or implied.
// See the License for the specific language governing permissions and
// limitations under the License.

package repositoryserver

import (
	"bytes"
	"context"
	"fmt"
	"time"

	"github.com/go-logr/logr"
	"github.com/jpillora/backoff"
	"github.com/kanisterio/kanister/pkg/consts"
	"github.com/kanisterio/kanister/pkg/kopia/command/storage"
	"github.com/pkg/errors"
	corev1 "k8s.io/api/core/v1"
	apierrors "k8s.io/apimachinery/pkg/api/errors"
	apimeta "k8s.io/apimachinery/pkg/api/meta"
	metav1 "k8s.io/apimachinery/pkg/apis/meta/v1"
	"k8s.io/apimachinery/pkg/types"
	"k8s.io/client-go/kubernetes"
	ctrl "sigs.k8s.io/controller-runtime"
	"sigs.k8s.io/controller-runtime/pkg/controller/controllerutil"

	crv1alpha1 "github.com/kanisterio/kanister/pkg/apis/cr/v1alpha1"
	"github.com/kanisterio/kanister/pkg/kube"
	"github.com/kanisterio/kanister/pkg/poll"
)

type RepoServerHandler struct {
	Req                     ctrl.Request
	Logger                  logr.Logger
	Reconciler              *RepositoryServerReconciler
	KubeCli                 kubernetes.Interface
	RepositoryServer        *crv1alpha1.RepositoryServer
	RepositoryServerSecrets repositoryServerSecrets
}

func (h *RepoServerHandler) CreateOrUpdateOwnedResources(ctx context.Context) error {
	if err := h.getSecretsFromCR(ctx); err != nil {
		return errors.Wrap(err, "Failed to get Kopia API server secrets")
	}

	svc, err := h.reconcileService(ctx)
	if err != nil {
		return errors.Wrap(err, "Failed to reconcile service")
	}

	envVars, pod, err := h.reconcilePod(ctx, svc)
	if err != nil {
		return errors.Wrap(err, "Failed to reconcile Kopia API server pod")
	}
	if err := h.waitForPodReady(ctx, pod); err != nil {
		return errors.Wrap(err, "Kopia API server pod not in ready state")
	}

	// envVars are set only when credentials are of type AWS/Azure.
	// If location credentials are GCP, write them to the pod
	if envVars == nil {
		err = h.writeGCPCredsToPod(ctx, pod)
		if err != nil {
			return err
		}
	}
	return nil
}

func (h *RepoServerHandler) reconcileService(ctx context.Context) (*corev1.Service, error) {
	repoServerNamespace := h.RepositoryServer.Namespace
	serviceName := h.RepositoryServer.Status.ServerInfo.ServiceName
	svc := &corev1.Service{}
	h.Logger.Info("Check if the service resource exists. If exists, reconcile with CR spec")
	err := h.Reconciler.Get(ctx, types.NamespacedName{Name: serviceName, Namespace: repoServerNamespace}, svc)
	if err == nil {
		return h.updateService(ctx, svc)
	}
	if !apierrors.IsNotFound(err) {
		return nil, err
	}
	h.Logger.Info("Service resource not found. Creating new service")
	svc, err = h.createService(ctx, repoServerNamespace)
	if err != nil {
		return nil, err
	}
	if err := h.updateServerInfoInCRStatus(ctx, h.RepositoryServer.Status.ServerInfo.PodName, svc.Name); err != nil {
		return nil, errors.Wrap(err, "Failed to update service name in RepositoryServer /status")
	}
	return svc, err
}

func (h *RepoServerHandler) updateService(ctx context.Context, svc *corev1.Service) (*corev1.Service, error) {
	svc = h.updateServiceSpec(svc)
	if err := h.Reconciler.Update(ctx, svc); err != nil {
		return nil, err
	}
	return svc, nil
}

func (h *RepoServerHandler) updateServiceSpec(svc *corev1.Service) *corev1.Service {
	serviceSpec := corev1.ServiceSpec{
		Ports: []corev1.ServicePort{
			{
				Name:     fmt.Sprintf("%s-port", repoServerService),
				Protocol: repoServerServiceProtocol,
				Port:     repoServerServicePort,
			},
		},
		Selector: map[string]string{repoServerServiceNameKey: svc.Name},
	}
	svc.Spec = serviceSpec
	return svc
}

func (h *RepoServerHandler) createService(ctx context.Context, repoServerNamespace string) (*corev1.Service, error) {
	svc := getRepoServerService(repoServerNamespace)
	h.Logger.Info("Set controller reference on the service to allow reconciliation using this controller")
	if err := controllerutil.SetControllerReference(h.RepositoryServer, &svc, h.Reconciler.Scheme); err != nil {
		return nil, err
	}
	err := h.Reconciler.Create(ctx, &svc)
	if err != nil {
		return nil, errors.Wrap(err, "Failed to create RepositoryServer service")
	}

	err = poll.WaitWithBackoff(ctx, backoff.Backoff{
		Factor: 2,
		Jitter: false,
		Min:    100 * time.Millisecond,
		Max:    15 * time.Second,
	}, func(ctx context.Context) (bool, error) {
		endpt := corev1.Endpoints{}
		err := h.Reconciler.Get(ctx, types.NamespacedName{Name: svc.Name, Namespace: repoServerNamespace}, &endpt)
		switch {
		case apierrors.IsNotFound(err):
			return false, nil
		case err != nil:
			return false, err
		}
		return true, nil
	})
	return &svc, err
}

func (h *RepoServerHandler) reconcilePod(ctx context.Context, svc *corev1.Service) ([]corev1.EnvVar, *corev1.Pod, error) {
	repoServerNamespace := h.RepositoryServer.Namespace
	podName := h.RepositoryServer.Status.ServerInfo.PodName
	pod := &corev1.Pod{}
	h.Logger.Info("Check if the pod resource exists. If exists, reconcile with CR spec")
	err := h.Reconciler.Get(ctx, types.NamespacedName{Name: podName, Namespace: repoServerNamespace}, pod)
	if err == nil {
		pod, err = h.updatePod(ctx, pod, svc)
		return nil, pod, err
	}
	if !apierrors.IsNotFound(err) {
		return nil, nil, err
	}
	h.Logger.Info("Pod resource not found. Creating new pod")
	return h.createPodAndUpdateStatus(ctx, repoServerNamespace, svc)
}

func (h *RepoServerHandler) setCondition(ctx context.Context, condition metav1.Condition, progress crv1alpha1.RepositoryServerProgress) error {
	if uerr := h.updateRepoServerProgress(ctx, progress, condition); uerr != nil {
		return uerr
	}
	return nil
}

func (h *RepoServerHandler) createPodAndUpdateStatus(ctx context.Context, repoServerNamespace string, svc *corev1.Service) ([]corev1.EnvVar, *corev1.Pod, error) {
	var envVars []corev1.EnvVar
	pod, envVars, err := h.createPod(ctx, repoServerNamespace, svc)
	if err != nil {
		return nil, nil, err
	}
	if err := h.updateServerInfoInCRStatus(ctx, pod.Name, h.RepositoryServer.Status.ServerInfo.ServiceName); err != nil {
		return nil, nil, errors.Wrap(err, "Failed to update pod name in RepositoryServer /status")
	}
	return envVars, pod, nil
}

func (h *RepoServerHandler) updatePod(ctx context.Context, pod *corev1.Pod, svc *corev1.Service) (*corev1.Pod, error) {
	pod = h.updateServiceNameInPodLabels(pod, svc)
	// TODO: Override the updated pod spec with expected pod spec here
	//  using the data from all Secrets in CR as either EnvVars or Volume Mounts
	// 	before updating it below
	if err := h.Reconciler.Update(ctx, pod); err != nil {
		return nil, err
	}
	return pod, nil
}

func (h *RepoServerHandler) updateServiceNameInPodLabels(pod *corev1.Pod, svc *corev1.Service) *corev1.Pod {
	h.Logger.Info("Check if current service name matches in pod labels")
	if pod.ObjectMeta.Labels[repoServerServiceNameKey] == svc.Name {
		h.Logger.Info("Skipping pod label update. Current service name matches with the pod labels")
		return pod
	}
	h.Logger.Info("Current service name does not match pod labels. Update pod with new service name")
	currentLabel := map[string]string{repoServerServiceNameKey: svc.Name}
	pod.ObjectMeta.Labels = currentLabel
	return pod
}

func (h *RepoServerHandler) createPod(ctx context.Context, repoServerNamespace string, svc *corev1.Service) (*corev1.Pod, []corev1.EnvVar, error) {
	vols, err := getVolumes(ctx, h.KubeCli, h.RepositoryServerSecrets.storage, repoServerNamespace)
	if err != nil {
		return nil, nil, err
	}

	podOptions := getPodOptions(repoServerNamespace, svc, vols)

	podOverride, err := h.preparePodOverride(ctx, podOptions)
	if err != nil {
		return nil, nil, err
	}
	podOptions.PodOverride = podOverride

	pod, envVars, err := h.setCredDataFromSecretInPod(ctx, podOptions)
	if err != nil {
		return nil, nil, err
	}

	h.Logger.Info("Set controller reference on the pod to allow reconciliation using this controller")
	if err := controllerutil.SetControllerReference(h.RepositoryServer, pod, h.Reconciler.Scheme); err != nil {
		return nil, nil, err
	}
	if err := h.Reconciler.Create(ctx, pod); err != nil {
		return nil, nil, errors.Wrap(err, "Failed to create RepositoryServer pod")
	}
	return pod, envVars, err
}

func (h *RepoServerHandler) writeGCPCredsToPod(ctx context.Context, pod *corev1.Pod) error {
	h.Logger.Info("Setting credentials data from secret as a file in pod")
	storageCredSecret := h.RepositoryServerSecrets.storageCredentials

	if val, ok := storageCredSecret.Data[googleCloudServiceAccFileName]; ok {
		namespace := h.RepositoryServer.Namespace
		pw := kube.NewPodWriter(h.KubeCli, consts.GoogleCloudCredsFilePath, bytes.NewBufferString(string(val)))
		if err := pw.Write(ctx, namespace, pod.Name, repoServerPodContainerName); err != nil {
			return err
		}
	}
	return nil
}

func (h *RepoServerHandler) setCredDataFromSecretInPod(ctx context.Context, podOptions *kube.PodOptions) (*corev1.Pod, []corev1.EnvVar, error) {
	storageCredSecret := h.RepositoryServerSecrets.storageCredentials
	envVars, err := storage.GenerateEnvSpecFromCredentialSecret(storageCredSecret, time.Duration(time.Now().Second()))
	if err != nil {
		return nil, nil, err
	}
	var pod *corev1.Pod
	if envVars != nil {
		h.Logger.Info("Setting credentials data from secret as env variables")
		podOptions.EnvironmentVariables = envVars
	}
	pod, err = kube.GetPodObjectFromPodOptions(ctx, h.KubeCli, podOptions)
	if err != nil {
		return nil, nil, err
	}
	return pod, envVars, nil
}

func (h *RepoServerHandler) preparePodOverride(ctx context.Context, po *kube.PodOptions) (map[string]interface{}, error) {
	namespace := h.RepositoryServer.GetNamespace()
	podOverride, err := getPodOverride(ctx, h.Reconciler, namespace)
	if err != nil {
		return nil, err
	}
	if err := addTLSCertConfigurationInPodOverride(
		&podOverride,
		h.RepositoryServerSecrets.serverTLS.Name,
		po,
	); err != nil {
		return nil, errors.Wrap(err, "Failed to attach TLS Certificate configuration")
	}
	return podOverride, nil
}

func (h *RepoServerHandler) updateServerInfoInCRStatus(ctx context.Context, podName string, serviceName string) error {
	h.Logger.Info("Fetch latest version of RepositoryServer to update the ServerInfo in its status")
	repoServerName := h.RepositoryServer.Name
	repoServerNamespace := h.RepositoryServer.Namespace
	rs := crv1alpha1.RepositoryServer{}
	err := h.Reconciler.Get(ctx, types.NamespacedName{Name: repoServerName, Namespace: repoServerNamespace}, &rs)
	if err != nil {
		return err
	}

	info := crv1alpha1.ServerInfo{
		PodName:     podName,
		ServiceName: serviceName,
	}
	rs.Status.ServerInfo = info
	err = h.Reconciler.Status().Update(ctx, &rs)
	if err != nil {
		return err
	}
	h.Logger.Info("Use this updated RepositoryServer CR")
	h.RepositoryServer = &rs
	return nil
}

func (h *RepoServerHandler) waitForPodReady(ctx context.Context, pod *corev1.Pod) error {
	if err := kube.WaitForPodReady(ctx, h.KubeCli, pod.Namespace, pod.Name); err != nil {
		return errors.Wrap(err, fmt.Sprintf("Failed while waiting for pod %s to be ready", pod.Name))
	}
	return nil
}

func (h *RepoServerHandler) updateRepoServerProgress(ctx context.Context, progress crv1alpha1.RepositoryServerProgress, condition metav1.Condition) error {
	repoServerName := h.RepositoryServer.Name
	repoServerNamespace := h.RepositoryServer.Namespace
	rs := crv1alpha1.RepositoryServer{}
	err := h.Reconciler.Get(ctx, types.NamespacedName{Name: repoServerName, Namespace: repoServerNamespace}, &rs)
	if err != nil {
		return err
	}
	apimeta.SetStatusCondition(&rs.Status.Conditions, condition)
	if progress != "" {
		rs.Status.Progress = progress
	}
	err = h.Reconciler.Status().Update(ctx, &rs)
	if err != nil {
		return err
	}
	h.RepositoryServer = &rs
	return nil
}

func (h *RepoServerHandler) setupKopiaRepositoryServer(ctx context.Context, logger logr.Logger) error {
	logger.Info("Start Kopia Repository Server")
	if err := h.startRepoProxyServer(ctx); err != nil {
<<<<<<< HEAD
		condition := getCondition(metav1.ConditionFalse, conditionReasonServerInitializedErr, "", crv1alpha1.ServerInitialized)
		if uerr := h.setCondition(ctx, condition, crv1alpha1.Failed); uerr != nil {
			return ctrl.Result{}, uerr
=======
		condition := getCondition(metav1.ConditionFalse, conditionReasonServerInitializedErr, "", crkanisteriov1alpha1.ServerInitialized)
		if uerr := h.setCondition(ctx, condition, crkanisteriov1alpha1.Failed); uerr != nil {
			return uerr
>>>>>>> a8795b24
		}
		return err
	}

<<<<<<< HEAD
	condition := getCondition(metav1.ConditionTrue, conditionReasonServerInitializedSuccess, "", crv1alpha1.ServerInitialized)
	if uerr := h.setCondition(ctx, condition, crv1alpha1.Pending); uerr != nil {
		return ctrl.Result{}, uerr
=======
	condition := getCondition(metav1.ConditionTrue, conditionReasonServerInitializedSuccess, "", crkanisteriov1alpha1.ServerInitialized)
	if uerr := h.setCondition(ctx, condition, crkanisteriov1alpha1.Pending); uerr != nil {
		return uerr
>>>>>>> a8795b24
	}

	logger.Info("Add/Update users in Kopia Repository Server")
	if err := h.createOrUpdateClientUsers(ctx); err != nil {
<<<<<<< HEAD
		condition := getCondition(metav1.ConditionFalse, conditionReasonClientInitializedErr, err.Error(), crv1alpha1.ClientUserInitialized)
		if uerr := h.setCondition(ctx, condition, crv1alpha1.Failed); uerr != nil {
			return ctrl.Result{}, uerr
=======
		condition := getCondition(metav1.ConditionFalse, conditionReasonClientInitializedErr, err.Error(), crkanisteriov1alpha1.ClientUserInitialized)
		if uerr := h.setCondition(ctx, condition, crkanisteriov1alpha1.Failed); uerr != nil {
			return uerr
>>>>>>> a8795b24
		}
		return err
	}

<<<<<<< HEAD
	condition = getCondition(metav1.ConditionTrue, conditionReasonClientInitializedSuccess, "", crv1alpha1.ClientUserInitialized)
	if uerr := h.setCondition(ctx, condition, crv1alpha1.Pending); uerr != nil {
		return ctrl.Result{}, uerr
=======
	condition = getCondition(metav1.ConditionTrue, conditionReasonClientInitializedSuccess, "", crkanisteriov1alpha1.ClientUserInitialized)
	if uerr := h.setCondition(ctx, condition, crkanisteriov1alpha1.Pending); uerr != nil {
		return uerr
>>>>>>> a8795b24
	}

	logger.Info("Refresh Kopia Repository Server")
	if err := h.refreshServer(ctx); err != nil {
<<<<<<< HEAD
		condition := getCondition(metav1.ConditionFalse, conditionReasonServerRefreshedErr, err.Error(), crv1alpha1.ServerRefreshed)
		if uerr := h.setCondition(ctx, condition, crv1alpha1.Failed); uerr != nil {
			return ctrl.Result{}, uerr
=======
		condition := getCondition(metav1.ConditionFalse, conditionReasonServerRefreshedErr, err.Error(), crkanisteriov1alpha1.ServerRefreshed)
		if uerr := h.setCondition(ctx, condition, crkanisteriov1alpha1.Failed); uerr != nil {
			return uerr
>>>>>>> a8795b24
		}
		return err
	}

<<<<<<< HEAD
	condition = getCondition(metav1.ConditionTrue, conditionReasonServerRefreshedSuccess, "", crv1alpha1.ServerRefreshed)
	if uerr := h.setCondition(ctx, condition, crv1alpha1.Ready); uerr != nil {
		return ctrl.Result{}, uerr
=======
	condition = getCondition(metav1.ConditionTrue, conditionReasonServerRefreshedSuccess, "", crkanisteriov1alpha1.ServerRefreshed)
	if uerr := h.setCondition(ctx, condition, crkanisteriov1alpha1.Ready); uerr != nil {
		return uerr
>>>>>>> a8795b24
	}
	return nil
}<|MERGE_RESOLUTION|>--- conflicted
+++ resolved
@@ -343,80 +343,44 @@
 func (h *RepoServerHandler) setupKopiaRepositoryServer(ctx context.Context, logger logr.Logger) error {
 	logger.Info("Start Kopia Repository Server")
 	if err := h.startRepoProxyServer(ctx); err != nil {
-<<<<<<< HEAD
 		condition := getCondition(metav1.ConditionFalse, conditionReasonServerInitializedErr, "", crv1alpha1.ServerInitialized)
 		if uerr := h.setCondition(ctx, condition, crv1alpha1.Failed); uerr != nil {
-			return ctrl.Result{}, uerr
-=======
-		condition := getCondition(metav1.ConditionFalse, conditionReasonServerInitializedErr, "", crkanisteriov1alpha1.ServerInitialized)
-		if uerr := h.setCondition(ctx, condition, crkanisteriov1alpha1.Failed); uerr != nil {
 			return uerr
->>>>>>> a8795b24
-		}
-		return err
-	}
-
-<<<<<<< HEAD
+		}
+		return err
+	}
+
 	condition := getCondition(metav1.ConditionTrue, conditionReasonServerInitializedSuccess, "", crv1alpha1.ServerInitialized)
 	if uerr := h.setCondition(ctx, condition, crv1alpha1.Pending); uerr != nil {
-		return ctrl.Result{}, uerr
-=======
-	condition := getCondition(metav1.ConditionTrue, conditionReasonServerInitializedSuccess, "", crkanisteriov1alpha1.ServerInitialized)
-	if uerr := h.setCondition(ctx, condition, crkanisteriov1alpha1.Pending); uerr != nil {
 		return uerr
->>>>>>> a8795b24
 	}
 
 	logger.Info("Add/Update users in Kopia Repository Server")
 	if err := h.createOrUpdateClientUsers(ctx); err != nil {
-<<<<<<< HEAD
 		condition := getCondition(metav1.ConditionFalse, conditionReasonClientInitializedErr, err.Error(), crv1alpha1.ClientUserInitialized)
 		if uerr := h.setCondition(ctx, condition, crv1alpha1.Failed); uerr != nil {
-			return ctrl.Result{}, uerr
-=======
-		condition := getCondition(metav1.ConditionFalse, conditionReasonClientInitializedErr, err.Error(), crkanisteriov1alpha1.ClientUserInitialized)
-		if uerr := h.setCondition(ctx, condition, crkanisteriov1alpha1.Failed); uerr != nil {
 			return uerr
->>>>>>> a8795b24
-		}
-		return err
-	}
-
-<<<<<<< HEAD
+		}
+		return err
+	}
+
 	condition = getCondition(metav1.ConditionTrue, conditionReasonClientInitializedSuccess, "", crv1alpha1.ClientUserInitialized)
 	if uerr := h.setCondition(ctx, condition, crv1alpha1.Pending); uerr != nil {
-		return ctrl.Result{}, uerr
-=======
-	condition = getCondition(metav1.ConditionTrue, conditionReasonClientInitializedSuccess, "", crkanisteriov1alpha1.ClientUserInitialized)
-	if uerr := h.setCondition(ctx, condition, crkanisteriov1alpha1.Pending); uerr != nil {
 		return uerr
->>>>>>> a8795b24
 	}
 
 	logger.Info("Refresh Kopia Repository Server")
 	if err := h.refreshServer(ctx); err != nil {
-<<<<<<< HEAD
 		condition := getCondition(metav1.ConditionFalse, conditionReasonServerRefreshedErr, err.Error(), crv1alpha1.ServerRefreshed)
 		if uerr := h.setCondition(ctx, condition, crv1alpha1.Failed); uerr != nil {
-			return ctrl.Result{}, uerr
-=======
-		condition := getCondition(metav1.ConditionFalse, conditionReasonServerRefreshedErr, err.Error(), crkanisteriov1alpha1.ServerRefreshed)
-		if uerr := h.setCondition(ctx, condition, crkanisteriov1alpha1.Failed); uerr != nil {
 			return uerr
->>>>>>> a8795b24
-		}
-		return err
-	}
-
-<<<<<<< HEAD
+		}
+		return err
+	}
+
 	condition = getCondition(metav1.ConditionTrue, conditionReasonServerRefreshedSuccess, "", crv1alpha1.ServerRefreshed)
 	if uerr := h.setCondition(ctx, condition, crv1alpha1.Ready); uerr != nil {
-		return ctrl.Result{}, uerr
-=======
-	condition = getCondition(metav1.ConditionTrue, conditionReasonServerRefreshedSuccess, "", crkanisteriov1alpha1.ServerRefreshed)
-	if uerr := h.setCondition(ctx, condition, crkanisteriov1alpha1.Ready); uerr != nil {
 		return uerr
->>>>>>> a8795b24
 	}
 	return nil
 }