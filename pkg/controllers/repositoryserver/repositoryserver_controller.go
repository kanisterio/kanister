// Copyright 2023 The Kanister Authors.
//
// Licensed under the Apache License, Version 2.0 (the "License");
// you may not use this file except in compliance with the License.
// You may obtain a copy of the License at
//
//      http://www.apache.org/licenses/LICENSE-2.0
//
// Unless required by applicable law or agreed to in writing, software
// distributed under the License is distributed on an "AS IS" BASIS,
// WITHOUT WARRANTIES OR CONDITIONS OF ANY KIND, either express or implied.
// See the License for the specific language governing permissions and
// limitations under the License.

package repositoryserver

import (
	"context"

	"github.com/go-logr/logr"
	"github.com/pkg/errors"
	corev1 "k8s.io/api/core/v1"
	networkingv1 "k8s.io/api/networking/v1"
	metav1 "k8s.io/apimachinery/pkg/apis/meta/v1"
	"k8s.io/apimachinery/pkg/runtime"
	"k8s.io/client-go/kubernetes"
	"k8s.io/client-go/tools/record"
	ctrl "sigs.k8s.io/controller-runtime"
	"sigs.k8s.io/controller-runtime/pkg/builder"
	"sigs.k8s.io/controller-runtime/pkg/client"
	"sigs.k8s.io/controller-runtime/pkg/controller"
	"sigs.k8s.io/controller-runtime/pkg/log"
	"sigs.k8s.io/controller-runtime/pkg/predicate"

	crv1alpha1 "github.com/kanisterio/kanister/pkg/apis/cr/v1alpha1"
)

// maximum concurrent reconcilations that can be triggered by the controller
const maxConcurrentReconciles = 3

// RepositoryServerReconciler reconciles a RepositoryServer object
type RepositoryServerReconciler struct {
	client.Client
	Scheme   *runtime.Scheme
	Recorder record.EventRecorder
}

//+kubebuilder:rbac:groups=cr.kanister.io,resources=repositoryservers,verbs=get;list;watch;create;update;patch;delete
//+kubebuilder:rbac:groups=cr.kanister.io,resources=repositoryservers/status,verbs=get;update;patch
//+kubebuilder:rbac:groups=cr.kanister.io,resources=repositoryservers/finalizers,verbs=update
//+kubebuilder:rbac:groups=corev1,resources=services,verbs=get;list;watch;create;update;patch;delete
//+kubebuilder:rbac:groups=networkingv1,resources=networkpolicies,verbs=get;list;watch;create;update;patch;delete
//+kubebuilder:rbac:groups=corev1,resources=pods,verbs=get;list;watch;create;update;patch;delete
//+kubebuilder:rbac:groups=corev1,resources=pods/status,verbs=get

// Reconcile is part of the main kubernetes reconciliation loop which aims to
// move the current state of the cluster closer to the desired state.
// TODO(user): Modify the Reconcile function to compare the state specified by
// the RepositoryServer object against the actual cluster state, and then
// perform operations to make the cluster state reflect the state specified by
// the user.
//
// For more details, check Reconcile and its Result here:
// - https://pkg.go.dev/sigs.k8s.io/controller-runtime@v0.13.0/pkg/reconcile
func (r *RepositoryServerReconciler) Reconcile(ctx context.Context, req ctrl.Request) (ctrl.Result, error) {
	logger := log.FromContext(ctx)
	// logging the messages at debug level by default by
	// specifying the verbosity of logger to 1
	logger = logger.V(1)
	cnf, err := ctrl.GetConfig()
	if err != nil {
		return ctrl.Result{}, errors.Wrap(err, "Failed to get k8s config")
	}
	kubeCli, err := kubernetes.NewForConfig(cnf)
	if err != nil {
		return ctrl.Result{}, errors.Wrap(err, "Failed to get a k8s client")
	}

	repositoryServer := &crv1alpha1.RepositoryServer{}
	if err = r.Get(ctx, req.NamespacedName, repositoryServer); err != nil {
		return ctrl.Result{}, client.IgnoreNotFound(err)
	}

	repositoryServer.Status.Progress = crv1alpha1.Pending

	repoServerHandler := newRepositoryServerHandler(ctx, req, logger, r, kubeCli, repositoryServer)
	repoServerHandler.RepositoryServer = repositoryServer
	repoServerHandler.RepositoryServer.Status.Progress = crkanisteriov1alpha1.Pending
	repoServerHandler.RepositoryServer.Status.Conditions = nil
	if err = r.Status().Update(ctx, repoServerHandler.RepositoryServer); err != nil {
		return ctrl.Result{}, err
	}

	logger.Info("Create or update owned resources by Repository Server CR")
	if err := repoServerHandler.CreateOrUpdateOwnedResources(ctx); err != nil {
<<<<<<< HEAD
		logger.Info("Setting the CR status as 'Failed' since an error occurred in create/update event")
		if uerr := repoServerHandler.updateRepoServerProgress(ctx, crv1alpha1.Failed); uerr != nil {
=======
		condition := getCondition(metav1.ConditionFalse, conditionReasonServerSetupErr, err.Error(), crkanisteriov1alpha1.ServerSetup)
		if uerr := repoServerHandler.setCondition(ctx, condition, crkanisteriov1alpha1.Failed); uerr != nil {
>>>>>>> ef78a07e
			return ctrl.Result{}, uerr
		}
		return ctrl.Result{}, err
	}
	condition := getCondition(metav1.ConditionTrue, conditionReasonServerSetupSuccess, "", crkanisteriov1alpha1.ServerSetup)
	if uerr := repoServerHandler.setCondition(ctx, condition, crkanisteriov1alpha1.Pending); uerr != nil {
		return ctrl.Result{}, uerr
	}

	logger.Info("Connect to Kopia Repository")
	if err := repoServerHandler.connectToKopiaRepository(); err != nil {
<<<<<<< HEAD
		if uerr := repoServerHandler.updateRepoServerProgress(ctx, crv1alpha1.Failed); uerr != nil {
=======
		condition := getCondition(metav1.ConditionFalse, conditionReasonRepositoryConnectedErr, err.Error(), crkanisteriov1alpha1.RepositoryConnected)
		if uerr := repoServerHandler.setCondition(ctx, condition, crkanisteriov1alpha1.Failed); uerr != nil {
>>>>>>> ef78a07e
			return ctrl.Result{}, uerr
		}
		return ctrl.Result{}, err
	}

	condition = getCondition(metav1.ConditionTrue, conditionReasonRepositoryConnectedSuccess, "", crkanisteriov1alpha1.RepositoryConnected)
	if uerr := repoServerHandler.setCondition(ctx, condition, crkanisteriov1alpha1.Pending); uerr != nil {
		return ctrl.Result{}, uerr
	}

<<<<<<< HEAD
	if uerr := repoServerHandler.updateRepoServerProgress(ctx, crv1alpha1.Ready); uerr != nil {
		return ctrl.Result{}, uerr
=======
	if result, err := repoServerHandler.setupKopiaRepositoryServer(ctx, logger); err != nil {
		return result, err
>>>>>>> ef78a07e
	}

	return ctrl.Result{}, nil
}

func newRepositoryServerHandler(
	ctx context.Context,
	req ctrl.Request,
	logger logr.Logger,
	reconciler *RepositoryServerReconciler,
	kubeCli kubernetes.Interface,
	repositoryServer *crv1alpha1.RepositoryServer) RepoServerHandler {
	return RepoServerHandler{
		Req:              req,
		Logger:           logger,
		Reconciler:       reconciler,
		KubeCli:          kubeCli,
		RepositoryServer: repositoryServer,
	}
}

// SetupWithManager sets up the controller with the Manager.
func (r *RepositoryServerReconciler) SetupWithManager(mgr ctrl.Manager) error {
	opts := controller.Options{
		MaxConcurrentReconciles: maxConcurrentReconciles,
	}
	// The 'Owns' function allows the controller to set owner refs on
	// child resources and run the same reconcile loop for all events on child resources
	r.Recorder = mgr.GetEventRecorderFor("RepositoryServer")
<<<<<<< HEAD
	return ctrl.NewControllerManagedBy(mgr).
		For(&crv1alpha1.RepositoryServer{}, builder.WithPredicates(predicate.GenerationChangedPredicate{})).
=======
	return ctrl.NewControllerManagedBy(mgr).WithOptions(opts).
		For(&crkanisteriov1alpha1.RepositoryServer{}, builder.WithPredicates(predicate.GenerationChangedPredicate{})).
>>>>>>> ef78a07e
		Owns(&corev1.Service{}).
		Owns(&networkingv1.NetworkPolicy{}).
		Owns(&corev1.Pod{}).
		Complete(r)
}<|MERGE_RESOLUTION|>--- conflicted
+++ resolved
@@ -85,7 +85,7 @@
 
 	repoServerHandler := newRepositoryServerHandler(ctx, req, logger, r, kubeCli, repositoryServer)
 	repoServerHandler.RepositoryServer = repositoryServer
-	repoServerHandler.RepositoryServer.Status.Progress = crkanisteriov1alpha1.Pending
+	repoServerHandler.RepositoryServer.Status.Progress = crv1alpha1.Pending
 	repoServerHandler.RepositoryServer.Status.Conditions = nil
 	if err = r.Status().Update(ctx, repoServerHandler.RepositoryServer); err != nil {
 		return ctrl.Result{}, err
@@ -93,47 +93,33 @@
 
 	logger.Info("Create or update owned resources by Repository Server CR")
 	if err := repoServerHandler.CreateOrUpdateOwnedResources(ctx); err != nil {
-<<<<<<< HEAD
-		logger.Info("Setting the CR status as 'Failed' since an error occurred in create/update event")
-		if uerr := repoServerHandler.updateRepoServerProgress(ctx, crv1alpha1.Failed); uerr != nil {
-=======
-		condition := getCondition(metav1.ConditionFalse, conditionReasonServerSetupErr, err.Error(), crkanisteriov1alpha1.ServerSetup)
-		if uerr := repoServerHandler.setCondition(ctx, condition, crkanisteriov1alpha1.Failed); uerr != nil {
->>>>>>> ef78a07e
+		condition := getCondition(metav1.ConditionFalse, conditionReasonServerSetupErr, err.Error(), crv1alpha1.ServerSetup)
+		if uerr := repoServerHandler.setCondition(ctx, condition, crv1alpha1.Failed); uerr != nil {
 			return ctrl.Result{}, uerr
 		}
 		return ctrl.Result{}, err
 	}
-	condition := getCondition(metav1.ConditionTrue, conditionReasonServerSetupSuccess, "", crkanisteriov1alpha1.ServerSetup)
-	if uerr := repoServerHandler.setCondition(ctx, condition, crkanisteriov1alpha1.Pending); uerr != nil {
+	condition := getCondition(metav1.ConditionTrue, conditionReasonServerSetupSuccess, "", crv1alpha1.ServerSetup)
+	if uerr := repoServerHandler.setCondition(ctx, condition, crv1alpha1.Pending); uerr != nil {
 		return ctrl.Result{}, uerr
 	}
 
 	logger.Info("Connect to Kopia Repository")
 	if err := repoServerHandler.connectToKopiaRepository(); err != nil {
-<<<<<<< HEAD
-		if uerr := repoServerHandler.updateRepoServerProgress(ctx, crv1alpha1.Failed); uerr != nil {
-=======
-		condition := getCondition(metav1.ConditionFalse, conditionReasonRepositoryConnectedErr, err.Error(), crkanisteriov1alpha1.RepositoryConnected)
-		if uerr := repoServerHandler.setCondition(ctx, condition, crkanisteriov1alpha1.Failed); uerr != nil {
->>>>>>> ef78a07e
+		condition := getCondition(metav1.ConditionFalse, conditionReasonRepositoryConnectedErr, err.Error(), crv1alpha1.RepositoryConnected)
+		if uerr := repoServerHandler.setCondition(ctx, condition, crv1alpha1.Failed); uerr != nil {
 			return ctrl.Result{}, uerr
 		}
 		return ctrl.Result{}, err
 	}
 
-	condition = getCondition(metav1.ConditionTrue, conditionReasonRepositoryConnectedSuccess, "", crkanisteriov1alpha1.RepositoryConnected)
-	if uerr := repoServerHandler.setCondition(ctx, condition, crkanisteriov1alpha1.Pending); uerr != nil {
+	condition = getCondition(metav1.ConditionTrue, conditionReasonRepositoryConnectedSuccess, "", crv1alpha1.RepositoryConnected)
+	if uerr := repoServerHandler.setCondition(ctx, condition, crv1alpha1.Pending); uerr != nil {
 		return ctrl.Result{}, uerr
 	}
 
-<<<<<<< HEAD
-	if uerr := repoServerHandler.updateRepoServerProgress(ctx, crv1alpha1.Ready); uerr != nil {
-		return ctrl.Result{}, uerr
-=======
 	if result, err := repoServerHandler.setupKopiaRepositoryServer(ctx, logger); err != nil {
 		return result, err
->>>>>>> ef78a07e
 	}
 
 	return ctrl.Result{}, nil
@@ -163,13 +149,8 @@
 	// The 'Owns' function allows the controller to set owner refs on
 	// child resources and run the same reconcile loop for all events on child resources
 	r.Recorder = mgr.GetEventRecorderFor("RepositoryServer")
-<<<<<<< HEAD
-	return ctrl.NewControllerManagedBy(mgr).
+	return ctrl.NewControllerManagedBy(mgr).WithOptions(opts).
 		For(&crv1alpha1.RepositoryServer{}, builder.WithPredicates(predicate.GenerationChangedPredicate{})).
-=======
-	return ctrl.NewControllerManagedBy(mgr).WithOptions(opts).
-		For(&crkanisteriov1alpha1.RepositoryServer{}, builder.WithPredicates(predicate.GenerationChangedPredicate{})).
->>>>>>> ef78a07e
 		Owns(&corev1.Service{}).
 		Owns(&networkingv1.NetworkPolicy{}).
 		Owns(&corev1.Pod{}).
