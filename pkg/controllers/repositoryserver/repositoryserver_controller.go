--- conflicted
+++ resolved
@@ -86,81 +86,24 @@
 		return ctrl.Result{}, err
 	}
 
-<<<<<<< HEAD
-	logger.Info("Create or update owned resources")
-	if err := repoServerHandler.CreateOrUpdateOwnedResources(ctx); err != nil {
-		logger.Info("Setting the CR status as 'Failed' since an error occurred in create/update event")
-		if uerr := repoServerHandler.handleEvent(ctx, corev1.EventTypeWarning, serverSetupErrReason, err.Error(), err.Error(), crkanisteriov1alpha1.ServerSetup, crkanisteriov1alpha1.Failed, metav1.ConditionFalse); uerr != nil {
-=======
+
 	logger.Info("Create or update owned resources by Repository Server CR")
 	if err := repoServerHandler.CreateOrUpdateOwnedResources(ctx); err != nil {
 		logger.Info("Setting the CR status as 'Failed' since an error occurred in create/update event")
 		if uerr := repoServerHandler.updateRepoServerProgress(ctx, crkanisteriov1alpha1.Failed); uerr != nil {
->>>>>>> f876a47c
 			return ctrl.Result{}, uerr
 		}
 		return ctrl.Result{}, err
 	}
 
-<<<<<<< HEAD
-	if uerr := repoServerHandler.handleEvent(ctx, corev1.EventTypeNormal, serverSetupSuccessReason, serverSetupEventMsg, "", crkanisteriov1alpha1.ServerSetup, crkanisteriov1alpha1.Pending, metav1.ConditionTrue); uerr != nil {
-		return ctrl.Result{}, uerr
-	}
-
 	logger.Info("Connect to Kopia Repository")
 	if err := repoServerHandler.connectToKopiaRepository(); err != nil {
-		if uerr := repoServerHandler.handleEvent(ctx, corev1.EventTypeWarning, repositoryConnectedErrReason, err.Error(), err.Error(), crkanisteriov1alpha1.RepositoryConnected, crkanisteriov1alpha1.Failed, metav1.ConditionFalse); uerr != nil {
+		if uerr := repoServerHandler.updateRepoServerProgress(ctx, crkanisteriov1alpha1.Failed); uerr != nil {
 			return ctrl.Result{}, uerr
 		}
 		return ctrl.Result{}, err
 	}
 
-	if uerr := repoServerHandler.handleEvent(ctx, corev1.EventTypeNormal, repositoryConnectedSuccessReason, repositoryConnectedEventMsg, "", crkanisteriov1alpha1.RepositoryConnected, crkanisteriov1alpha1.Pending, metav1.ConditionTrue); uerr != nil {
-		return ctrl.Result{}, uerr
-	}
-
-	logger.Info("Start Kopia Repository Server")
-	if err := repoServerHandler.startRepoProxyServer(ctx); err != nil {
-		if uerr := repoServerHandler.handleEvent(ctx, corev1.EventTypeWarning, serverInitializedErrReason, err.Error(), err.Error(), crkanisteriov1alpha1.ServerInitialized, crkanisteriov1alpha1.Failed, metav1.ConditionFalse); uerr != nil {
-			return ctrl.Result{}, uerr
-		}
-		return ctrl.Result{Requeue: false}, err
-	}
-
-	if uerr := repoServerHandler.handleEvent(ctx, corev1.EventTypeNormal, serverInitializedSuccessReason, serverInitializedEventMsg, "", crkanisteriov1alpha1.ServerInitialized, crkanisteriov1alpha1.Pending, metav1.ConditionTrue); uerr != nil {
-		return ctrl.Result{}, uerr
-	}
-
-	logger.Info("Add/Update users")
-	if err := repoServerHandler.createOrUpdateClientUsers(ctx); err != nil {
-		if uerr := repoServerHandler.handleEvent(ctx, corev1.EventTypeWarning, clientsInitializedErrReason, err.Error(), err.Error(), crkanisteriov1alpha1.ClientUserInitialized, crkanisteriov1alpha1.Failed, metav1.ConditionFalse); uerr != nil {
-=======
-	logger.Info("Connect to Kopia Repository")
-	if err := repoServerHandler.connectToKopiaRepository(); err != nil {
-		if uerr := repoServerHandler.updateRepoServerProgress(ctx, crkanisteriov1alpha1.Failed); uerr != nil {
->>>>>>> f876a47c
-			return ctrl.Result{}, uerr
-		}
-		return ctrl.Result{}, err
-	}
-
-<<<<<<< HEAD
-	if uerr := repoServerHandler.handleEvent(ctx, corev1.EventTypeNormal, clientsInitializedSuccessReason, clientsInitializedEventMsg, "", crkanisteriov1alpha1.ClientUserInitialized, crkanisteriov1alpha1.Pending, metav1.ConditionTrue); uerr != nil {
-		return ctrl.Result{}, uerr
-	}
-
-	logger.Info("Refresh Server")
-	if err := repoServerHandler.refreshServer(ctx); err != nil {
-		if uerr := repoServerHandler.handleEvent(ctx, corev1.EventTypeWarning, serverRefreshedErrReason, err.Error(), err.Error(), crkanisteriov1alpha1.ServerRefreshed, crkanisteriov1alpha1.Failed, metav1.ConditionFalse); uerr != nil {
-			return ctrl.Result{}, uerr
-		}
-		return ctrl.Result{Requeue: false}, err
-	}
-
-	if uerr := repoServerHandler.handleEvent(ctx, corev1.EventTypeNormal, serverInitializedSuccessReason, serverRefreshedEventMsg, "", crkanisteriov1alpha1.ServerRefreshed, crkanisteriov1alpha1.Ready, metav1.ConditionTrue); uerr != nil {
-		return ctrl.Result{}, uerr
-	}
-=======
 	if result, err := repoServerHandler.setupKopiaRepositoryServer(ctx, logger); err != nil {
 		return result, err
 	}
@@ -169,7 +112,6 @@
 		return ctrl.Result{}, uerr
 	}
 
->>>>>>> f876a47c
 	return ctrl.Result{}, nil
 }
 
