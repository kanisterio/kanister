--- conflicted
+++ resolved
@@ -35,8 +35,4 @@
       userAccessSecretRef:
         name: repository-server-user-access
         namespace: kanister
-<<<<<<< HEAD
-      username: kanisteruser
-=======
-      username: kanisteruser
->>>>>>> 652bea9e
+      username: kanisteruser