--- conflicted
+++ resolved
@@ -76,11 +76,7 @@
         TEST_APPS=${SHORT_APPS}
         ;;
     kopia)
-<<<<<<< HEAD
-        # Run only part of apps
-=======
         # Run only kopia repository server enabled apps
->>>>>>> d5a4327e
         TEST_APPS=${KOPIA_REPOSITORY_SERVER_APPS}
         export KOPIA_INTEGRATION_TEST=true
         ;;
