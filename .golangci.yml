linters:
  disable-all: false                    # This enabled 7 default linters as of golangci-lint@v1.50.0:
                                        #   1. errcheck
                                        #   2. gosimple
                                        #   3. govet
                                        #   4. ineffassign
                                        #   5. staticcheck
                                        #   6. typecheck
                                        #   7. unused
  enable:
    - gofmt
    - whitespace
    - gocognit
    - unparam
    - gocyclo
    - gocritic
    - lll
    - nakedret
    - asciicheck
    # - depguard # Disabling temporarily due to https://github.com/golangci/golangci-lint/issues/3906
    - dogsled
    - dupl
    - exportloopref
    - importas
    - misspell
    - nestif
    - gci
    - goprintffuncname
    - nolintlint
    - stylecheck

run:
  timeout: 10m                          # golangci-lint run's timeout.

  build-tags:                           # All linters will run with below mentioned build tags.
    - "integration"

issues:
  exclude-use-default: false
  exclude-rules:
    - path: '_test.go'
      linters:
        - errcheck                      # Errors may be ignored in tests.
        - unparam                       # Tests might have unused function parameters.
        - lll
        - dupl
        - misspell
        - nestif
<<<<<<< HEAD
        - stylecheck

=======
        - gci
>>>>>>> d19d6ce2
    - text: "`ctx` is unused"           # Context might not be in use in places, but for consistency, we pass it.
      linters:
        - unparam

linters-settings:
  gocyclo:
    min-complexity: 20
  lll:
    line-length: 240
  nakedret:
    max-func-lines: 2
  importas:
    no-unaliased: true
    alias:
      - pkg: k8s.io/apimachinery/pkg/api/errors
        alias: apierrors
      - pkg: k8s.io/api/core/v1
        alias: corev1
      - pkg: k8s.io/apimachinery/pkg/apis/meta/v1
        alias: metav1
      - pkg: github.com/kanisterio/kanister/pkg/apis/cr/v1alpha1
        alias: crv1alpha1
  nestif:
    min-complexity: 6
  gci:
    sections:
      - standard
      - default
      - prefix(github.com/kanisterio/kanister)
<<<<<<< HEAD
  stylecheck:
    checks: [ "all", "-ST1001", "-ST1005", "-ST1016", "-ST1023" ]
=======
      - blank
      - dot
    skip-generated: true

exclude-dirs:
  - pkg/client/applyconfiguration/cr/v1alpha1 # generated from code-gen
  - pkg/client/clientset # generated from code-gen
  - pkg/client/informers # generated from code-gen
  - pkg/client/listers # generated from code-gen
>>>>>>> d19d6ce2
<|MERGE_RESOLUTION|>--- conflicted
+++ resolved
@@ -1,5 +1,5 @@
 linters:
-  disable-all: false                    # This enabled 7 default linters as of golangci-lint@v1.50.0:
+  disable-all: true                    # This enabled 7 default linters as of golangci-lint@v1.50.0:
                                         #   1. errcheck
                                         #   2. gosimple
                                         #   3. govet
@@ -46,12 +46,9 @@
         - dupl
         - misspell
         - nestif
-<<<<<<< HEAD
+        - gci
         - stylecheck
 
-=======
-        - gci
->>>>>>> d19d6ce2
     - text: "`ctx` is unused"           # Context might not be in use in places, but for consistency, we pass it.
       linters:
         - unparam
@@ -81,17 +78,14 @@
       - standard
       - default
       - prefix(github.com/kanisterio/kanister)
-<<<<<<< HEAD
-  stylecheck:
-    checks: [ "all", "-ST1001", "-ST1005", "-ST1016", "-ST1023" ]
-=======
       - blank
       - dot
     skip-generated: true
+  stylecheck:
+    checks: [ "all", "-ST1001", "-ST1005", "-ST1016", "-ST1023" ]
 
 exclude-dirs:
   - pkg/client/applyconfiguration/cr/v1alpha1 # generated from code-gen
   - pkg/client/clientset # generated from code-gen
   - pkg/client/informers # generated from code-gen
-  - pkg/client/listers # generated from code-gen
->>>>>>> d19d6ce2
+  - pkg/client/listers # generated from code-gen