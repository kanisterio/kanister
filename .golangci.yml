--- conflicted
+++ resolved
@@ -65,13 +65,9 @@
   exclude-rules:
     - path: '_test.go'
       linters:
-<<<<<<< HEAD
-        - dupl
-=======
         - lll
         - dupl
         - nestif
->>>>>>> ba9048a6
     - text: "`ctx` is unused"           # Context might not be in use in places, but for consistency, we pass it.
       linters:
         - unparam
