linters:
  disable-all: false                    # This enabled 7 default linters as of golangci-lint@v1.50.0:
                                        #   1. errcheck
                                        #   2. gosimple
                                        #   3. govet
                                        #   4. ineffassign
                                        #   5. staticcheck
                                        #   6. typecheck
                                        #   7. unused
  enable:
    - gofmt
    - whitespace
    - gocognit
    - unparam
    - gocyclo
    - gocritic
    - lll
    - nakedret
    - asciicheck
    # - depguard # Disabling temporarily due to https://github.com/golangci/golangci-lint/issues/3906
    - dogsled
    - dupl
    - exportloopref
    - importas
    - misspell
    - nestif
<<<<<<< HEAD
    - gci
    - goprintffuncname
    - nolintlint

=======
>>>>>>> 0caa0dff

run:
  timeout: 10m                          # golangci-lint run's timeout.

  build-tags:                           # All linters will run with below mentioned build tags.
    - "integration"

issues:
  exclude-rules:
    - path: '_test.go'
      linters:
        - errcheck                      # Errors may be ignored in tests.
        - unparam                       # Tests might have unused function parameters.
        - lll
        - dupl
        - misspell
        - nestif

    - text: "`ctx` is unused"           # Context might not be in use in places, but for consistency, we pass it.
      linters:
        - unparam

linters-settings:
  gocyclo:
    min-complexity: 20
  lll:
    line-length: 240
  nakedret:
    max-func-lines: 2
  importas:
    no-unaliased: true
    alias:
      - pkg: k8s.io/apimachinery/pkg/api/errors
        alias: apierrors
      - pkg: k8s.io/api/core/v1
        alias: corev1
      - pkg: k8s.io/apimachinery/pkg/apis/meta/v1
        alias: metav1
      - pkg: github.com/kanisterio/kanister/pkg/apis/cr/v1alpha1
        alias: crv1alpha1
  nestif:
<<<<<<< HEAD
    min-complexity: 6
  gci:
    sections:
      - standard
      - default
      - prefix(github.com/kanisterio/kanister)
=======
    min-complexity: 6
>>>>>>> 0caa0dff
<|MERGE_RESOLUTION|>--- conflicted
+++ resolved
@@ -24,13 +24,9 @@
     - importas
     - misspell
     - nestif
-<<<<<<< HEAD
     - gci
     - goprintffuncname
     - nolintlint
-
-=======
->>>>>>> 0caa0dff
 
 run:
   timeout: 10m                          # golangci-lint run's timeout.
@@ -72,13 +68,9 @@
       - pkg: github.com/kanisterio/kanister/pkg/apis/cr/v1alpha1
         alias: crv1alpha1
   nestif:
-<<<<<<< HEAD
     min-complexity: 6
   gci:
     sections:
       - standard
       - default
-      - prefix(github.com/kanisterio/kanister)
-=======
-    min-complexity: 6
->>>>>>> 0caa0dff
+      - prefix(github.com/kanisterio/kanister)