--- conflicted
+++ resolved
@@ -117,11 +117,7 @@
 - ids:
   - kando
   image_templates:
-<<<<<<< HEAD
-  - 'ghcr.io/kanisterio/mysql:{{ .Tag }}'
-=======
   - 'ghcr.io/kanisterio/mysql-kopia:{{ .Tag }}'
->>>>>>> 0fd7db6f
   dockerfile: 'docker/mysql/Dockerfile'
 - ids:
   - kando
