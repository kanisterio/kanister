--- conflicted
+++ resolved
@@ -5,11 +5,7 @@
   repository: ghcr.io/kanisterio/controller
   tag: 0.89.0
   pullPolicy: IfNotPresent
-<<<<<<< HEAD
-repositoryServerImage:
-=======
 repositoryServerControllerImage:
->>>>>>> f5bf4471
   registry: ghcr.io/kanisterio
   name: repo-server-controller
   tag: 0.88.0
@@ -33,17 +29,10 @@
   updateCRDs: true
 bpValidatingWebhook:
   enabled: true
-<<<<<<< HEAD
-repositoryServer:
-  # startTimeout is used to specify the time in seconds to wait for starting the kopia repository server
-  # Default timeout is 600 seconds
-  startTimeout:
-=======
 repositoryServerController:
   # startTimeout is used to specify the time in seconds to wait for starting the kopia repository server
   # Default timeout is 600 seconds
   serverStartTimeout:
->>>>>>> f5bf4471
   container:
     name:
 resources:
