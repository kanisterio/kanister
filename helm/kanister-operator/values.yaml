--- conflicted
+++ resolved
@@ -6,15 +6,9 @@
   tag: 0.90.0
   pullPolicy: IfNotPresent
 repositoryServerControllerImage:
-<<<<<<< HEAD
-  registry: ghcr.io/kanisterio
-  name: repo-server-controller
-  tag: 0.88.0
-=======
   registry: amrutakale
   name: repo-server-controller
   tag: 0.90.4
->>>>>>> faea4638
   pullPolicy: IfNotPresent
 rbac:
   create: true
@@ -44,14 +38,9 @@
   # startTimeout is used to specify the time in seconds to wait for starting the kopia repository server
   # Default timeout is 600 seconds
   serverStartTimeout:
-<<<<<<< HEAD
-  container:
-    name:
-=======
   logLevel: ''
   container:
     name: ''
->>>>>>> faea4638
 resources:
 # We usually recommend not to specify default resources and to leave this as a conscious
 # choice for the user. This also increases chances charts run on environments with little
