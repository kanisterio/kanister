apiVersion: apps/v1
kind: Deployment
metadata:
  name: {{ template "kanister-operator.fullname" . }}
  labels:
{{ include "kanister-operator.helmLabels" . | indent 4 }}
spec:
  replicas: 1
  selector:
    matchLabels:
      app: kanister-operator
  template:
    metadata:
      labels:
{{ include "kanister-operator.helmLabels" . | indent 8}}
    spec:
      serviceAccountName: {{ template "kanister-operator.serviceAccountName" . }}
{{- if .Values.bpValidatingWebhook.enabled }}
      volumes:
        - name: webhook-certs
          secret:
            secretName: kanister-webhook-certs
{{- end }}
      containers:
      - name: {{ template "kanister-operator.fullname" . }}
        image: {{ .Values.image.repository }}:{{ .Values.image.tag }}
        imagePullPolicy: {{ .Values.image.pullPolicy }}
{{- if .Values.bpValidatingWebhook.enabled }}
        volumeMounts:
          - name: webhook-certs
            mountPath: /var/run/webhook/serving-cert
{{- end }}
        env:
        - name: CREATEORUPDATE_CRDS
          value: {{ .Values.controller.updateCRDs | quote }}
        - name: LOG_LEVEL
          value: {{ .Values.controller.logLevel }}
{{- if .Values.resources }}
        resources:
{{ toYaml .Values.resources | indent 12 }}
{{- end }}
<<<<<<< HEAD
      - name: repo-server-controller
        image: r4rajat/repo-server-controller:v17-repo-server-rajat
        imagePullPolicy: {{ .Values.repositoryServerImage.pullPolicy }}
        env:
        - name: KOPIA_SERVER_START_TIMEOUT
          value: {{ .Values.repositoryServer.startTimeout | quote }}
=======
      - name: {{ template "repository-server-controller.name" . }}
        image: {{ .Values.repositoryServerControllerImage.registry }}/{{ .Values.repositoryServerControllerImage.name }}:{{ .Values.repositoryServerControllerImage.tag }}
        imagePullPolicy: {{ .Values.repositoryServerControllerImage.pullPolicy }}
        env:
        - name: KOPIA_SERVER_START_TIMEOUT
          value: {{ .Values.repositoryServerController.serverStartTimeout | quote }}
>>>>>>> f5bf4471
{{- if .Values.resources }}
        resources:
{{ toYaml .Values.resources | indent 12 }}
{{- end }}<|MERGE_RESOLUTION|>--- conflicted
+++ resolved
@@ -39,21 +39,12 @@
         resources:
 {{ toYaml .Values.resources | indent 12 }}
 {{- end }}
-<<<<<<< HEAD
       - name: repo-server-controller
         image: r4rajat/repo-server-controller:v17-repo-server-rajat
         imagePullPolicy: {{ .Values.repositoryServerImage.pullPolicy }}
         env:
         - name: KOPIA_SERVER_START_TIMEOUT
-          value: {{ .Values.repositoryServer.startTimeout | quote }}
-=======
-      - name: {{ template "repository-server-controller.name" . }}
-        image: {{ .Values.repositoryServerControllerImage.registry }}/{{ .Values.repositoryServerControllerImage.name }}:{{ .Values.repositoryServerControllerImage.tag }}
-        imagePullPolicy: {{ .Values.repositoryServerControllerImage.pullPolicy }}
-        env:
-        - name: KOPIA_SERVER_START_TIMEOUT
           value: {{ .Values.repositoryServerController.serverStartTimeout | quote }}
->>>>>>> f5bf4471
 {{- if .Values.resources }}
         resources:
 {{ toYaml .Values.resources | indent 12 }}
